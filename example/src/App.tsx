import * as React from 'react'
import styled from 'styled-components'
import Web3 from 'web3'
import Web3Connect from 'web3connect'
// @ts-ignore
import WalletConnectProvider from '@walletconnect/web3-provider'
import Portis from '@portis/web3'
// @ts-ignore
// import Squarelink from 'squarelink'
// import Torus from '@toruslabs/torus-embed'
// @ts-ignore
import Fortmatic from 'fortmatic'
<<<<<<< HEAD
import Arkane from '@arkane-network/web3-arkane-provider'
=======
import Authereum from 'authereum'
>>>>>>> 60e9ad40
import { convertUtf8ToHex } from '@walletconnect/utils'
import Button from './components/Button'
import Column from './components/Column'
import Wrapper from './components/Wrapper'
import Modal from './components/Modal'
import Header from './components/Header'
import Loader from './components/Loader'
import AccountAssets from './components/AccountAssets'
import { apiGetAccountAssets } from './helpers/api'
import {
  hashPersonalMessage,
  recoverPublicKey,
  recoverPersonalSignature,
  formatTestTransaction
} from './helpers/utilities'
import { IAssetData } from './helpers/types'
import { fonts } from './styles'

const SLayout = styled.div`
  position: relative;
  width: 100%;
  min-height: 100vh;
  text-align: center;
`

const SContent = styled(Wrapper)`
  width: 100%;
  height: 100%;
  padding: 0 16px;
`

const SContainer = styled.div`
  height: 100%;
  min-height: 200px;
  display: flex;
  flex-direction: column;
  justify-content: center;
  align-items: center;
  word-break: break-word;
`

const SLanding = styled(Column)`
  height: 600px;
`

const SModalContainer = styled.div`
  width: 100%;
  position: relative;
  word-wrap: break-word;
`

const SModalTitle = styled.div`
  margin: 1em 0;
  font-size: 20px;
  font-weight: 700;
`

const SModalParagraph = styled.p`
  margin-top: 30px;
`

const SBalances = styled(SLanding)`
  height: 100%;
  & h3 {
    padding-top: 30px;
  }
`

const STable = styled(SContainer)`
  flex-direction: column;
  text-align: left;
`

const SRow = styled.div`
  width: 100%;
  display: flex;
  margin: 6px 0;
`

const SKey = styled.div`
  width: 30%;
  font-weight: 700;
`

const SValue = styled.div`
  width: 70%;
  font-family: monospace;
`

const STestButtonContainer = styled.div`
  width: 100%;
  display: flex;
  justify-content: center;
  align-items: center;
  flex-wrap: wrap;
`

const STestButton = styled(Button)`
  border-radius: 8px;
  font-size: ${fonts.size.medium};
  height: 44px;
  width: 100%;
  max-width: 175px;
  margin: 12px;
`

interface IAppState {
  fetching: boolean
  address: string
  web3: any
  connected: boolean
  chainId: number
  networkId: number
  assets: IAssetData[]
  showModal: boolean
  pendingRequest: boolean
  result: any | null
}

const INITIAL_STATE: IAppState = {
  fetching: false,
  address: '',
  web3: null,
  connected: false,
  chainId: 1,
  networkId: 1,
  assets: [],
  showModal: false,
  pendingRequest: false,
  result: null
}

class App extends React.Component<any, any> {
  public state: IAppState = {
    ...INITIAL_STATE
  }

  public onConnect = async (provider: any) => {
    const web3: any = new Web3(provider)

    const accounts = await web3.eth.getAccounts()

    const address = accounts[0]

    const networkId = await web3.eth.net.getId()

    web3.eth.extend({
      methods: [
        {
          name: 'chainId',
          call: 'eth_chainId',
          outputFormatter: web3.utils.hexToNumber
        }
      ]
    })

    const chainId = await web3.eth.chainId()

    await this.setState({
      web3,
      connected: true,
      address,
      chainId,
      networkId
    })
    await this.getAccountAssets()
  }

  public getAccountAssets = async () => {
    const { address, chainId } = this.state
    this.setState({ fetching: true })
    try {
      // get account balances
      const assets = await apiGetAccountAssets(address, chainId)

      await this.setState({ fetching: false, assets })
    } catch (error) {
      console.error(error) // tslint:disable-line
      await this.setState({ fetching: false })
    }
  }

  public toggleModal = () => this.setState({ showModal: !this.state.showModal })

  public testSendTransaction = async () => {
    const { web3, address, chainId } = this.state

    if (!web3) {
      return
    }

    const tx = await formatTestTransaction(address, chainId)

    try {
      // open modal
      this.toggleModal()

      // toggle pending request indicator
      this.setState({ pendingRequest: true })

      // @ts-ignore
      function sendTransaction(_tx: any) {
        return new Promise((resolve, reject) => {
          web3.eth
            .sendTransaction(_tx)
            .once('transactionHash', (txHash: string) => resolve(txHash))
            .catch((err: any) => reject(err))
        })
      }

      // send transaction
      const result = await sendTransaction(tx)

      // format displayed result
      const formattedResult = {
        method: 'eth_sendTransaction',
        txHash: result,
        from: address,
        to: address,
        value: '0 ETH'
      }

      // display result
      this.setState({
        web3,
        pendingRequest: false,
        result: formattedResult || null
      })
    } catch (error) {
      console.error(error) // tslint:disable-line
      this.setState({ web3, pendingRequest: false, result: null })
    }
  }

  public testSignMessage = async () => {
    const { web3, address } = this.state

    if (!web3) {
      return
    }

    // test message
    const message = 'My email is john@doe.com - 1537836206101'

    // hash message
    const hash = hashPersonalMessage(message)

    try {
      // open modal
      this.toggleModal()

      // toggle pending request indicator
      this.setState({ pendingRequest: true })

      // send message
      const result = await web3.eth.sign(hash, address)

      // verify signature
      const signer = recoverPublicKey(result, hash)
      const verified = signer.toLowerCase() === address.toLowerCase()

      // format displayed result
      const formattedResult = {
        method: 'eth_sign',
        address,
        signer,
        verified,
        result
      }

      // display result
      this.setState({
        web3,
        pendingRequest: false,
        result: formattedResult || null
      })
    } catch (error) {
      console.error(error) // tslint:disable-line
      this.setState({ web3, pendingRequest: false, result: null })
    }
  }

  public testSignPersonalMessage = async () => {
    const { web3, address } = this.state

    if (!web3) {
      return
    }

    // test message
    const message = 'My email is john@doe.com - 1537836206101'

    // encode message (hex)
    const hexMsg = convertUtf8ToHex(message)

    try {
      // open modal
      this.toggleModal()

      // toggle pending request indicator
      this.setState({ pendingRequest: true })

      // send message
      const result = await web3.eth.personal.sign(hexMsg, address)

      // verify signature
      const signer = recoverPersonalSignature(result, message)
      const verified = signer.toLowerCase() === address.toLowerCase()

      // format displayed result
      const formattedResult = {
        method: 'personal_sign',
        address,
        signer,
        verified,
        result
      }

      // display result
      this.setState({
        web3,
        pendingRequest: false,
        result: formattedResult || null
      })
    } catch (error) {
      console.error(error) // tslint:disable-line
      this.setState({ web3, pendingRequest: false, result: null })
    }
  }

  public resetApp = async () => {
    const { web3 } = this.state
    console.log('web3.currentProvider', web3.currentProvider) // tslint:disable-line
    if (web3 && web3.currentProvider && web3.currentProvider.close) {
      await web3.currentProvider.close()
    }
    this.setState({ ...INITIAL_STATE })
  }

  public render = () => {
    const {
      assets,
      address,
      connected,
      chainId,
      fetching,
      showModal,
      pendingRequest,
      result
    } = this.state

    return (
      <SLayout>
        <Column maxWidth={1000} spanHeight>
          <Header
            connected={connected}
            address={address}
            chainId={chainId}
            killSession={this.resetApp}
          />
          <SContent>
            {fetching ? (
              <Column center>
                <SContainer>
                  <Loader />
                </SContainer>
              </Column>
            ) : !!assets && !!assets.length ? (
              <SBalances>
                <h3>Actions</h3>
                <Column center>
                  <STestButtonContainer>
                    <STestButton left onClick={this.testSendTransaction}>
                      {'eth_sendTransaction'}
                    </STestButton>

                    <STestButton left onClick={this.testSignMessage}>
                      {'eth_sign'}
                    </STestButton>

                    <STestButton left onClick={this.testSignPersonalMessage}>
                      {'personal_sign'}
                    </STestButton>
                  </STestButtonContainer>
                </Column>
                <h3>Balances</h3>
                <AccountAssets chainId={chainId} assets={assets} />{' '}
              </SBalances>
            ) : (
              <SLanding center>
                <h3>{`Test Web3Connect`}</h3>
                <Web3Connect.Button
                  network="mainnet"
                  providerOptions={{
                    walletconnect: {
                      package: WalletConnectProvider,
                      options: {
                        infuraId: process.env.REACT_APP_INFURA_ID
                      }
                    },
                    portis: {
                      package: Portis,
                      options: {
                        id: process.env.REACT_APP_PORTIS_ID
                      }
                    },
                    fortmatic: {
                      package: Fortmatic,
                      options: {
                        key: process.env.REACT_APP_FORTMATIC_KEY
                      }
                    },
<<<<<<< HEAD
                    arkane: {
                      package: Arkane,
                      options: {
                        clientId: process.env.REACT_APP_ARKANE_CLIENT_ID,
                        environment: 'staging'
                      }
=======
                    authereum: {
                      package: Authereum,
                      options: {}
>>>>>>> 60e9ad40
                    }
                    // squarelink: {
                    //   package: Squarelink,
                    //   options: {
                    //     id: process.env.REACT_APP_SQUARELINK_ID
                    //   }
                    // },
                    // torus: {
                    //   package: Torus
                    // }
                  }}
                  onConnect={(provider: any) => {
                    this.onConnect(provider)
                  }}
                  onClose={() => {
                    // empty
                  }}
                  onError={(error: Error) => {
                    console.error(error) // tslint:disable-line
                  }}
                />
              </SLanding>
            )}
          </SContent>
        </Column>
        <Modal show={showModal} toggleModal={this.toggleModal}>
          {pendingRequest ? (
            <SModalContainer>
              <SModalTitle>{'Pending Call Request'}</SModalTitle>
              <SContainer>
                <Loader />
                <SModalParagraph>
                  {'Approve or reject request using your wallet'}
                </SModalParagraph>
              </SContainer>
            </SModalContainer>
          ) : result ? (
            <SModalContainer>
              <SModalTitle>{'Call Request Approved'}</SModalTitle>
              <STable>
                {Object.keys(result).map(key => (
                  <SRow key={key}>
                    <SKey>{key}</SKey>
                    <SValue>{result[key].toString()}</SValue>
                  </SRow>
                ))}
              </STable>
            </SModalContainer>
          ) : (
            <SModalContainer>
              <SModalTitle>{'Call Request Rejected'}</SModalTitle>
            </SModalContainer>
          )}
        </Modal>
      </SLayout>
    )
  }
}

export default App<|MERGE_RESOLUTION|>--- conflicted
+++ resolved
@@ -1,50 +1,47 @@
-import * as React from 'react'
-import styled from 'styled-components'
-import Web3 from 'web3'
-import Web3Connect from 'web3connect'
+import * as React from "react";
+import styled from "styled-components";
+import Web3 from "web3";
+import Web3Connect from "web3connect";
 // @ts-ignore
-import WalletConnectProvider from '@walletconnect/web3-provider'
-import Portis from '@portis/web3'
+import WalletConnectProvider from "@walletconnect/web3-provider";
+import Portis from "@portis/web3";
 // @ts-ignore
 // import Squarelink from 'squarelink'
 // import Torus from '@toruslabs/torus-embed'
 // @ts-ignore
-import Fortmatic from 'fortmatic'
-<<<<<<< HEAD
-import Arkane from '@arkane-network/web3-arkane-provider'
-=======
-import Authereum from 'authereum'
->>>>>>> 60e9ad40
-import { convertUtf8ToHex } from '@walletconnect/utils'
-import Button from './components/Button'
-import Column from './components/Column'
-import Wrapper from './components/Wrapper'
-import Modal from './components/Modal'
-import Header from './components/Header'
-import Loader from './components/Loader'
-import AccountAssets from './components/AccountAssets'
-import { apiGetAccountAssets } from './helpers/api'
+import Fortmatic from "fortmatic";
+import Arkane from "@arkane-network/web3-arkane-provider";
+import Authereum from "authereum";
+import { convertUtf8ToHex } from "@walletconnect/utils";
+import Button from "./components/Button";
+import Column from "./components/Column";
+import Wrapper from "./components/Wrapper";
+import Modal from "./components/Modal";
+import Header from "./components/Header";
+import Loader from "./components/Loader";
+import AccountAssets from "./components/AccountAssets";
+import { apiGetAccountAssets } from "./helpers/api";
 import {
   hashPersonalMessage,
   recoverPublicKey,
   recoverPersonalSignature,
   formatTestTransaction
-} from './helpers/utilities'
-import { IAssetData } from './helpers/types'
-import { fonts } from './styles'
+} from "./helpers/utilities";
+import { IAssetData } from "./helpers/types";
+import { fonts } from "./styles";
 
 const SLayout = styled.div`
   position: relative;
   width: 100%;
   min-height: 100vh;
   text-align: center;
-`
+`;
 
 const SContent = styled(Wrapper)`
   width: 100%;
   height: 100%;
   padding: 0 16px;
-`
+`;
 
 const SContainer = styled.div`
   height: 100%;
@@ -54,55 +51,55 @@
   justify-content: center;
   align-items: center;
   word-break: break-word;
-`
+`;
 
 const SLanding = styled(Column)`
   height: 600px;
-`
+`;
 
 const SModalContainer = styled.div`
   width: 100%;
   position: relative;
   word-wrap: break-word;
-`
+`;
 
 const SModalTitle = styled.div`
   margin: 1em 0;
   font-size: 20px;
   font-weight: 700;
-`
+`;
 
 const SModalParagraph = styled.p`
   margin-top: 30px;
-`
+`;
 
 const SBalances = styled(SLanding)`
   height: 100%;
   & h3 {
     padding-top: 30px;
   }
-`
+`;
 
 const STable = styled(SContainer)`
   flex-direction: column;
   text-align: left;
-`
+`;
 
 const SRow = styled.div`
   width: 100%;
   display: flex;
   margin: 6px 0;
-`
+`;
 
 const SKey = styled.div`
   width: 30%;
   font-weight: 700;
-`
+`;
 
 const SValue = styled.div`
   width: 70%;
   font-family: monospace;
-`
+`;
 
 const STestButtonContainer = styled.div`
   width: 100%;
@@ -110,7 +107,7 @@
   justify-content: center;
   align-items: center;
   flex-wrap: wrap;
-`
+`;
 
 const STestButton = styled(Button)`
   border-radius: 8px;
@@ -119,24 +116,24 @@
   width: 100%;
   max-width: 175px;
   margin: 12px;
-`
+`;
 
 interface IAppState {
-  fetching: boolean
-  address: string
-  web3: any
-  connected: boolean
-  chainId: number
-  networkId: number
-  assets: IAssetData[]
-  showModal: boolean
-  pendingRequest: boolean
-  result: any | null
+  fetching: boolean;
+  address: string;
+  web3: any;
+  connected: boolean;
+  chainId: number;
+  networkId: number;
+  assets: IAssetData[];
+  showModal: boolean;
+  pendingRequest: boolean;
+  result: any | null;
 }
 
 const INITIAL_STATE: IAppState = {
   fetching: false,
-  address: '',
+  address: "",
   web3: null,
   connected: false,
   chainId: 1,
@@ -145,33 +142,33 @@
   showModal: false,
   pendingRequest: false,
   result: null
-}
+};
 
 class App extends React.Component<any, any> {
   public state: IAppState = {
     ...INITIAL_STATE
-  }
+  };
 
   public onConnect = async (provider: any) => {
-    const web3: any = new Web3(provider)
-
-    const accounts = await web3.eth.getAccounts()
-
-    const address = accounts[0]
-
-    const networkId = await web3.eth.net.getId()
+    const web3: any = new Web3(provider);
+
+    const accounts = await web3.eth.getAccounts();
+
+    const address = accounts[0];
+
+    const networkId = await web3.eth.net.getId();
 
     web3.eth.extend({
       methods: [
         {
-          name: 'chainId',
-          call: 'eth_chainId',
+          name: "chainId",
+          call: "eth_chainId",
           outputFormatter: web3.utils.hexToNumber
         }
       ]
-    })
-
-    const chainId = await web3.eth.chainId()
+    });
+
+    const chainId = await web3.eth.chainId();
 
     await this.setState({
       web3,
@@ -179,180 +176,181 @@
       address,
       chainId,
       networkId
-    })
-    await this.getAccountAssets()
-  }
+    });
+    await this.getAccountAssets();
+  };
 
   public getAccountAssets = async () => {
-    const { address, chainId } = this.state
-    this.setState({ fetching: true })
+    const { address, chainId } = this.state;
+    this.setState({ fetching: true });
     try {
       // get account balances
-      const assets = await apiGetAccountAssets(address, chainId)
-
-      await this.setState({ fetching: false, assets })
+      const assets = await apiGetAccountAssets(address, chainId);
+
+      await this.setState({ fetching: false, assets });
     } catch (error) {
-      console.error(error) // tslint:disable-line
-      await this.setState({ fetching: false })
-    }
-  }
-
-  public toggleModal = () => this.setState({ showModal: !this.state.showModal })
+      console.error(error); // tslint:disable-line
+      await this.setState({ fetching: false });
+    }
+  };
+
+  public toggleModal = () =>
+    this.setState({ showModal: !this.state.showModal });
 
   public testSendTransaction = async () => {
-    const { web3, address, chainId } = this.state
+    const { web3, address, chainId } = this.state;
 
     if (!web3) {
-      return
-    }
-
-    const tx = await formatTestTransaction(address, chainId)
+      return;
+    }
+
+    const tx = await formatTestTransaction(address, chainId);
 
     try {
       // open modal
-      this.toggleModal()
+      this.toggleModal();
 
       // toggle pending request indicator
-      this.setState({ pendingRequest: true })
+      this.setState({ pendingRequest: true });
 
       // @ts-ignore
       function sendTransaction(_tx: any) {
         return new Promise((resolve, reject) => {
           web3.eth
             .sendTransaction(_tx)
-            .once('transactionHash', (txHash: string) => resolve(txHash))
-            .catch((err: any) => reject(err))
-        })
+            .once("transactionHash", (txHash: string) => resolve(txHash))
+            .catch((err: any) => reject(err));
+        });
       }
 
       // send transaction
-      const result = await sendTransaction(tx)
+      const result = await sendTransaction(tx);
 
       // format displayed result
       const formattedResult = {
-        method: 'eth_sendTransaction',
+        method: "eth_sendTransaction",
         txHash: result,
         from: address,
         to: address,
-        value: '0 ETH'
-      }
+        value: "0 ETH"
+      };
 
       // display result
       this.setState({
         web3,
         pendingRequest: false,
         result: formattedResult || null
-      })
+      });
     } catch (error) {
-      console.error(error) // tslint:disable-line
-      this.setState({ web3, pendingRequest: false, result: null })
-    }
-  }
+      console.error(error); // tslint:disable-line
+      this.setState({ web3, pendingRequest: false, result: null });
+    }
+  };
 
   public testSignMessage = async () => {
-    const { web3, address } = this.state
+    const { web3, address } = this.state;
 
     if (!web3) {
-      return
+      return;
     }
 
     // test message
-    const message = 'My email is john@doe.com - 1537836206101'
+    const message = "My email is john@doe.com - 1537836206101";
 
     // hash message
-    const hash = hashPersonalMessage(message)
+    const hash = hashPersonalMessage(message);
 
     try {
       // open modal
-      this.toggleModal()
+      this.toggleModal();
 
       // toggle pending request indicator
-      this.setState({ pendingRequest: true })
+      this.setState({ pendingRequest: true });
 
       // send message
-      const result = await web3.eth.sign(hash, address)
+      const result = await web3.eth.sign(hash, address);
 
       // verify signature
-      const signer = recoverPublicKey(result, hash)
-      const verified = signer.toLowerCase() === address.toLowerCase()
+      const signer = recoverPublicKey(result, hash);
+      const verified = signer.toLowerCase() === address.toLowerCase();
 
       // format displayed result
       const formattedResult = {
-        method: 'eth_sign',
+        method: "eth_sign",
         address,
         signer,
         verified,
         result
-      }
+      };
 
       // display result
       this.setState({
         web3,
         pendingRequest: false,
         result: formattedResult || null
-      })
+      });
     } catch (error) {
-      console.error(error) // tslint:disable-line
-      this.setState({ web3, pendingRequest: false, result: null })
-    }
-  }
+      console.error(error); // tslint:disable-line
+      this.setState({ web3, pendingRequest: false, result: null });
+    }
+  };
 
   public testSignPersonalMessage = async () => {
-    const { web3, address } = this.state
+    const { web3, address } = this.state;
 
     if (!web3) {
-      return
+      return;
     }
 
     // test message
-    const message = 'My email is john@doe.com - 1537836206101'
+    const message = "My email is john@doe.com - 1537836206101";
 
     // encode message (hex)
-    const hexMsg = convertUtf8ToHex(message)
+    const hexMsg = convertUtf8ToHex(message);
 
     try {
       // open modal
-      this.toggleModal()
+      this.toggleModal();
 
       // toggle pending request indicator
-      this.setState({ pendingRequest: true })
+      this.setState({ pendingRequest: true });
 
       // send message
-      const result = await web3.eth.personal.sign(hexMsg, address)
+      const result = await web3.eth.personal.sign(hexMsg, address);
 
       // verify signature
-      const signer = recoverPersonalSignature(result, message)
-      const verified = signer.toLowerCase() === address.toLowerCase()
+      const signer = recoverPersonalSignature(result, message);
+      const verified = signer.toLowerCase() === address.toLowerCase();
 
       // format displayed result
       const formattedResult = {
-        method: 'personal_sign',
+        method: "personal_sign",
         address,
         signer,
         verified,
         result
-      }
+      };
 
       // display result
       this.setState({
         web3,
         pendingRequest: false,
         result: formattedResult || null
-      })
+      });
     } catch (error) {
-      console.error(error) // tslint:disable-line
-      this.setState({ web3, pendingRequest: false, result: null })
-    }
-  }
+      console.error(error); // tslint:disable-line
+      this.setState({ web3, pendingRequest: false, result: null });
+    }
+  };
 
   public resetApp = async () => {
-    const { web3 } = this.state
-    console.log('web3.currentProvider', web3.currentProvider) // tslint:disable-line
+    const { web3 } = this.state;
+    console.log("web3.currentProvider", web3.currentProvider); // tslint:disable-line
     if (web3 && web3.currentProvider && web3.currentProvider.close) {
-      await web3.currentProvider.close()
-    }
-    this.setState({ ...INITIAL_STATE })
-  }
+      await web3.currentProvider.close();
+    }
+    this.setState({ ...INITIAL_STATE });
+  };
 
   public render = () => {
     const {
@@ -364,7 +362,7 @@
       showModal,
       pendingRequest,
       result
-    } = this.state
+    } = this.state;
 
     return (
       <SLayout>
@@ -388,20 +386,20 @@
                 <Column center>
                   <STestButtonContainer>
                     <STestButton left onClick={this.testSendTransaction}>
-                      {'eth_sendTransaction'}
+                      {"eth_sendTransaction"}
                     </STestButton>
 
                     <STestButton left onClick={this.testSignMessage}>
-                      {'eth_sign'}
+                      {"eth_sign"}
                     </STestButton>
 
                     <STestButton left onClick={this.testSignPersonalMessage}>
-                      {'personal_sign'}
+                      {"personal_sign"}
                     </STestButton>
                   </STestButtonContainer>
                 </Column>
                 <h3>Balances</h3>
-                <AccountAssets chainId={chainId} assets={assets} />{' '}
+                <AccountAssets chainId={chainId} assets={assets} />{" "}
               </SBalances>
             ) : (
               <SLanding center>
@@ -427,18 +425,16 @@
                         key: process.env.REACT_APP_FORTMATIC_KEY
                       }
                     },
-<<<<<<< HEAD
                     arkane: {
                       package: Arkane,
                       options: {
                         clientId: process.env.REACT_APP_ARKANE_CLIENT_ID,
-                        environment: 'staging'
+                        environment: "staging"
                       }
-=======
+                    },
                     authereum: {
                       package: Authereum,
                       options: {}
->>>>>>> 60e9ad40
                     }
                     // squarelink: {
                     //   package: Squarelink,
@@ -451,13 +447,13 @@
                     // }
                   }}
                   onConnect={(provider: any) => {
-                    this.onConnect(provider)
+                    this.onConnect(provider);
                   }}
                   onClose={() => {
                     // empty
                   }}
                   onError={(error: Error) => {
-                    console.error(error) // tslint:disable-line
+                    console.error(error); // tslint:disable-line
                   }}
                 />
               </SLanding>
@@ -467,17 +463,17 @@
         <Modal show={showModal} toggleModal={this.toggleModal}>
           {pendingRequest ? (
             <SModalContainer>
-              <SModalTitle>{'Pending Call Request'}</SModalTitle>
+              <SModalTitle>{"Pending Call Request"}</SModalTitle>
               <SContainer>
                 <Loader />
                 <SModalParagraph>
-                  {'Approve or reject request using your wallet'}
+                  {"Approve or reject request using your wallet"}
                 </SModalParagraph>
               </SContainer>
             </SModalContainer>
           ) : result ? (
             <SModalContainer>
-              <SModalTitle>{'Call Request Approved'}</SModalTitle>
+              <SModalTitle>{"Call Request Approved"}</SModalTitle>
               <STable>
                 {Object.keys(result).map(key => (
                   <SRow key={key}>
@@ -489,13 +485,13 @@
             </SModalContainer>
           ) : (
             <SModalContainer>
-              <SModalTitle>{'Call Request Rejected'}</SModalTitle>
+              <SModalTitle>{"Call Request Rejected"}</SModalTitle>
             </SModalContainer>
           )}
         </Modal>
       </SLayout>
-    )
-  }
+    );
+  };
 }
 
-export default App+export default App;