{
  "npmClient": "npm",
  "packages": [
    "packages/ui",
    "packages/core",
    "packages/scaffold",
    "packages/scaffold-react",
    "packages/scaffold-vue",
    "packages/polyfills",
    "packages/smart-account",
    "packages/wagmi",
    "packages/ethers5",
    "packages/utils",
    "apps/*",
    "examples/*"
  ],
<<<<<<< HEAD
  "version": "3.2.0-ba2f407",
=======
  "version": "3.2.0",
>>>>>>> 18d0229c
  "$schema": "node_modules/lerna/schemas/lerna-schema.json"
}<|MERGE_RESOLUTION|>--- conflicted
+++ resolved
@@ -14,10 +14,6 @@
     "apps/*",
     "examples/*"
   ],
-<<<<<<< HEAD
-  "version": "3.2.0-ba2f407",
-=======
   "version": "3.2.0",
->>>>>>> 18d0229c
   "$schema": "node_modules/lerna/schemas/lerna-schema.json"
 }