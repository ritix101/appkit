{
  "npmClient": "npm",
  "packages": [
    "packages/ui",
    "packages/core",
    "packages/scaffold",
    "packages/scaffold-react",
    "packages/scaffold-vue",
    "packages/polyfills",
<<<<<<< HEAD
    "packages/smart-account",
=======
    "packages/utils",
    "packages/siwe",
>>>>>>> 023d2efb
    "packages/wagmi",
    "packages/ethers5",
    "apps/*",
    "examples/*"
  ],
  "version": "3.3.0-e39005b",
  "$schema": "node_modules/lerna/schemas/lerna-schema.json"
}<|MERGE_RESOLUTION|>--- conflicted
+++ resolved
@@ -7,12 +7,9 @@
     "packages/scaffold-react",
     "packages/scaffold-vue",
     "packages/polyfills",
-<<<<<<< HEAD
     "packages/smart-account",
-=======
     "packages/utils",
     "packages/siwe",
->>>>>>> 023d2efb
     "packages/wagmi",
     "packages/ethers5",
     "apps/*",
