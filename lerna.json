--- conflicted
+++ resolved
@@ -15,10 +15,6 @@
     "apps/*",
     "examples/*"
   ],
-<<<<<<< HEAD
-  "version": "3.3.0-e39005b",
-=======
   "version": "3.2.1",
->>>>>>> 3b849aa8
   "$schema": "node_modules/lerna/schemas/lerna-schema.json"
 }