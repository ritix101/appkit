name: UI Tests

on:
  workflow_call:
    inputs:
      branch:
        description: 'The branch to use'
        default: 'main'
        required: false
        type: string
      base-url:
        description: 'The web3modal lab url'
        default: 'http://localhost:3000/'
        required: false
        type: string
      wallet-url:
        description: 'The wallet url'
        default: 'https://react-wallet.walletconnect.com/'
        required: false
        type: string
      command:
        description: 'The test command to run'
        default: 'playwright:test'
        required: false
        type: string
      skip-playwright-webserver:
        description: 'Skip setting up a local test server'
        default: false
        required: false
        type: boolean
      secure-site-url:
        description: 'Secure site SDK url'
        default: 'https://secure.walletconnect.org/sdk'
        required: false
        type: string
    secrets:
      NEXT_PUBLIC_PROJECT_ID:
        required: true
      TESTS_NEXTAUTH_SECRET:
        required: false
      TESTS_MAILSEC_API_KEY:
        required: false
      TESTS_SOCIAL_EMAIL:
        required: false
      TESTS_SOCIAL_PASSWORD:
        required: false

jobs:
  ui_tests:
    name: 'Playwright Tests'
    runs-on:
      group: ubuntu-runners
    strategy:
      fail-fast: false
      matrix:
        shard: [1, 2, 3, 4]
        shardTotal: [4]
    timeout-minutes: 20
    steps:
      - name: Tune GitHub-hosted runner network
        uses: smorimoto/tune-github-hosted-runner-network@v1

      - name: checkout
        uses: actions/checkout@v4
        with:
          repository: WalletConnect/web3modal
          ref: ${{ inputs.branch }}

      - uses: pnpm/action-setup@v4
        name: Install pnpm

      - name: setup-node
        uses: actions/setup-node@v3
        with:
          node-version: 18.x
          cache: 'pnpm'

      - name: Get installed Playwright version
        id: playwright-version
        run: echo "PLAYWRIGHT_VERSION=$(node -e "console.log(require('./package-lock.json').packages['apps/laboratory']['devDependencies']['@playwright/test'])")" >> $GITHUB_ENV

      - name: Install Brave Browser
        working-directory: ./apps/laboratory/
        run: sudo ./scripts/install-brave-browser.sh

      - name: Cache playwright binaries
        uses: actions/cache@v4
        id: playwright-cache
        with:
          path: |
            ~/.cache/ms-playwright
          key: ${{ runner.os }}-playwright-${{ env.PLAYWRIGHT_VERSION }}-${{ hashFiles('apps/laboratory/tests/shared/constants/devices.ts') }}

<<<<<<< HEAD
      - name: install
=======
      - name: Install dependencies
>>>>>>> 86983f0c
        run: pnpm install

      - name: build packages and lab
        run: pnpm build:laboratory
        env:
          NEXT_PUBLIC_PROJECT_ID: ${{ secrets.NEXT_PUBLIC_PROJECT_ID }}
          NEXTAUTH_SECRET: ${{ secrets.TESTS_NEXTAUTH_SECRET }}
          MAILSAC_API_KEY: ${{ secrets.TESTS_MAILSEC_API_KEY }}
          NEXT_PUBLIC_SECURE_SITE_SDK_URL: ${{ inputs.secure-site-url }}
          SOCIAL_TEST_EMAIL: ${{ secrets.TESTS_SOCIAL_EMAIL }}
          SOCIAL_TEST_PASSWORD: ${{ secrets.TESTS_SOCIAL_PASSWORD }}

      - name: Install Playwright Browsers
        if: steps.playwright-cache.outputs.cache-hit != 'true'
        working-directory: ./apps/laboratory/
        run: pnpm playwright:install

      - name: Run Playwright tests
        env:
          BASE_URL: ${{ inputs.base-url }}
          WALLET_URL: ${{ inputs.wallet-url }}
          NEXT_PUBLIC_PROJECT_ID: ${{ secrets.NEXT_PUBLIC_PROJECT_ID }}
          SKIP_PLAYWRIGHT_WEBSERVER: ${{ inputs.skip-playwright-webserver }}
          NEXTAUTH_SECRET: ${{ secrets.TESTS_NEXTAUTH_SECRET }}
          MAILSAC_API_KEY: ${{ secrets.TESTS_MAILSEC_API_KEY }}
          NEXT_PUBLIC_SECURE_SITE_SDK_URL: ${{ inputs.secure-site-url }}
          SOCIAL_TEST_EMAIL: ${{ secrets.TESTS_SOCIAL_EMAIL }}
          SOCIAL_TEST_PASSWORD: ${{ secrets.TESTS_SOCIAL_PASSWORD }}
          CI: true
        working-directory: ./apps/laboratory/
<<<<<<< HEAD
        run: pnpm ${{ inputs.command }}
=======
        run: pnpm ${{ inputs.command }} --shard=${{ matrix.shard }}/${{ matrix.shardTotal }}
>>>>>>> 86983f0c

      - name: Run canary with minimal environment config
        env:
          NEXT_PUBLIC_PROJECT_ID: ${{ secrets.NEXT_PUBLIC_PROJECT_ID }}
          NEXTAUTH_SECRET: ${{ secrets.TESTS_NEXTAUTH_SECRET }}
          MAILSAC_API_KEY: ${{ secrets.TESTS_MAILSEC_API_KEY }}
          NEXT_PUBLIC_SECURE_SITE_SDK_URL: ${{ inputs.secure-site-url }}
          CI: true
        working-directory: ./apps/laboratory/
        run: pnpm playwright:test:canary

<<<<<<< HEAD
      - uses: actions/upload-artifact@v3
        if: always()
=======
      - uses: actions/upload-artifact@v4
        if: failure()
>>>>>>> 86983f0c
        with:
          name: playwright-report-${{ matrix.shard }}
          path: ./apps/laboratory/playwright-report/
<<<<<<< HEAD
          retention-days: 7

      - uses: actions/upload-artifact@v3
        if: always()
        with:
          name: screenshots
          path: ./apps/laboratory/test-results/
=======
>>>>>>> 86983f0c
          retention-days: 7<|MERGE_RESOLUTION|>--- conflicted
+++ resolved
@@ -91,11 +91,7 @@
             ~/.cache/ms-playwright
           key: ${{ runner.os }}-playwright-${{ env.PLAYWRIGHT_VERSION }}-${{ hashFiles('apps/laboratory/tests/shared/constants/devices.ts') }}
 
-<<<<<<< HEAD
-      - name: install
-=======
       - name: Install dependencies
->>>>>>> 86983f0c
         run: pnpm install
 
       - name: build packages and lab
@@ -126,11 +122,7 @@
           SOCIAL_TEST_PASSWORD: ${{ secrets.TESTS_SOCIAL_PASSWORD }}
           CI: true
         working-directory: ./apps/laboratory/
-<<<<<<< HEAD
-        run: pnpm ${{ inputs.command }}
-=======
         run: pnpm ${{ inputs.command }} --shard=${{ matrix.shard }}/${{ matrix.shardTotal }}
->>>>>>> 86983f0c
 
       - name: Run canary with minimal environment config
         env:
@@ -142,24 +134,9 @@
         working-directory: ./apps/laboratory/
         run: pnpm playwright:test:canary
 
-<<<<<<< HEAD
-      - uses: actions/upload-artifact@v3
-        if: always()
-=======
       - uses: actions/upload-artifact@v4
         if: failure()
->>>>>>> 86983f0c
         with:
           name: playwright-report-${{ matrix.shard }}
           path: ./apps/laboratory/playwright-report/
-<<<<<<< HEAD
-          retention-days: 7
-
-      - uses: actions/upload-artifact@v3
-        if: always()
-        with:
-          name: screenshots
-          path: ./apps/laboratory/test-results/
-=======
->>>>>>> 86983f0c
           retention-days: 7