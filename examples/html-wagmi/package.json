--- conflicted
+++ resolved
@@ -1,20 +1,12 @@
 {
   "name": "@examples/html-wagmi",
   "private": true,
-<<<<<<< HEAD
-  "version": "3.3.0-e39005b",
-=======
   "version": "3.2.1",
->>>>>>> 3b849aa8
   "scripts": {
     "dev:example": "vite --port 3001",
     "build:examples": "vite build"
   },
   "dependencies": {
-<<<<<<< HEAD
-    "@web3modal/wagmi": "3.3.0-e39005b"
-=======
     "@web3modal/wagmi": "3.2.1"
->>>>>>> 3b849aa8
   }
 }