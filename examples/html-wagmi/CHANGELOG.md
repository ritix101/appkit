# @examples/html-wagmi

<<<<<<< HEAD
=======
## 5.0.7

### Patch Changes

- - feat: multi address by @ganchoradkov in https://github.com/WalletConnect/web3modal/pull/2286
  - feat: feat: added vue for exports in solana by @phoenixVS in https://github.com/WalletConnect/web3modal/pull/2449
  - fix: wagmi authConnector connectExternal resolving issue and enable wagmi email tests by @enesozturk in https://github.com/WalletConnect/web3modal/pull/2504
  - chore: configures report-only CSP for lab by @bkrem in https://github.com/WalletConnect/web3modal/pull/2388
  - fix: settings btn styling by @ganchoradkov in https://github.com/WalletConnect/web3modal/pull/2523
  - Add Wallet Standard to AppKit + Solana by @glitch-txs in https://github.com/WalletConnect/web3modal/pull/2482
  - chore: remove onramp widget from labs by @tomiir in https://github.com/WalletConnect/web3modal/pull/2526
  - feat: support custom connectors by @chris13524 in https://github.com/WalletConnect/web3modal/pull/2119
  - fix: disconnect logic for EIP6963 & Injected provider types for @web3modal/ethers by @hmzakhalid in https://github.com/WalletConnect/web3modal/pull/2289
  - Feat ERC7715 grant_permissions support on lab by @KannuSingh in https://github.com/WalletConnect/web3modal/pull/2500
  - update chain on network change by @glitch-txs in https://github.com/WalletConnect/web3modal/pull/2497
  - fix: make accounts optional in social response by @tomiir in https://github.com/WalletConnect/web3modal/pull/2520
  - chore: SA Tests switch network before flow by @tomiir in https://github.com/WalletConnect/web3modal/pull/2529
  - chore: changed react native universal links by @ignaciosantise in https://github.com/WalletConnect/web3modal/pull/2535
  - chore: change labs' ethers rpc urls to walletconnect.org by @tomiir in https://github.com/WalletConnect/web3modal/pull/2530
  - chore: remove 'no-cache' from API requests by @tomiir in https://github.com/WalletConnect/web3modal/pull/2538
  - fix: makes `getMessageParams` siwe client method optional by @ganchoradkov in https://github.com/WalletConnect/web3modal/pull/2305
  - chore: update secure site url to org domain by @tomiir in https://github.com/WalletConnect/web3modal/pull/2537
  - fix: multiple name by @tomiir in https://github.com/WalletConnect/web3modal/pull/2410
  - refactor(common): utils by @Simon-He95 in https://github.com/WalletConnect/web3modal/pull/2447
  - fix: reorder chains to have current chain Id as main message by @tomiir in https://github.com/WalletConnect/web3modal/pull/2423
  - refactor: change solana testnet and devnet rpcs to wc by @enesozturk in https://github.com/WalletConnect/web3modal/pull/2541
  - refactor: laboratory wagmi tests by @zoruka in https://github.com/WalletConnect/web3modal/pull/2552
  - fix: sync accounts in wagmi and subscribe to account change by @tomiir in https://github.com/WalletConnect/web3modal/pull/2544
- Updated dependencies []:
  - @web3modal/wagmi@5.0.7

>>>>>>> 802b30f8
## 5.0.6

### Patch Changes

- fix: Social Login illegal invocation issue. Wagmi tests

- Updated dependencies []:
  - @web3modal/wagmi@5.0.6

## 5.0.5

### Patch Changes

- feat: universal link internal flag. Add kotlin assetlinks. Fix email truncation'

- Updated dependencies []:
  - @web3modal/wagmi@5.0.5

## 5.0.4

### Patch Changes

- fix: wcPromise incompatibility issues

- Updated dependencies []:
  - @web3modal/wagmi@5.0.4

## 5.0.3

### Patch Changes

- fix: ethers5 coinbase issues. Turbo build issues. Upate cb connector.

- Updated dependencies []:
  - @web3modal/wagmi@5.0.3

## 5.0.2

### Patch Changes

- fix: siwe signOutOnNetwork change issue. fix: wallets filtered by rdns matched from explorer api. fix: solana network id issue

- Updated dependencies []:
  - @web3modal/wagmi@5.0.2

## 5.0.1

### Patch Changes

- fix: remove walletconnect restriction on names

- Updated dependencies []:
  - @web3modal/wagmi@5.0.1

## 5.0.0

### Major Changes

- Release V5

### Patch Changes

- Updated dependencies []:
  - @web3modal/wagmi@5.0.0

## 5.0.0-cn-v5.0

### Major Changes

- Test V5

### Patch Changes

- Updated dependencies []:
  - @web3modal/wagmi@5.0.0-cn-v5.0

## 4.2.3

### Patch Changes

- feat: - feat: restricted ens names. fix: iat set automatically if not present in messageParams. Adds siwe config handlers

- Updated dependencies []:
  - @web3modal/wagmi@4.2.3

## 4.2.3-alpha.0

### Patch Changes

- feat: add support for coinbase smart accounts

- Updated dependencies []:
  - @web3modal/wagmi@4.2.3-alpha.0

## 4.2.2

### Patch Changes

- feat: social login refactor. wagmi sendCalls support. refactor theme variables

- Updated dependencies []:
  - @web3modal/wagmi@4.2.2

## 4.2.1

### Patch Changes

- Hotfix to support injected and announced wallets in in app browsers

- Updated dependencies []:
  - @web3modal/wagmi@4.2.1

## 4.2.0

### Patch Changes

- release: 4.2.0 version release

- Updated dependencies []:
  - @web3modal/wagmi@4.2.0

## 4.2.0-alpha.0

### Patch Changes

- feat: 4.2.0-alpha release

- Updated dependencies []:
  - @web3modal/wagmi@4.2.0-alpha.0

## 4.2.0-03e4f4a8.2

### Patch Changes

- fix: Issue with SIWE + Wagmi sign out. Fixes issue where signature verification fail resulted in empty open modal'

- Updated dependencies []:
  - @web3modal/wagmi@4.2.0-03e4f4a8.2

## 4.2.0-448f7f4.1

### Minor Changes

- refactor: improvements to all features (siwe, send, swaps, ui and ux)

### Patch Changes

- Updated dependencies []:
  - @web3modal/wagmi@4.2.0-448f7f4.1

## 4.1.12-910a844.0

### Patch Changes

- refactor: sync theme with secure site

- Updated dependencies []:
  - @web3modal/wagmi@4.1.12-910a844.0

## 4.1.11

### Patch Changes

- refactor: Solana exported helper methods and proram instruction improvements
- refactor: email and smart account improvements
- refactor: unit test CI check improvements
- feat: convert

- Updated dependencies []:
  - @web3modal/wagmi@4.1.11

## 4.1.10

### Patch Changes

- Fix activity list styling issue

- Updated dependencies []:
  - @web3modal/wagmi@4.1.10

## 4.1.9

### Patch Changes

- Blockchain API fix

- Updated dependencies []:
  - @web3modal/wagmi@4.1.9

## 4.1.8

### Patch Changes

- Hotfix for redundant tokenbalance calls

- Updated dependencies []:
  - @web3modal/wagmi@4.1.8

## 4.1.7

### Patch Changes

- Hotfix for inccorect state of w3m-button when email is enabled

- Updated dependencies []:
  - @web3modal/wagmi@4.1.7

## 4.1.6

### Patch Changes

- Fix modal default height. Fix ethers email connection lag. Fix ethers + rc relay disconnect issue. Adds new wui-components for secure site.

- Updated dependencies []:
  - @web3modal/wagmi@4.1.6

## 4.1.6-a0733f5.0

### Patch Changes

- chore: canary release for siwe dependency

- Updated dependencies []:
  - @web3modal/ethers@4.1.6-a0733f5.0
  - @web3modal/siwe@4.1.6-a0733f5.0
  - @web3modal/solana@4.1.6-a0733f5.0
  - @web3modal/wagmi@4.1.6-a0733f5.0

## 4.1.5

### Patch Changes

- release: v4.1.5

- Updated dependencies []:
  - @web3modal/wagmi@4.1.5

## 4.1.5-93c81127.0

### Patch Changes

- fix: polyfill process in wallet package

- Updated dependencies []:
  - @web3modal/wagmi@4.1.5-93c81127.0

## 4.1.4

### Patch Changes

- feat: wallet info hook

- Updated dependencies []:
  - @web3modal/wagmi@4.1.4

## 4.1.3

### Patch Changes

- feat: wallet info hook

- feat: reset version to 4.1.3

- Updated dependencies []:
  - @web3modal/wagmi@4.1.3

## 4.1.3-5f2ae345.1

### Patch Changes

- canary: test imports

- Updated dependencies []:
  - @web3modal/wagmi@4.1.3-5f2ae345.1

## 4.1.3-8e039e.0

### Patch Changes

- feat: update optional dependencies

- Updated dependencies []:
  - @web3modal/wagmi@4.1.3-8e039e.0

## 4.1.2

### Patch Changes

- 4.1.2 release

- Updated dependencies []:
  - @web3modal/wagmi@4.1.2

## 4.2.0-4b5257b4.1

### Minor Changes

- [#2052](https://github.com/WalletConnect/web3modal/pull/2052) [`1b90376`](https://github.com/WalletConnect/web3modal/commit/1b903765a675f0f1b9ea0a44bcf84e2dad6b4436) Thanks [@enesozturk](https://github.com/enesozturk)! - refactor: add missing extensions on imports

- feat: export solana chains from the solana package

- [#2052](https://github.com/WalletConnect/web3modal/pull/2052) [`729313f`](https://github.com/WalletConnect/web3modal/commit/729313fe9dfb402ca694cbd77f49cc61895e2d07) Thanks [@enesozturk](https://github.com/enesozturk)! - chore: new solana canary release

### Patch Changes

- Updated dependencies [[`1b90376`](https://github.com/WalletConnect/web3modal/commit/1b903765a675f0f1b9ea0a44bcf84e2dad6b4436), [`729313f`](https://github.com/WalletConnect/web3modal/commit/729313fe9dfb402ca694cbd77f49cc61895e2d07)]:
  - @web3modal/wagmi@4.2.0-4b5257b4.1

## 4.2.0-dbbd8c44.0

### Minor Changes

- refactor: add missing extensions on imports

### Patch Changes

- Updated dependencies []:
  - @web3modal/ui@4.2.0-dbbd8c44.0
  - @web3modal/common@4.2.0-dbbd8c44.0

## 4.2.0-500a38.0

### Minor Changes

- feat: solana integration

### Patch Changes

- Updated dependencies []:
  - @web3modal/wagmi@4.2.0-500a38.0

## 4.1.1

### Patch Changes

- Fix siwe version

- Updated dependencies []:
  - @web3modal/wagmi@4.1.1

## 4.1.0

### Minor Changes

- Email Stable release

### Patch Changes

- Updated dependencies []:
  - @web3modal/wagmi@4.1.0

## 4.0.13

### Patch Changes

- Fix secure site url

- Updated dependencies []:
  - @web3modal/wagmi@4.0.13

## 4.0.12

### Patch Changes

- [#2014](https://github.com/WalletConnect/web3modal/pull/2014) [`95b35e1`](https://github.com/WalletConnect/web3modal/commit/95b35e1ebaf261a56a29cd9254d85b7c1430bfc0) Thanks [@tomiir](https://github.com/tomiir)! - Smart Account RPC handler canary

- Smart Account initialization and feature flag

- Updated dependencies [[`95b35e1`](https://github.com/WalletConnect/web3modal/commit/95b35e1ebaf261a56a29cd9254d85b7c1430bfc0)]:
  - @web3modal/wagmi@4.0.12

## 4.0.12-0c59f84f.0

### Patch Changes

- Smart Account RPC handler canary

- Updated dependencies []:
  - @web3modal/wagmi@4.0.12-0c59f84f.0

## 4.0.11

### Patch Changes

- Analytics connection event improvements. Unsupported chain flag. Siwe package refactor. RPC improvements. UI improvements'

- Updated dependencies []:
  - @web3modal/wagmi@4.0.11

## 4.0.10

### Patch Changes

- Add error state to wui-chip composite

- Updated dependencies []:
  - @web3modal/wagmi@4.0.10

## 4.0.9

### Patch Changes

- Add all rpc methods + auto reject when modal closes

- Updated dependencies []:
  - @web3modal/wagmi@4.0.9

## 4.0.8

### Patch Changes

- [#1954](https://github.com/WalletConnect/web3modal/pull/1954) [`c3366e7`](https://github.com/WalletConnect/web3modal/commit/c3366e7211dba2f5c6d3377c9d9a77da5a52c0d8) Thanks [@tomiir](https://github.com/tomiir)! - Add support for eth_getBlockByNumber

- Updated dependencies [[`c3366e7`](https://github.com/WalletConnect/web3modal/commit/c3366e7211dba2f5c6d3377c9d9a77da5a52c0d8)]:
  - @web3modal/wagmi@4.0.8

## 4.0.8-f1845392.0

### Patch Changes

- [#1954](https://github.com/WalletConnect/web3modal/pull/1954) [`4755109`](https://github.com/WalletConnect/web3modal/commit/475510962a92ea9f4388db1d08c979d99da18e54) Thanks [@tomiir](https://github.com/tomiir)! - Add support for eth_getBlockByNumber

- Updated dependencies [[`4755109`](https://github.com/WalletConnect/web3modal/commit/475510962a92ea9f4388db1d08c979d99da18e54)]:
  - @web3modal/wagmi@4.0.8-f1845392.0

## 4.0.7

### Patch Changes

- Add eth_getBalance to list of allowed methods

- Updated dependencies []:
  - @web3modal/wagmi@4.0.7

## 4.0.6

### Patch Changes

- Email stability fixes

- Updated dependencies []:
  - @web3modal/wagmi@4.0.6

## 4.0.5

### Patch Changes

- [#1917](https://github.com/WalletConnect/web3modal/pull/1917) [`f79566c`](https://github.com/WalletConnect/web3modal/commit/f79566ca5119fa12795dd49fce01aea8e1a05d97) Thanks [@tomiir](https://github.com/tomiir)! - Replaces public url with blockchain api for supported networks

- Updated dependencies [[`f79566c`](https://github.com/WalletConnect/web3modal/commit/f79566ca5119fa12795dd49fce01aea8e1a05d97)]:
  - @web3modal/wagmi@4.0.5

## 4.0.4

### Patch Changes

- Fix theming issue for email

- Updated dependencies []:
  - @web3modal/wagmi@4.0.4

## 4.0.3

### Patch Changes

- Tag email beta, Sync Theme For Secure Wallet, Use manual version in constants

- Updated dependencies []:
  - @web3modal/wagmi@4.0.3

## 4.0.2

### Patch Changes

- [#1899](https://github.com/WalletConnect/web3modal/pull/1899) [`42e97a0`](https://github.com/WalletConnect/web3modal/commit/42e97a04eb60090a821019ae80d62acacf35fc66) Thanks [@xzilja](https://github.com/xzilja)! - Reverted change that removed email update flow from account view

- Updated dependencies [[`42e97a0`](https://github.com/WalletConnect/web3modal/commit/42e97a04eb60090a821019ae80d62acacf35fc66)]:
  - @web3modal/wagmi@4.0.2

## 4.0.1

### Patch Changes

- [#1879](https://github.com/WalletConnect/web3modal/pull/1879) [`e3fa353`](https://github.com/WalletConnect/web3modal/commit/e3fa35396e3d2b1153d12bfaf92738bc67b46640) Thanks [@svenvoskamp](https://github.com/svenvoskamp)! - Fix various issues on ethers/ethers5 package

- Updated dependencies [[`e3fa353`](https://github.com/WalletConnect/web3modal/commit/e3fa35396e3d2b1153d12bfaf92738bc67b46640)]:
  - @web3modal/wagmi@4.0.1<|MERGE_RESOLUTION|>--- conflicted
+++ resolved
@@ -1,7 +1,5 @@
 # @examples/html-wagmi
 
-<<<<<<< HEAD
-=======
 ## 5.0.7
 
 ### Patch Changes
@@ -33,7 +31,6 @@
 - Updated dependencies []:
   - @web3modal/wagmi@5.0.7
 
->>>>>>> 802b30f8
 ## 5.0.6
 
 ### Patch Changes
