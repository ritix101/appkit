{
  "name": "@examples/vue-wagmi",
  "private": true,
<<<<<<< HEAD
  "version": "4.0.14-b3fbdad8.0",
=======
  "version": "4.1.1",
>>>>>>> 23e4eca9
  "scripts": {
    "dev:example": "vite --port 3003",
    "build:examples": "vite build"
  },
  "dependencies": {
<<<<<<< HEAD
    "@web3modal/wagmi": "4.0.14-b3fbdad8.0",
=======
    "@web3modal/wagmi": "4.1.1",
>>>>>>> 23e4eca9
    "@wagmi/connectors": "4.1.14",
    "@wagmi/core": "2.6.5"
  },
  "devDependencies": {
    "@vitejs/plugin-vue": "5.0.2"
  }
}<|MERGE_RESOLUTION|>--- conflicted
+++ resolved
@@ -1,21 +1,13 @@
 {
   "name": "@examples/vue-wagmi",
   "private": true,
-<<<<<<< HEAD
-  "version": "4.0.14-b3fbdad8.0",
-=======
   "version": "4.1.1",
->>>>>>> 23e4eca9
   "scripts": {
     "dev:example": "vite --port 3003",
     "build:examples": "vite build"
   },
   "dependencies": {
-<<<<<<< HEAD
-    "@web3modal/wagmi": "4.0.14-b3fbdad8.0",
-=======
     "@web3modal/wagmi": "4.1.1",
->>>>>>> 23e4eca9
     "@wagmi/connectors": "4.1.14",
     "@wagmi/core": "2.6.5"
   },
