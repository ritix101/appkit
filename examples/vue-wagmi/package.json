{
  "name": "@examples/vue-wagmi",
  "private": true,
<<<<<<< HEAD
  "version": "3.3.0-e39005b",
=======
  "version": "3.2.1",
>>>>>>> 3b849aa8
  "scripts": {
    "dev:example": "vite --port 3003",
    "build:examples": "vite build"
  },
  "dependencies": {
<<<<<<< HEAD
    "@web3modal/wagmi": "3.3.0-e39005b"
=======
    "@web3modal/wagmi": "3.2.1"
>>>>>>> 3b849aa8
  },
  "devDependencies": {
    "@vitejs/plugin-vue": "4.4.1"
  }
}<|MERGE_RESOLUTION|>--- conflicted
+++ resolved
@@ -1,21 +1,13 @@
 {
   "name": "@examples/vue-wagmi",
   "private": true,
-<<<<<<< HEAD
-  "version": "3.3.0-e39005b",
-=======
   "version": "3.2.1",
->>>>>>> 3b849aa8
   "scripts": {
     "dev:example": "vite --port 3003",
     "build:examples": "vite build"
   },
   "dependencies": {
-<<<<<<< HEAD
-    "@web3modal/wagmi": "3.3.0-e39005b"
-=======
     "@web3modal/wagmi": "3.2.1"
->>>>>>> 3b849aa8
   },
   "devDependencies": {
     "@vitejs/plugin-vue": "4.4.1"
