# @examples/react-wagmi

<<<<<<< HEAD
## 5.0.11-4e505ef09.1

### Patch Changes

- Updated dependencies []:
  - @web3modal/solana@5.0.11-4e505ef09.1

## 5.0.11-57abd61b5.0

### Patch Changes

- Updated dependencies []:
  - @web3modal/solana@5.0.11-57abd61b5.0
=======
## 5.1.4

### Patch Changes

- - Added entries on assetlinks for flutter wallet by @quetool in https://github.com/WalletConnect/web3modal/pull/2746
  - chore: only upgrade ethers v6 by @chris13524 in https://github.com/WalletConnect/web3modal/pull/2741
  - chore: fix wagmi not disconnecting and add adapter tests by @magiziz in https://github.com/WalletConnect/web3modal/pull/2751
  - Added more fingerprints to Flutter apps by @quetool in https://github.com/WalletConnect/web3modal/pull/2748
  - fix: remove auth connector from ethers and check for socials length by @tomiir in https://github.com/WalletConnect/web3modal/pull/2715
  - chore: make all socials enabled by default by @tomiir in https://github.com/WalletConnect/web3modal/pull/2747
  - fix: social logins not working in laboratory by @magiziz in https://github.com/WalletConnect/web3modal/pull/2765
  - chore: expose solana provider type by @zoruka in https://github.com/WalletConnect/web3modal/pull/2756
  - fix: Connector image mismatch by @tomiir in https://github.com/WalletConnect/web3modal/pull/2745
- Updated dependencies []:
  - @web3modal/solana@5.1.4

## 5.1.3

### Patch Changes

- refactor: defaultChain ts mismatch, custom hooks, separation of dependencies

- Updated dependencies []:
  - @web3modal/solana@5.1.3

## 5.1.2

### Patch Changes

- Added Solana Auth Provider types and schemas

- Updated dependencies []:
  - @web3modal/solana@5.1.2

## 5.1.1

### Patch Changes

- Update EthProvider to v 2.15.1

- Updated dependencies []:
  - @web3modal/solana@5.1.1

## 5.1.0

### Minor Changes

Enhanced compatibility, performance, developer experience, and user interface updates across various features

- fix: remove limitation on sending versioned tx by @tomiir in https://github.com/WalletConnect/web3modal/pull/2638
- refactor: fix missing ens screens by @enesozturk in https://github.com/WalletConnect/web3modal/pull/2639
- chore: remove non-Blockchain API RPCs by @chris13524 in https://github.com/WalletConnect/web3modal/pull/2640
- chore: update wagmi dependencies to latest version by @tomiir in https://github.com/WalletConnect/web3modal/pull/2642
- chore: dynamic metadata URL by @chris13524 in https://github.com/WalletConnect/web3modal/pull/2628
- add icons and wallets by @glitch-txs in https://github.com/WalletConnect/web3modal/pull/2637
- chore: fix playwright tests by @chris13524 in https://github.com/WalletConnect/web3modal/pull/2633
- chore: more renovate by @chris13524 in https://github.com/WalletConnect/web3modal/pull/2619
- chore: test single retry in tests by @tomiir in https://github.com/WalletConnect/web3modal/pull/2648
- feat/automated tests with metamask by @enesozturk in https://github.com/WalletConnect/web3modal/pull/2636
- fix: import types from the package root in partials by @enesozturk in https://github.com/WalletConnect/web3modal/pull/2650
- feat: add support for eip5792 getCapabilities and sendCalls by @tomiir in https://github.com/WalletConnect/web3modal/pull/2576
- chore: ID allocation service by @chris13524 in https://github.com/WalletConnect/web3modal/pull/2574
- refactor: solana sign and send transaction by @zoruka in https://github.com/WalletConnect/web3modal/pull/2646
- chore: renovate updates by @chris13524 in https://github.com/WalletConnect/web3modal/pull/2673
- fix(solana): injected connectors not detected by @enesozturk in https://github.com/WalletConnect/web3modal/pull/2656
- chore: fix renovate includePaths by @chris13524 in https://github.com/WalletConnect/web3modal/pull/2674
- chore: update lab names & images by @chris13524 in https://github.com/WalletConnect/web3modal/pull/2653
- chore: fix typo by @riyueguang in https://github.com/WalletConnect/web3modal/pull/2600
- refactor: handle balance and balanceSymbol fetch to update w3m-button by @enesozturk in https://github.com/WalletConnect/web3modal/pull/2433
- added filter transactions by chain by @glitch-txs in https://github.com/WalletConnect/web3modal/pull/1834
- refactor/wallet card item with image optimization by @enesozturk in https://github.com/WalletConnect/web3modal/pull/2572
- fix: small balance format by @imlonghao in https://github.com/WalletConnect/web3modal/pull/2651
- feat: add git hooks with husky and add pre-push hook by @enesozturk in https://github.com/WalletConnect/web3modal/pull/2558
- fix: add getApprovedCaipNetworks implementation by @tomiir in https://github.com/WalletConnect/web3modal/pull/2644
- chore: update vitest to v2 by @tomiir in https://github.com/WalletConnect/web3modal/pull/2678
- feat: add sender to identity and reverse resolution by @tomiir in https://github.com/WalletConnect/web3modal/pull/2649
- refactor: solana walletconnect rpc interface by @zoruka in https://github.com/WalletConnect/web3modal/pull/2677
- Wagmi: Erc7715 permissions with Appkit embedded wallet by @KannuSingh in https://github.com/WalletConnect/web3modal/pull/2615
- fix issue with modal not closing by @KannuSingh in https://github.com/WalletConnect/web3modal/pull/2680
- fix: wagmi not showing loading indicator on email reconnection by @tomiir in https://github.com/WalletConnect/web3modal/pull/2682
- fix: ethers disconnection error by @tomiir in https://github.com/WalletConnect/web3modal/pull/2683
- fix: Wagmi Switch To by @tomiir in https://github.com/WalletConnect/web3modal/pull/2679
- refactor: improvements to siwe flow and modal animations by @enesozturk in https://github.com/WalletConnect/web3modal/pull/2672
- chore: added rn samples in apple file by @ignaciosantise in https://github.com/WalletConnect/web3modal/pull/2687
- chore: Web3Modal -> AppKit by @chris13524 in https://github.com/WalletConnect/web3modal/pull/2686
- chore: fix metadata icon by @chris13524 in https://github.com/WalletConnect/web3modal/pull/2685
- fix(multi-account): account switch on wagmi by @enesozturk in https://github.com/WalletConnect/web3modal/pull/2689
- Added Flutter universal links by @quetool in https://github.com/WalletConnect/web3modal/pull/2695
- feat: add bundle size check by @lukaisailovic in https://github.com/WalletConnect/web3modal/pull/2694
- chore: remove unnecessary window.postMessage for W3mFrame by @zoruka in https://github.com/WalletConnect/web3modal/pull/2658
- refactor: standardize solana provider adapters by @zoruka in https://github.com/WalletConnect/web3modal/pull/2690
- fix: bring back old parameters for RPC call on solana_signTransaction by @zoruka in https://github.com/WalletConnect/web3modal/pull/2692
- refactor: export missing type defs from siwe package by @enesozturk in https://github.com/WalletConnect/web3modal/pull/2703
- fix: solana qa round by @zoruka in https://github.com/WalletConnect/web3modal/pull/2704
- chore: update with latest V5 changes by @svenvoskamp in https://github.com/WalletConnect/web3modal/pull/2635
- fix(deps): update walletconnect to v2.15.0 by @renovate in https://github.com/WalletConnect/web3modal/pull/2675
- chore(deps): update wagmi by @renovate in https://github.com/WalletConnect/web3modal/pull/2676
- chore: URL on lab pages by @chris13524 in https://github.com/WalletConnect/web3modal/pull/2702
- chore: update vite-size to 0.0.5 by @lukaisailovic in https://github.com/WalletConnect/web3modal/pull/2700
- chore: change chainId type to accept string and its dependencies by @zoruka in https://github.com/WalletConnect/web3modal/pull/2632
- fix(deps): update dependency @solana/web3.js to v1.95.2 by @renovate in https://github.com/WalletConnect/web3modal/pull/2312

### New Contributors

- @riyueguang made their first contribution in https://github.com/WalletConnect/web3modal/pull/2600
- @imlonghao made their first contribution in https://github.com/WalletConnect/web3modal/pull/2651
- @quetool made their first contribution in https://github.com/WalletConnect/web3modal/pull/2695

**Full Changelog**: https://github.com/WalletConnect/web3modal/compare/5.0.11...5.1.0

### Patch Changes

- Updated dependencies []:
  - @web3modal/solana@5.1.0

## 5.0.11

### Patch Changes

- - Hotfix to prevent loading state with QR code

- Updated dependencies []:
  - @web3modal/solana@5.0.11
>>>>>>> 25c6f289

## 5.0.10

- chore: update with v5 by @tomiir in https://github.com/WalletConnect/web3modal/pull/2612
- fix: move the wagmi state mutation to outside of 1-click auth flow by @enesozturk in https://github.com/WalletConnect/web3modal/pull/2585
- :hotfix fix svg error when requesting farcaster qr code by @svenvoskamp in https://github.com/WalletConnect/web3modal/pull/2621

**Full Changelog**: https://github.com/WalletConnect/web3modal/compare/5.0.9...5.0.10

- Updated dependencies []:
  - @web3modal/solana@5.0.10

## 5.0.9

### Patch Changes

- - chore: refine link names by @chris13524 in https://github.com/WalletConnect/web3modal/pull/2588
  - hotfix change secure site origin domain to .org by @svenvoskamp in https://github.com/WalletConnect/web3modal/pull/2603

**Full Changelog**: https://github.com/WalletConnect/web3modal/compare/5.0.8...5.0.9

## 5.0.8

### Patch Changes

- - chore: lab loading indicator by @chris13524 in https://github.com/WalletConnect/web3modal/pull/2548
  - fix: not allow multiple account syncs for same caip address by @zoruka in https://github.com/WalletConnect/web3modal/pull/2547
  - fix: missing network not supported modal on wallet network switch by @zoruka in https://github.com/WalletConnect/web3modal/pull/2565
  - chore: add clientId to BlockchainAPI requests by @tomiir in https://github.com/WalletConnect/web3modal/pull/2521
  - Chore/split internal external testing by @svenvoskamp in https://github.com/WalletConnect/web3modal/pull/2563
  - fix: remove 200ms QR delay by @chris13524 in https://github.com/WalletConnect/web3modal/pull/2567
  - [TDW] move from npm to pnpm by @segunadebayo in https://github.com/WalletConnect/web3modal/pull/2545
  - feat: enableSwaps option by @enesozturk in https://github.com/WalletConnect/web3modal/pull/2573
  - build: fix dockerfile and bring back turbo by @segunadebayo in https://github.com/WalletConnect/web3modal/pull/2582
  - chore: updates providers to `2.14` by @ganchoradkov in https://github.com/WalletConnect/web3modal/pull/2557
  - fix: gets chains from approved accounts by @ganchoradkov in https://github.com/WalletConnect/web3modal/pull/2562
  - :fix show right icon for multi-address account by @svenvoskamp in https://github.com/WalletConnect/web3modal/pull/2560
  - feat: add wallet features and socials github tests by @enesozturk in https://github.com/WalletConnect/web3modal/pull/2571
  - fix: multiple account syncs on wagmi by @zoruka in https://github.com/WalletConnect/web3modal/pull/2575
  - feat: apply RPC refactor and EIP5792 schema changes by @tomiir in https://github.com/WalletConnect/web3modal/pull/2580
  - refactor: turbo pipeline by @segunadebayo in https://github.com/WalletConnect/web3modal/pull/2587

  **Full Changelog**: https://github.com/WalletConnect/web3modal/compare/5.0.7...5.0.8

- Updated dependencies []:
  - @web3modal/solana@5.0.8

## 5.0.7

### Patch Changes

- - feat: multi address by @ganchoradkov in https://github.com/WalletConnect/web3modal/pull/2286
  - feat: feat: added vue for exports in solana by @phoenixVS in https://github.com/WalletConnect/web3modal/pull/2449
  - fix: wagmi authConnector connectExternal resolving issue and enable wagmi email tests by @enesozturk in https://github.com/WalletConnect/web3modal/pull/2504
  - chore: configures report-only CSP for lab by @bkrem in https://github.com/WalletConnect/web3modal/pull/2388
  - fix: settings btn styling by @ganchoradkov in https://github.com/WalletConnect/web3modal/pull/2523
  - Add Wallet Standard to AppKit + Solana by @glitch-txs in https://github.com/WalletConnect/web3modal/pull/2482
  - chore: remove onramp widget from labs by @tomiir in https://github.com/WalletConnect/web3modal/pull/2526
  - feat: support custom connectors by @chris13524 in https://github.com/WalletConnect/web3modal/pull/2119
  - fix: disconnect logic for EIP6963 & Injected provider types for @web3modal/ethers by @hmzakhalid in https://github.com/WalletConnect/web3modal/pull/2289
  - Feat ERC7715 grant_permissions support on lab by @KannuSingh in https://github.com/WalletConnect/web3modal/pull/2500
  - update chain on network change by @glitch-txs in https://github.com/WalletConnect/web3modal/pull/2497
  - fix: make accounts optional in social response by @tomiir in https://github.com/WalletConnect/web3modal/pull/2520
  - chore: SA Tests switch network before flow by @tomiir in https://github.com/WalletConnect/web3modal/pull/2529
  - chore: changed react native universal links by @ignaciosantise in https://github.com/WalletConnect/web3modal/pull/2535
  - chore: change labs' ethers rpc urls to walletconnect.org by @tomiir in https://github.com/WalletConnect/web3modal/pull/2530
  - chore: remove 'no-cache' from API requests by @tomiir in https://github.com/WalletConnect/web3modal/pull/2538
  - fix: makes `getMessageParams` siwe client method optional by @ganchoradkov in https://github.com/WalletConnect/web3modal/pull/2305
  - chore: update secure site url to org domain by @tomiir in https://github.com/WalletConnect/web3modal/pull/2537
  - fix: multiple name by @tomiir in https://github.com/WalletConnect/web3modal/pull/2410
  - refactor(common): utils by @Simon-He95 in https://github.com/WalletConnect/web3modal/pull/2447
  - fix: reorder chains to have current chain Id as main message by @tomiir in https://github.com/WalletConnect/web3modal/pull/2423
  - refactor: change solana testnet and devnet rpcs to wc by @enesozturk in https://github.com/WalletConnect/web3modal/pull/2541
  - refactor: laboratory wagmi tests by @zoruka in https://github.com/WalletConnect/web3modal/pull/2552
  - fix: sync accounts in wagmi and subscribe to account change by @tomiir in https://github.com/WalletConnect/web3modal/pull/2544
- Updated dependencies []:
  - @web3modal/solana@5.0.7

## 5.0.6

### Patch Changes

- fix: Social Login illegal invocation issue. Wagmi tests

- Updated dependencies []:
  - @web3modal/wagmi@5.0.6

## 5.0.5

### Patch Changes

- feat: universal link internal flag. Add kotlin assetlinks. Fix email truncation'

- Updated dependencies []:
  - @web3modal/wagmi@5.0.5

## 5.0.4

### Patch Changes

- fix: wcPromise incompatibility issues

- Updated dependencies []:
  - @web3modal/wagmi@5.0.4

## 5.0.3

### Patch Changes

- fix: ethers5 coinbase issues. Turbo build issues. Upate cb connector.

- Updated dependencies []:
  - @web3modal/wagmi@5.0.3

## 5.0.2

### Patch Changes

- fix: siwe signOutOnNetwork change issue. fix: wallets filtered by rdns matched from explorer api. fix: solana network id issue

- Updated dependencies []:
  - @web3modal/wagmi@5.0.2

## 5.0.1

### Patch Changes

- fix: remove walletconnect restriction on names

- Updated dependencies []:
  - @web3modal/wagmi@5.0.1

## 5.0.0

### Major Changes

- Release V5

### Patch Changes

- Updated dependencies []:
  - @web3modal/wagmi@5.0.0

## 5.0.0-cn-v5.0

### Major Changes

- Test V5

### Patch Changes

- Updated dependencies []:
  - @web3modal/wagmi@5.0.0-cn-v5.0

## 4.2.3

### Patch Changes

- feat: - feat: restricted ens names. fix: iat set automatically if not present in messageParams. Adds siwe config handlers

- Updated dependencies []:
  - @web3modal/wagmi@4.2.3

## 4.2.3-alpha.0

### Patch Changes

- feat: add support for coinbase smart accounts

- Updated dependencies []:
  - @web3modal/wagmi@4.2.3-alpha.0

## 4.2.2

### Patch Changes

- feat: social login refactor. wagmi sendCalls support. refactor theme variables

- Updated dependencies []:
  - @web3modal/wagmi@4.2.2

## 4.2.1

### Patch Changes

- Hotfix to support injected and announced wallets in in app browsers

- Updated dependencies []:
  - @web3modal/wagmi@4.2.1

## 4.2.0

### Patch Changes

- release: 4.2.0 version release

- Updated dependencies []:
  - @web3modal/wagmi@4.2.0

## 4.2.0-alpha.0

### Patch Changes

- feat: 4.2.0-alpha release

- Updated dependencies []:
  - @web3modal/wagmi@4.2.0-alpha.0

## 4.2.0-03e4f4a8.2

### Patch Changes

- fix: Issue with SIWE + Wagmi sign out. Fixes issue where signature verification fail resulted in empty open modal'

- Updated dependencies []:
  - @web3modal/wagmi@4.2.0-03e4f4a8.2

## 4.2.0-448f7f4.1

### Minor Changes

- refactor: improvements to all features (siwe, send, swaps, ui and ux)

### Patch Changes

- Updated dependencies []:
  - @web3modal/wagmi@4.2.0-448f7f4.1

## 4.1.12-910a844.0

### Patch Changes

- refactor: sync theme with secure site

- Updated dependencies []:
  - @web3modal/wagmi@4.1.12-910a844.0

## 4.1.11

### Patch Changes

- refactor: Solana exported helper methods and proram instruction improvements
- refactor: email and smart account improvements
- refactor: unit test CI check improvements
- feat: convert

- Updated dependencies []:
  - @web3modal/wagmi@4.1.11

## 4.1.10

### Patch Changes

- Fix activity list styling issue

- Updated dependencies []:
  - @web3modal/wagmi@4.1.10

## 4.1.9

### Patch Changes

- Blockchain API fix

- Updated dependencies []:
  - @web3modal/wagmi@4.1.9

## 4.1.8

### Patch Changes

- Hotfix for redundant tokenbalance calls

- Updated dependencies []:
  - @web3modal/wagmi@4.1.8

## 4.1.7

### Patch Changes

- Hotfix for inccorect state of w3m-button when email is enabled

- Updated dependencies []:
  - @web3modal/wagmi@4.1.7

## 4.1.6

### Patch Changes

- Fix modal default height. Fix ethers email connection lag. Fix ethers + rc relay disconnect issue. Adds new wui-components for secure site.

- Updated dependencies []:
  - @web3modal/wagmi@4.1.6

## 4.1.6-a0733f5.0

### Patch Changes

- chore: canary release for siwe dependency

- Updated dependencies []:
  - @web3modal/ethers@4.1.6-a0733f5.0
  - @web3modal/siwe@4.1.6-a0733f5.0
  - @web3modal/solana@4.1.6-a0733f5.0
  - @web3modal/wagmi@4.1.6-a0733f5.0

## 4.1.5

### Patch Changes

- release: v4.1.5

- Updated dependencies []:
  - @web3modal/wagmi@4.1.5

## 4.1.5-93c81127.0

### Patch Changes

- fix: polyfill process in wallet package

- Updated dependencies []:
  - @web3modal/wagmi@4.1.5-93c81127.0

## 4.1.4

### Patch Changes

- feat: wallet info hook

- Updated dependencies []:
  - @web3modal/wagmi@4.1.4

## 4.1.3

### Patch Changes

- feat: wallet info hook

- feat: reset version to 4.1.3

- Updated dependencies []:
  - @web3modal/wagmi@4.1.3

## 4.1.3-5f2ae345.1

### Patch Changes

- canary: test imports

- Updated dependencies []:
  - @web3modal/wagmi@4.1.3-5f2ae345.1

## 4.1.3-8e039e.0

### Patch Changes

- feat: update optional dependencies

- Updated dependencies []:
  - @web3modal/wagmi@4.1.3-8e039e.0

## 4.1.2

### Patch Changes

- 4.1.2 release

- Updated dependencies []:
  - @web3modal/wagmi@4.1.2

## 4.2.0-4b5257b4.1

### Minor Changes

- [#2052](https://github.com/WalletConnect/web3modal/pull/2052) [`1b90376`](https://github.com/WalletConnect/web3modal/commit/1b903765a675f0f1b9ea0a44bcf84e2dad6b4436) Thanks [@enesozturk](https://github.com/enesozturk)! - refactor: add missing extensions on imports

- feat: export solana chains from the solana package

- [#2052](https://github.com/WalletConnect/web3modal/pull/2052) [`729313f`](https://github.com/WalletConnect/web3modal/commit/729313fe9dfb402ca694cbd77f49cc61895e2d07) Thanks [@enesozturk](https://github.com/enesozturk)! - chore: new solana canary release

### Patch Changes

- Updated dependencies [[`1b90376`](https://github.com/WalletConnect/web3modal/commit/1b903765a675f0f1b9ea0a44bcf84e2dad6b4436), [`729313f`](https://github.com/WalletConnect/web3modal/commit/729313fe9dfb402ca694cbd77f49cc61895e2d07)]:
  - @web3modal/wagmi@4.2.0-4b5257b4.1

## 4.2.0-dbbd8c44.0

### Minor Changes

- refactor: add missing extensions on imports

### Patch Changes

- Updated dependencies []:
  - @web3modal/ui@4.2.0-dbbd8c44.0
  - @web3modal/common@4.2.0-dbbd8c44.0

## 4.2.0-500a38.0

### Minor Changes

- feat: solana integration

### Patch Changes

- Updated dependencies []:
  - @web3modal/wagmi@4.2.0-500a38.0

## 4.1.1

### Patch Changes

- Fix siwe version

- Updated dependencies []:
  - @web3modal/wagmi@4.1.1

## 4.1.0

### Minor Changes

- Email Stable release

### Patch Changes

- Updated dependencies []:
  - @web3modal/wagmi@4.1.0

## 4.0.13

### Patch Changes

- Fix secure site url

- Updated dependencies []:
  - @web3modal/wagmi@4.0.13

## 4.0.12

### Patch Changes

- [#2014](https://github.com/WalletConnect/web3modal/pull/2014) [`95b35e1`](https://github.com/WalletConnect/web3modal/commit/95b35e1ebaf261a56a29cd9254d85b7c1430bfc0) Thanks [@tomiir](https://github.com/tomiir)! - Smart Account RPC handler canary

- Smart Account initialization and feature flag

- Updated dependencies [[`95b35e1`](https://github.com/WalletConnect/web3modal/commit/95b35e1ebaf261a56a29cd9254d85b7c1430bfc0)]:
  - @web3modal/wagmi@4.0.12

## 4.0.12-0c59f84f.0

### Patch Changes

- Smart Account RPC handler canary

- Updated dependencies []:
  - @web3modal/wagmi@4.0.12-0c59f84f.0

## 4.0.11

### Patch Changes

- Analytics connection event improvements. Unsupported chain flag. Siwe package refactor. RPC improvements. UI improvements'

- Updated dependencies []:
  - @web3modal/wagmi@4.0.11

## 4.0.10

### Patch Changes

- Add error state to wui-chip composite

- Updated dependencies []:
  - @web3modal/wagmi@4.0.10

## 4.0.9

### Patch Changes

- Add all rpc methods + auto reject when modal closes

- Updated dependencies []:
  - @web3modal/wagmi@4.0.9

## 4.0.8

### Patch Changes

- [#1954](https://github.com/WalletConnect/web3modal/pull/1954) [`c3366e7`](https://github.com/WalletConnect/web3modal/commit/c3366e7211dba2f5c6d3377c9d9a77da5a52c0d8) Thanks [@tomiir](https://github.com/tomiir)! - Add support for eth_getBlockByNumber

- Updated dependencies [[`c3366e7`](https://github.com/WalletConnect/web3modal/commit/c3366e7211dba2f5c6d3377c9d9a77da5a52c0d8)]:
  - @web3modal/wagmi@4.0.8

## 4.0.8-f1845392.0

### Patch Changes

- [#1954](https://github.com/WalletConnect/web3modal/pull/1954) [`4755109`](https://github.com/WalletConnect/web3modal/commit/475510962a92ea9f4388db1d08c979d99da18e54) Thanks [@tomiir](https://github.com/tomiir)! - Add support for eth_getBlockByNumber

- Updated dependencies [[`4755109`](https://github.com/WalletConnect/web3modal/commit/475510962a92ea9f4388db1d08c979d99da18e54)]:
  - @web3modal/wagmi@4.0.8-f1845392.0

## 4.0.7

### Patch Changes

- Add eth_getBalance to list of allowed methods

- Updated dependencies []:
  - @web3modal/wagmi@4.0.7

## 4.0.6

### Patch Changes

- Email stability fixes

- Updated dependencies []:
  - @web3modal/wagmi@4.0.6

## 4.0.5

### Patch Changes

- [#1917](https://github.com/WalletConnect/web3modal/pull/1917) [`f79566c`](https://github.com/WalletConnect/web3modal/commit/f79566ca5119fa12795dd49fce01aea8e1a05d97) Thanks [@tomiir](https://github.com/tomiir)! - Replaces public url with blockchain api for supported networks

- Updated dependencies [[`f79566c`](https://github.com/WalletConnect/web3modal/commit/f79566ca5119fa12795dd49fce01aea8e1a05d97)]:
  - @web3modal/wagmi@4.0.5

## 4.0.4

### Patch Changes

- Fix theming issue for email

- Updated dependencies []:
  - @web3modal/wagmi@4.0.4

## 4.0.3

### Patch Changes

- Tag email beta, Sync Theme For Secure Wallet, Use manual version in constants

- Updated dependencies []:
  - @web3modal/wagmi@4.0.3

## 4.0.2

### Patch Changes

- [#1899](https://github.com/WalletConnect/web3modal/pull/1899) [`42e97a0`](https://github.com/WalletConnect/web3modal/commit/42e97a04eb60090a821019ae80d62acacf35fc66) Thanks [@xzilja](https://github.com/xzilja)! - Reverted change that removed email update flow from account view

- Updated dependencies [[`42e97a0`](https://github.com/WalletConnect/web3modal/commit/42e97a04eb60090a821019ae80d62acacf35fc66)]:
  - @web3modal/wagmi@4.0.2

## 4.0.1

### Patch Changes

- [#1879](https://github.com/WalletConnect/web3modal/pull/1879) [`e3fa353`](https://github.com/WalletConnect/web3modal/commit/e3fa35396e3d2b1153d12bfaf92738bc67b46640) Thanks [@svenvoskamp](https://github.com/svenvoskamp)! - Fix various issues on ethers/ethers5 package

- Updated dependencies [[`e3fa353`](https://github.com/WalletConnect/web3modal/commit/e3fa35396e3d2b1153d12bfaf92738bc67b46640)]:
  - @web3modal/wagmi@4.0.1<|MERGE_RESOLUTION|>--- conflicted
+++ resolved
@@ -1,20 +1,5 @@
 # @examples/react-wagmi
 
-<<<<<<< HEAD
-## 5.0.11-4e505ef09.1
-
-### Patch Changes
-
-- Updated dependencies []:
-  - @web3modal/solana@5.0.11-4e505ef09.1
-
-## 5.0.11-57abd61b5.0
-
-### Patch Changes
-
-- Updated dependencies []:
-  - @web3modal/solana@5.0.11-57abd61b5.0
-=======
 ## 5.1.4
 
 ### Patch Changes
@@ -138,7 +123,6 @@
 
 - Updated dependencies []:
   - @web3modal/solana@5.0.11
->>>>>>> 25c6f289
 
 ## 5.0.10
 
