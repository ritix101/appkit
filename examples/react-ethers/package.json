--- conflicted
+++ resolved
@@ -1,21 +1,13 @@
 {
   "name": "@examples/react-ethers",
   "private": true,
-<<<<<<< HEAD
-  "version": "5.0.6",
-=======
   "version": "5.0.10",
->>>>>>> 9866b3d6
   "scripts": {
     "dev": "vite --port 3012",
     "build": "vite build"
   },
   "dependencies": {
-<<<<<<< HEAD
-    "@web3modal/ethers": "5.0.6",
-=======
     "@web3modal/ethers": "workspace:*",
->>>>>>> 9866b3d6
     "ethers": "6.9.0",
     "react": "18.2.0",
     "react-dom": "18.2.0"
