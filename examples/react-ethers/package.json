--- conflicted
+++ resolved
@@ -1,21 +1,13 @@
 {
   "name": "@examples/react-ethers",
   "private": true,
-<<<<<<< HEAD
-  "version": "5.0.6",
-=======
   "version": "5.0.7",
->>>>>>> 802b30f8
   "scripts": {
     "dev:example": "vite --port 3012",
     "build:examples": "vite build"
   },
   "dependencies": {
-<<<<<<< HEAD
-    "@web3modal/ethers": "5.0.6",
-=======
     "@web3modal/ethers": "5.0.7",
->>>>>>> 802b30f8
     "ethers": "6.9.0",
     "react": "18.2.0",
     "react-dom": "18.2.0"
