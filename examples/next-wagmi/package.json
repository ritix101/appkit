{
  "name": "@examples/next-wagmi",
<<<<<<< HEAD
  "version": "4.1.3-xaf31s.2",
=======
  "version": "4.1.5",
>>>>>>> a0733f56
  "private": true,
  "scripts": {
    "dev": "next dev",
    "build:examples": "next build",
    "start": "next start",
    "lint": "next lint"
  },
  "dependencies": {
<<<<<<< HEAD
    "@tanstack/react-query": "5.17.19",
    "@web3modal/wagmi": "4.1.3-xaf31s.2",
=======
    "@tanstack/react-query": "5.24.8",
    "@web3modal/wagmi": "4.1.5",
>>>>>>> a0733f56
    "next": "14.1.0",
    "react": "18.2.0",
    "react-dom": "18.2.0",
    "viem": "2.7.13",
    "wagmi": "2.5.7"
  },
  "devDependencies": {
    "@types/node": "20.11.5",
    "eslint": "8.56.0",
    "eslint-config-next": "14.1.0",
    "typescript": "5.3.3"
  }
}<|MERGE_RESOLUTION|>--- conflicted
+++ resolved
@@ -1,10 +1,6 @@
 {
   "name": "@examples/next-wagmi",
-<<<<<<< HEAD
-  "version": "4.1.3-xaf31s.2",
-=======
   "version": "4.1.5",
->>>>>>> a0733f56
   "private": true,
   "scripts": {
     "dev": "next dev",
@@ -13,13 +9,8 @@
     "lint": "next lint"
   },
   "dependencies": {
-<<<<<<< HEAD
-    "@tanstack/react-query": "5.17.19",
-    "@web3modal/wagmi": "4.1.3-xaf31s.2",
-=======
     "@tanstack/react-query": "5.24.8",
     "@web3modal/wagmi": "4.1.5",
->>>>>>> a0733f56
     "next": "14.1.0",
     "react": "18.2.0",
     "react-dom": "18.2.0",
