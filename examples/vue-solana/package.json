{
  "name": "@examples/vue-solana",
  "private": true,
<<<<<<< HEAD
  "version": "5.1.4-8d342a50c",
=======
  "version": "5.1.7",
>>>>>>> b9003eb9
  "scripts": {
    "dev": "vite --port 3013",
    "build": "vite build"
  },
  "dependencies": {
    "@solana/wallet-adapter-backpack": "0.1.14",
    "@solana/wallet-adapter-wallets": "0.19.32",
    "@web3modal/solana": "workspace:*",
    "vue": "3.4.3"
  },
  "devDependencies": {
    "vite": "5.2.11",
    "@vitejs/plugin-vue": "5.0.2"
  }
}<|MERGE_RESOLUTION|>--- conflicted
+++ resolved
@@ -1,11 +1,7 @@
 {
   "name": "@examples/vue-solana",
   "private": true,
-<<<<<<< HEAD
-  "version": "5.1.4-8d342a50c",
-=======
   "version": "5.1.7",
->>>>>>> b9003eb9
   "scripts": {
     "dev": "vite --port 3013",
     "build": "vite build"
