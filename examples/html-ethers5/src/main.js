import { EVMEthers5Client } from '@web3modal/adapter-ethers5'
import { mainnet, arbitrum } from '@web3modal/base/chains'
import { createWeb3Modal } from '@web3modal/base'

// @ts-expect-error 1. Get projectId
const projectId = import.meta.env.VITE_PROJECT_ID
if (!projectId) {
  throw new Error('VITE_PROJECT_ID is not set')
}

function getBlockchainApiRpcUrl(chainId) {
  return `https://rpc.walletconnect.org/v1/?chainId=eip155:${chainId}&projectId=${projectId}`
}

// 2. Create wagmiConfig
const ethers5Adapter = new EVMEthers5Client()

<<<<<<< HEAD
// 3. Create modal
const modal = createWeb3Modal({
  adapters: [ethers5Adapter],
  caipNetworks: [mainnet, arbitrum],
  metadata: {
    name: 'AppKit',
    description: 'AppKit Laboratory',
    url: 'https://example.com',
    icons: ['https://avatars.githubusercontent.com/u/37784886']
  },
=======
const metadata = {
  name: 'AppKit',
  description: 'AppKit HTML + Ethers5 Example',
  url: 'https://lab.web3modal.com',
  icons: ['https://avatars.githubusercontent.com/u/37784886']
}

const ethersConfig = defaultConfig({
  metadata,
  chains,
  defaultChainId: 1
})

// 3. Create modal
const modal = createWeb3Modal({
  ethersConfig: { ...ethersConfig, email: true },
>>>>>>> 88ae1d84
  projectId,
  metadata,
  chains,
  themeMode: 'light'
})

// 4. Trigger modal programaticaly
const openConnectModalBtn = document.getElementById('open-connect-modal')
const openNetworkModalBtn = document.getElementById('open-network-modal')

openConnectModalBtn.addEventListener('click', () => modal.open())
openNetworkModalBtn.addEventListener('click', () => modal.open({ view: 'Networks' }))

const updateElement = (id, content) => {
  const element = document.getElementById(id)
  if (element) {
    element.innerHTML = content
  }
}

const intervalId = setInterval(() => {
  updateElement('getError', JSON.stringify(modal.getError(), null, 2))
  updateElement('getChainId', JSON.stringify(modal.getChainId(), null, 2))
  updateElement('getAddress', JSON.stringify(modal.getAddress(), null, 2))
  updateElement('switchNetwork', JSON.stringify(modal.switchNetwork(), null, 2))
  updateElement('getIsConnected', JSON.stringify(modal.getIsConnected(), null, 2))
  updateElement('getWalletProvider', JSON.stringify(modal.getWalletProvider(), null, 2))
  updateElement('getWalletProviderType', JSON.stringify(modal.getWalletProviderType(), null, 2))
}, 2000)

window.addEventListener('beforeunload', () => {
  clearInterval(intervalId)
})

modal.subscribeProvider(state => {
  updateElement('subscribeProvider', JSON.stringify(state, null, 2))
})<|MERGE_RESOLUTION|>--- conflicted
+++ resolved
@@ -15,7 +15,6 @@
 // 2. Create wagmiConfig
 const ethers5Adapter = new EVMEthers5Client()
 
-<<<<<<< HEAD
 // 3. Create modal
 const modal = createWeb3Modal({
   adapters: [ethers5Adapter],
@@ -26,24 +25,6 @@
     url: 'https://example.com',
     icons: ['https://avatars.githubusercontent.com/u/37784886']
   },
-=======
-const metadata = {
-  name: 'AppKit',
-  description: 'AppKit HTML + Ethers5 Example',
-  url: 'https://lab.web3modal.com',
-  icons: ['https://avatars.githubusercontent.com/u/37784886']
-}
-
-const ethersConfig = defaultConfig({
-  metadata,
-  chains,
-  defaultChainId: 1
-})
-
-// 3. Create modal
-const modal = createWeb3Modal({
-  ethersConfig: { ...ethersConfig, email: true },
->>>>>>> 88ae1d84
   projectId,
   metadata,
   chains,
