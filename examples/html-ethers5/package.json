{
  "name": "@examples/html-ethers5",
  "private": true,
<<<<<<< HEAD
  "version": "4.1.11",
=======
  "version": "4.1.12-910a844.0",
>>>>>>> 88d8ba45
  "scripts": {
    "dev:example": "vite --port 3011",
    "build:examples": "vite build"
  },
  "dependencies": {
<<<<<<< HEAD
    "@web3modal/ethers5": "4.1.11",
=======
    "@web3modal/ethers5": "4.1.12-910a844.0",
>>>>>>> 88d8ba45
    "ethers": "5.7.2"
  },
  "devDependencies": {
    "vite": "5.0.12"
  }
}<|MERGE_RESOLUTION|>--- conflicted
+++ resolved
@@ -1,21 +1,13 @@
 {
   "name": "@examples/html-ethers5",
   "private": true,
-<<<<<<< HEAD
-  "version": "4.1.11",
-=======
   "version": "4.1.12-910a844.0",
->>>>>>> 88d8ba45
   "scripts": {
     "dev:example": "vite --port 3011",
     "build:examples": "vite build"
   },
   "dependencies": {
-<<<<<<< HEAD
-    "@web3modal/ethers5": "4.1.11",
-=======
     "@web3modal/ethers5": "4.1.12-910a844.0",
->>>>>>> 88d8ba45
     "ethers": "5.7.2"
   },
   "devDependencies": {
