--- conflicted
+++ resolved
@@ -1,20 +1,12 @@
 {
   "name": "@examples/html-ethers5",
   "private": true,
-<<<<<<< HEAD
-  "version": "3.2.0-ba2f407",
-=======
   "version": "3.2.0",
->>>>>>> 18d0229c
   "scripts": {
     "dev:example": "vite --port 3011",
     "build:examples": "vite build"
   },
   "dependencies": {
-<<<<<<< HEAD
-    "@web3modal/ethers5": "3.2.0-ba2f407"
-=======
     "@web3modal/ethers5": "3.2.0"
->>>>>>> 18d0229c
   }
 }