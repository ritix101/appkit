--- conflicted
+++ resolved
@@ -1,21 +1,13 @@
 {
   "name": "@examples/html-ethers5",
   "private": true,
-<<<<<<< HEAD
-  "version": "4.1.10-sl.0",
-=======
-  "version": "4.1.12-910a844.0",
->>>>>>> 29998c99
+  "version": "4.1.12-cn-sl-13.1",
   "scripts": {
     "dev:example": "vite --port 3011",
     "build:examples": "vite build"
   },
   "dependencies": {
-<<<<<<< HEAD
-    "@web3modal/ethers5": "4.1.10-sl.0",
-=======
-    "@web3modal/ethers5": "4.1.12-910a844.0",
->>>>>>> 29998c99
+    "@web3modal/ethers5": "4.1.12-cn-sl-13.1",
     "ethers": "5.7.2"
   },
   "devDependencies": {
