{
  "name": "@examples/vue-ethers5",
  "private": true,
<<<<<<< HEAD
  "version": "3.4.0-7f62a20e",
=======
  "version": "3.4.0",
>>>>>>> 4bddf74b
  "scripts": {
    "dev:example": "vite --port 3013",
    "build:examples": "vite build"
  },
  "dependencies": {
<<<<<<< HEAD
    "@web3modal/ethers5": "3.4.0-7f62a20e"
=======
    "@web3modal/ethers5": "3.4.0",
    "ethers": "5.7.2"
>>>>>>> 4bddf74b
  },
  "devDependencies": {
    "@vitejs/plugin-vue": "4.4.1"
  }
}<|MERGE_RESOLUTION|>--- conflicted
+++ resolved
@@ -1,22 +1,14 @@
 {
   "name": "@examples/vue-ethers5",
   "private": true,
-<<<<<<< HEAD
   "version": "3.4.0-7f62a20e",
-=======
-  "version": "3.4.0",
->>>>>>> 4bddf74b
   "scripts": {
     "dev:example": "vite --port 3013",
     "build:examples": "vite build"
   },
   "dependencies": {
-<<<<<<< HEAD
-    "@web3modal/ethers5": "3.4.0-7f62a20e"
-=======
-    "@web3modal/ethers5": "3.4.0",
+    "@web3modal/ethers5": "3.4.0-7f62a20e",
     "ethers": "5.7.2"
->>>>>>> 4bddf74b
   },
   "devDependencies": {
     "@vitejs/plugin-vue": "4.4.1"
