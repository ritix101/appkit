--- conflicted
+++ resolved
@@ -1,11 +1,7 @@
 {
   "name": "@examples/vue-ethers5",
   "private": true,
-<<<<<<< HEAD
-  "version": "5.0.10",
-=======
   "version": "5.1.1",
->>>>>>> 543585f8
   "scripts": {
     "dev": "vite --port 3013",
     "build": "vite build"
