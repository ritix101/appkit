--- conflicted
+++ resolved
@@ -1,24 +1,15 @@
 {
   "name": "@examples/vue-ethers5",
   "private": true,
-<<<<<<< HEAD
-  "version": "5.0.6",
-=======
   "version": "5.0.10",
->>>>>>> 9866b3d6
   "scripts": {
     "dev": "vite --port 3013",
     "build": "vite build"
   },
   "dependencies": {
-<<<<<<< HEAD
-    "@web3modal/ethers5": "5.0.6",
-    "ethers": "5.7.2"
-=======
     "@web3modal/ethers5": "workspace:*",
     "ethers": "5.7.2",
     "vue": "3.4.3"
->>>>>>> 9866b3d6
   },
   "devDependencies": {
     "vite": "5.2.11",
