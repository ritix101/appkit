--- conflicted
+++ resolved
@@ -1,21 +1,13 @@
 {
   "name": "@examples/react-ethers5",
   "private": true,
-<<<<<<< HEAD
-  "version": "3.4.0-0c7ed050",
-=======
   "version": "3.3.1",
->>>>>>> 688a5b4e
   "scripts": {
     "dev:example": "vite --port 3012",
     "build:examples": "vite build"
   },
   "dependencies": {
-<<<<<<< HEAD
-    "@web3modal/ethers5": "3.4.0-0c7ed050"
-=======
     "@web3modal/ethers5": "3.3.1"
->>>>>>> 688a5b4e
   },
   "devDependencies": {
     "@vitejs/plugin-react": "4.1.1"
