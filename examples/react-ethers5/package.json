--- conflicted
+++ resolved
@@ -1,25 +1,16 @@
 {
   "name": "@examples/react-ethers5",
   "private": true,
-<<<<<<< HEAD
-  "version": "4.0.0-alpha.0",
-=======
   "version": "4.0.0-alpha.3",
->>>>>>> 21f60962
   "scripts": {
     "dev:example": "vite --port 3012",
     "build:examples": "vite build"
   },
   "dependencies": {
-<<<<<<< HEAD
-    "@web3modal/ethers5": "4.0.0-alpha.0",
-    "ethers": "5.7.2"
-=======
     "@web3modal/ethers5": "4.0.0-alpha.3",
     "ethers": "5.7.2",
     "react": "18.2.0",
     "react-dom": "18.2.0"
->>>>>>> 21f60962
   },
   "devDependencies": {
     "@vitejs/plugin-react": "4.2.1",
