--- conflicted
+++ resolved
@@ -1,22 +1,14 @@
 {
   "name": "@examples/react-wagmi",
   "private": true,
-<<<<<<< HEAD
-  "version": "5.0.6",
-=======
   "version": "5.0.10",
->>>>>>> 9866b3d6
   "scripts": {
     "dev": "vite --port 3002",
     "build": "vite build"
   },
   "dependencies": {
     "@tanstack/react-query": "5.24.8",
-<<<<<<< HEAD
-    "@web3modal/wagmi": "5.0.6",
-=======
     "@web3modal/wagmi": "workspace:*",
->>>>>>> 9866b3d6
     "react": "18.2.0",
     "react-dom": "18.2.0",
     "vite": "5.2.11",
