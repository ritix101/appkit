--- conflicted
+++ resolved
@@ -1,11 +1,7 @@
 {
   "name": "@examples/react-wagmi",
   "private": true,
-<<<<<<< HEAD
-  "version": "5.0.10",
-=======
   "version": "5.1.1",
->>>>>>> 543585f8
   "scripts": {
     "dev": "vite --port 3002",
     "build": "vite build",
@@ -18,12 +14,7 @@
     "react-dom": "18.2.0",
     "viem": "2.19.6",
     "vite": "5.2.11",
-<<<<<<< HEAD
-    "viem": "2.17.8",
-    "wagmi": "2.12.2"
-=======
     "wagmi": "2.12.5"
->>>>>>> 543585f8
   },
   "devDependencies": {
     "@types/react": "18.2.62",
