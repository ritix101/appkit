--- conflicted
+++ resolved
@@ -1,11 +1,7 @@
 {
   "name": "@examples/react-wagmi",
   "private": true,
-<<<<<<< HEAD
-  "version": "5.0.8",
-=======
   "version": "5.0.9",
->>>>>>> 86983f0c
   "scripts": {
     "dev": "vite --port 3002",
     "build": "vite build"
