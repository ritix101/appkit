--- conflicted
+++ resolved
@@ -1,23 +1,14 @@
 {
   "name": "@examples/react-wagmi",
   "private": true,
-<<<<<<< HEAD
-  "version": "4.1.3-xaf31s.2",
-=======
   "version": "4.1.5",
->>>>>>> a0733f56
   "scripts": {
     "dev:example": "vite --port 3002",
     "build:examples": "vite build"
   },
   "dependencies": {
-<<<<<<< HEAD
-    "@tanstack/react-query": "5.17.19",
-    "@web3modal/wagmi": "4.1.3-xaf31s.2",
-=======
     "@tanstack/react-query": "5.24.8",
     "@web3modal/wagmi": "4.1.5",
->>>>>>> a0733f56
     "react": "18.2.0",
     "react-dom": "18.2.0",
     "vite": "5.0.12",
