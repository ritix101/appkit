--- conflicted
+++ resolved
@@ -1,22 +1,14 @@
 {
   "name": "@examples/react-wagmi",
   "private": true,
-<<<<<<< HEAD
-  "version": "4.1.11",
-=======
   "version": "4.1.12-910a844.0",
->>>>>>> 88d8ba45
   "scripts": {
     "dev:example": "vite --port 3002",
     "build:examples": "vite build"
   },
   "dependencies": {
     "@tanstack/react-query": "5.24.8",
-<<<<<<< HEAD
-    "@web3modal/wagmi": "4.1.11",
-=======
     "@web3modal/wagmi": "4.1.12-910a844.0",
->>>>>>> 88d8ba45
     "react": "18.2.0",
     "react-dom": "18.2.0",
     "vite": "5.0.12",
