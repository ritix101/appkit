--- conflicted
+++ resolved
@@ -1,7 +1,5 @@
 # @examples/react-wagmi
 
-<<<<<<< HEAD
-=======
 ## 5.0.10
 
 - chore: update with v5 by @tomiir in https://github.com/WalletConnect/web3modal/pull/2612
@@ -79,7 +77,6 @@
 - Updated dependencies []:
   - @web3modal/wagmi@5.0.7
 
->>>>>>> 9866b3d6
 ## 5.0.6
 
 ### Patch Changes
