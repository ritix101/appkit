# @examples/react-wagmi

<<<<<<< HEAD
=======
## 4.1.12-910a844.0

### Patch Changes

- refactor: sync theme with secure site

- Updated dependencies []:
  - @web3modal/wagmi@4.1.12-910a844.0

>>>>>>> 88d8ba45
## 4.1.11

### Patch Changes

- refactor: Solana exported helper methods and proram instruction improvements
- refactor: email and smart account improvements
- refactor: unit test CI check improvements
- feat: convert

- Updated dependencies []:
  - @web3modal/wagmi@4.1.11

## 4.1.10

### Patch Changes

- Fix activity list styling issue

- Updated dependencies []:
  - @web3modal/wagmi@4.1.10

## 4.1.9

### Patch Changes

- Blockchain API fix

- Updated dependencies []:
  - @web3modal/wagmi@4.1.9

## 4.1.8

### Patch Changes

- Hotfix for redundant tokenbalance calls

- Updated dependencies []:
  - @web3modal/wagmi@4.1.8

## 4.1.7

### Patch Changes

- Hotfix for inccorect state of w3m-button when email is enabled

- Updated dependencies []:
  - @web3modal/wagmi@4.1.7

## 4.1.6

### Patch Changes

- Fix modal default height. Fix ethers email connection lag. Fix ethers + rc relay disconnect issue. Adds new wui-components for secure site.

- Updated dependencies []:
  - @web3modal/wagmi@4.1.6

## 4.1.6-a0733f5.0

### Patch Changes

- chore: canary release for siwe dependency

- Updated dependencies []:
  - @web3modal/ethers@4.1.6-a0733f5.0
  - @web3modal/siwe@4.1.6-a0733f5.0
  - @web3modal/solana@4.1.6-a0733f5.0
  - @web3modal/wagmi@4.1.6-a0733f5.0

## 4.1.5

### Patch Changes

- release: v4.1.5

- Updated dependencies []:
  - @web3modal/wagmi@4.1.5

## 4.1.5-93c81127.0

### Patch Changes

- fix: polyfill process in wallet package

- Updated dependencies []:
  - @web3modal/wagmi@4.1.5-93c81127.0

## 4.1.4

### Patch Changes

- feat: wallet info hook

- Updated dependencies []:
  - @web3modal/wagmi@4.1.4

## 4.1.3

### Patch Changes

- feat: wallet info hook

- feat: reset version to 4.1.3

- Updated dependencies []:
  - @web3modal/wagmi@4.1.3

## 4.1.3-5f2ae345.1

### Patch Changes

- canary: test imports

- Updated dependencies []:
  - @web3modal/wagmi@4.1.3-5f2ae345.1

## 4.1.3-8e039e.0

### Patch Changes

- feat: update optional dependencies

- Updated dependencies []:
  - @web3modal/wagmi@4.1.3-8e039e.0

## 4.1.2

### Patch Changes

- 4.1.2 release

- Updated dependencies []:
  - @web3modal/wagmi@4.1.2

## 4.2.0-4b5257b4.1

### Minor Changes

- [#2052](https://github.com/WalletConnect/web3modal/pull/2052) [`1b90376`](https://github.com/WalletConnect/web3modal/commit/1b903765a675f0f1b9ea0a44bcf84e2dad6b4436) Thanks [@enesozturk](https://github.com/enesozturk)! - refactor: add missing extensions on imports

- feat: export solana chains from the solana package

- [#2052](https://github.com/WalletConnect/web3modal/pull/2052) [`729313f`](https://github.com/WalletConnect/web3modal/commit/729313fe9dfb402ca694cbd77f49cc61895e2d07) Thanks [@enesozturk](https://github.com/enesozturk)! - chore: new solana canary release

### Patch Changes

- Updated dependencies [[`1b90376`](https://github.com/WalletConnect/web3modal/commit/1b903765a675f0f1b9ea0a44bcf84e2dad6b4436), [`729313f`](https://github.com/WalletConnect/web3modal/commit/729313fe9dfb402ca694cbd77f49cc61895e2d07)]:
  - @web3modal/wagmi@4.2.0-4b5257b4.1

## 4.2.0-dbbd8c44.0

### Minor Changes

- refactor: add missing extensions on imports

### Patch Changes

- Updated dependencies []:
  - @web3modal/ui@4.2.0-dbbd8c44.0
  - @web3modal/common@4.2.0-dbbd8c44.0

## 4.2.0-500a38.0

### Minor Changes

- feat: solana integration

### Patch Changes

- Updated dependencies []:
  - @web3modal/wagmi@4.2.0-500a38.0

## 4.1.1

### Patch Changes

- Fix siwe version

- Updated dependencies []:
  - @web3modal/wagmi@4.1.1

## 4.1.0

### Minor Changes

- Email Stable release

### Patch Changes

- Updated dependencies []:
  - @web3modal/wagmi@4.1.0

## 4.0.13

### Patch Changes

- Fix secure site url

- Updated dependencies []:
  - @web3modal/wagmi@4.0.13

## 4.0.12

### Patch Changes

- [#2014](https://github.com/WalletConnect/web3modal/pull/2014) [`95b35e1`](https://github.com/WalletConnect/web3modal/commit/95b35e1ebaf261a56a29cd9254d85b7c1430bfc0) Thanks [@tomiir](https://github.com/tomiir)! - Smart Account RPC handler canary

- Smart Account initialization and feature flag

- Updated dependencies [[`95b35e1`](https://github.com/WalletConnect/web3modal/commit/95b35e1ebaf261a56a29cd9254d85b7c1430bfc0)]:
  - @web3modal/wagmi@4.0.12

## 4.0.12-0c59f84f.0

### Patch Changes

- Smart Account RPC handler canary

- Updated dependencies []:
  - @web3modal/wagmi@4.0.12-0c59f84f.0

## 4.0.11

### Patch Changes

- Analytics connection event improvements. Unsupported chain flag. Siwe package refactor. RPC improvements. UI improvements'

- Updated dependencies []:
  - @web3modal/wagmi@4.0.11

## 4.0.10

### Patch Changes

- Add error state to wui-chip composite

- Updated dependencies []:
  - @web3modal/wagmi@4.0.10

## 4.0.9

### Patch Changes

- Add all rpc methods + auto reject when modal closes

- Updated dependencies []:
  - @web3modal/wagmi@4.0.9

## 4.0.8

### Patch Changes

- [#1954](https://github.com/WalletConnect/web3modal/pull/1954) [`c3366e7`](https://github.com/WalletConnect/web3modal/commit/c3366e7211dba2f5c6d3377c9d9a77da5a52c0d8) Thanks [@tomiir](https://github.com/tomiir)! - Add support for eth_getBlockByNumber

- Updated dependencies [[`c3366e7`](https://github.com/WalletConnect/web3modal/commit/c3366e7211dba2f5c6d3377c9d9a77da5a52c0d8)]:
  - @web3modal/wagmi@4.0.8

## 4.0.8-f1845392.0

### Patch Changes

- [#1954](https://github.com/WalletConnect/web3modal/pull/1954) [`4755109`](https://github.com/WalletConnect/web3modal/commit/475510962a92ea9f4388db1d08c979d99da18e54) Thanks [@tomiir](https://github.com/tomiir)! - Add support for eth_getBlockByNumber

- Updated dependencies [[`4755109`](https://github.com/WalletConnect/web3modal/commit/475510962a92ea9f4388db1d08c979d99da18e54)]:
  - @web3modal/wagmi@4.0.8-f1845392.0

## 4.0.7

### Patch Changes

- Add eth_getBalance to list of allowed methods

- Updated dependencies []:
  - @web3modal/wagmi@4.0.7

## 4.0.6

### Patch Changes

- Email stability fixes

- Updated dependencies []:
  - @web3modal/wagmi@4.0.6

## 4.0.5

### Patch Changes

- [#1917](https://github.com/WalletConnect/web3modal/pull/1917) [`f79566c`](https://github.com/WalletConnect/web3modal/commit/f79566ca5119fa12795dd49fce01aea8e1a05d97) Thanks [@tomiir](https://github.com/tomiir)! - Replaces public url with blockchain api for supported networks

- Updated dependencies [[`f79566c`](https://github.com/WalletConnect/web3modal/commit/f79566ca5119fa12795dd49fce01aea8e1a05d97)]:
  - @web3modal/wagmi@4.0.5

## 4.0.4

### Patch Changes

- Fix theming issue for email

- Updated dependencies []:
  - @web3modal/wagmi@4.0.4

## 4.0.3

### Patch Changes

- Tag email beta, Sync Theme For Secure Wallet, Use manual version in constants

- Updated dependencies []:
  - @web3modal/wagmi@4.0.3

## 4.0.2

### Patch Changes

- [#1899](https://github.com/WalletConnect/web3modal/pull/1899) [`42e97a0`](https://github.com/WalletConnect/web3modal/commit/42e97a04eb60090a821019ae80d62acacf35fc66) Thanks [@xzilja](https://github.com/xzilja)! - Reverted change that removed email update flow from account view

- Updated dependencies [[`42e97a0`](https://github.com/WalletConnect/web3modal/commit/42e97a04eb60090a821019ae80d62acacf35fc66)]:
  - @web3modal/wagmi@4.0.2

## 4.0.1

### Patch Changes

- [#1879](https://github.com/WalletConnect/web3modal/pull/1879) [`e3fa353`](https://github.com/WalletConnect/web3modal/commit/e3fa35396e3d2b1153d12bfaf92738bc67b46640) Thanks [@svenvoskamp](https://github.com/svenvoskamp)! - Fix various issues on ethers/ethers5 package

- Updated dependencies [[`e3fa353`](https://github.com/WalletConnect/web3modal/commit/e3fa35396e3d2b1153d12bfaf92738bc67b46640)]:
  - @web3modal/wagmi@4.0.1<|MERGE_RESOLUTION|>--- conflicted
+++ resolved
@@ -1,7 +1,5 @@
 # @examples/react-wagmi
 
-<<<<<<< HEAD
-=======
 ## 4.1.12-910a844.0
 
 ### Patch Changes
@@ -11,7 +9,6 @@
 - Updated dependencies []:
   - @web3modal/wagmi@4.1.12-910a844.0
 
->>>>>>> 88d8ba45
 ## 4.1.11
 
 ### Patch Changes
