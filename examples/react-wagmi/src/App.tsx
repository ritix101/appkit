import {
  createWeb3Modal,
  useWeb3Modal,
  useWeb3ModalEvents,
  useWeb3ModalState,
  useWeb3ModalTheme
} from '@web3modal/base/react'
import { mainnet, polygon } from '@web3modal/base/chains'
import { EVMWagmiClient } from '@web3modal/adapter-wagmi'
import { WagmiProvider } from 'wagmi'
<<<<<<< HEAD
=======
import { arbitrum, mainnet, polygon } from 'wagmi/chains'
>>>>>>> 88ae1d84
import { QueryClient, QueryClientProvider } from '@tanstack/react-query'
import { WagmiHooks } from './WagmiHooks'

// 0. Setup queryClient for WAGMIv2
const queryClient = new QueryClient()

// @ts-expect-error 1. Get projectId
const projectId = import.meta.env.VITE_PROJECT_ID
if (!projectId) {
  throw new Error('VITE_PROJECT_ID is not set')
}

<<<<<<< HEAD
// 2. Setup wagmi adapter
const wagmiConfig = new EVMWagmiClient()

// 3. Create modal
createWeb3Modal({
  adapters: [wagmiConfig],
  caipNetworks: [mainnet, polygon],
=======
// 2. Create wagmiConfig
const wagmiConfig = defaultWagmiConfig({
  chains: [mainnet, polygon, arbitrum],
  projectId,
>>>>>>> 88ae1d84
  metadata: {
    name: 'AppKit',
    description: 'AppKit React Wagmi Example',
    url: '',
    icons: []
  },
  projectId,
  defaultChain: polygon,
  themeMode: 'light',
  themeVariables: {
    '--w3m-color-mix': '#00DCFF',
    '--w3m-color-mix-strength': 20
  }
})

export default function App() {
  // 4. Use modal hook
  const modal = useWeb3Modal()
  const state = useWeb3ModalState()
  const { themeMode, themeVariables, setThemeMode } = useWeb3ModalTheme()
  const events = useWeb3ModalEvents()

  return (
    <WagmiProvider config={wagmiConfig}>
      <QueryClientProvider client={queryClient}>
        <w3m-button />
        <w3m-network-button />
        <w3m-connect-button />
        <w3m-account-button />

        <button onClick={() => modal.open()}>Connect Wallet</button>
        <button onClick={() => modal.open({ view: 'Networks' })}>Choose Network</button>
        <button onClick={() => setThemeMode(themeMode === 'dark' ? 'light' : 'dark')}>
          Toggle Theme Mode
        </button>
        <WagmiHooks />
        <pre>{JSON.stringify(state, null, 2)}</pre>
        <pre>{JSON.stringify({ themeMode, themeVariables }, null, 2)}</pre>
        <pre>{JSON.stringify(events, null, 2)}</pre>
      </QueryClientProvider>
    </WagmiProvider>
  )
}<|MERGE_RESOLUTION|>--- conflicted
+++ resolved
@@ -8,10 +8,6 @@
 import { mainnet, polygon } from '@web3modal/base/chains'
 import { EVMWagmiClient } from '@web3modal/adapter-wagmi'
 import { WagmiProvider } from 'wagmi'
-<<<<<<< HEAD
-=======
-import { arbitrum, mainnet, polygon } from 'wagmi/chains'
->>>>>>> 88ae1d84
 import { QueryClient, QueryClientProvider } from '@tanstack/react-query'
 import { WagmiHooks } from './WagmiHooks'
 
@@ -24,7 +20,6 @@
   throw new Error('VITE_PROJECT_ID is not set')
 }
 
-<<<<<<< HEAD
 // 2. Setup wagmi adapter
 const wagmiConfig = new EVMWagmiClient()
 
@@ -32,12 +27,6 @@
 createWeb3Modal({
   adapters: [wagmiConfig],
   caipNetworks: [mainnet, polygon],
-=======
-// 2. Create wagmiConfig
-const wagmiConfig = defaultWagmiConfig({
-  chains: [mainnet, polygon, arbitrum],
-  projectId,
->>>>>>> 88ae1d84
   metadata: {
     name: 'AppKit',
     description: 'AppKit React Wagmi Example',
