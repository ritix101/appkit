import { defaultWagmiConfig } from '@web3modal/wagmi/react/config'
import {
  createWeb3Modal,
  useWeb3Modal,
  useWeb3ModalEvents,
  useWeb3ModalState,
  useWeb3ModalTheme
} from '@web3modal/wagmi/react'
import { WagmiProvider } from 'wagmi'
import { arbitrum, mainnet } from 'wagmi/chains'
import { QueryClient, QueryClientProvider } from '@tanstack/react-query'

// 0. Setup queryClient for WAGMIv2
const queryClient = new QueryClient()

// @ts-expect-error 1. Get projectId
const projectId = import.meta.env.VITE_PROJECT_ID
if (!projectId) {
  throw new Error('VITE_PROJECT_ID is not set')
}

// 2. Create wagmiConfig
const wagmiConfig = defaultWagmiConfig({
  chains: [mainnet, arbitrum],
  projectId,
  metadata: {
    name: 'Web3Modal React Example',
    description: 'Web3Modal React Example',
    url: '',
<<<<<<< HEAD
    icons: [],
    verifyUrl: ''
=======
    icons: []
>>>>>>> 21f60962
  }
})

// 3. Create modal
createWeb3Modal({
  wagmiConfig,
  projectId,
  themeMode: 'light',
  themeVariables: {
    '--w3m-color-mix': '#00DCFF',
    '--w3m-color-mix-strength': 20
  }
})

export default function App() {
  // 4. Use modal hook
  const modal = useWeb3Modal()
  const state = useWeb3ModalState()
  const { themeMode, themeVariables, setThemeMode } = useWeb3ModalTheme()
  const events = useWeb3ModalEvents()

  return (
    <WagmiProvider config={wagmiConfig}>
      <QueryClientProvider client={queryClient}>
        <w3m-button />
        <w3m-network-button />
        <w3m-connect-button />
        <w3m-account-button />

        <button onClick={() => modal.open()}>Connect Wallet</button>
        <button onClick={() => modal.open({ view: 'Networks' })}>Choose Network</button>
        <button onClick={() => setThemeMode(themeMode === 'dark' ? 'light' : 'dark')}>
          Toggle Theme Mode
        </button>
        <pre>{JSON.stringify(state, null, 2)}</pre>
        <pre>{JSON.stringify({ themeMode, themeVariables }, null, 2)}</pre>
        <pre>{JSON.stringify(events, null, 2)}</pre>
      </QueryClientProvider>
    </WagmiProvider>
  )
}<|MERGE_RESOLUTION|>--- conflicted
+++ resolved
@@ -27,12 +27,7 @@
     name: 'Web3Modal React Example',
     description: 'Web3Modal React Example',
     url: '',
-<<<<<<< HEAD
-    icons: [],
-    verifyUrl: ''
-=======
     icons: []
->>>>>>> 21f60962
   }
 })
 
