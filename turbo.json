{
  "$schema": "https://turbo.build/schema.json",
  "pipeline": {
    "build:clean": {
      "outputs": ["dist/**"],
      "cache": false
    },
    "build:polyfills": {
      "outputs": ["dist/**"],
      "cache": false
    },
    "build:common": {
      "outputs": ["dist/**"],
      "cache": false
    },
    "build:core": {
      "outputs": ["dist/**"],
      "cache": false
    },
    "build:ui": {
      "outputs": ["dist/**"],
      "cache": false
    },
    "build:wallet": {
      "outputs": ["dist/**"],
      "cache": false
    },
    "build:scaffold": {
      "outputs": ["dist/**"],
      "dependsOn": [
        "^build:common",
        "^build:core",
        "^build:ui",
        "^build:wallet",
        "^build:siwe",
        "^build:scaffold-utils"
      ],
      "cache": false
    },
    "build:appkit": {
      "outputs": ["dist/**"],
      "dependsOn": ["^build:common", "^build:core", "^build:ui", "^build:wallet", "^build:siwe"],
      "cache": false
    },
    "build:scaffold-utils": {
      "outputs": ["dist/**"],
      "dependsOn": ["^build:polyfills", "^build:core"],
      "cache": false
    },
    "build:scaffold-react": {
      "outputs": ["dist/**"],
      "dependsOn": ["^build:scaffold-utils", "^build:scaffold"],
      "cache": false
    },
    "build:scaffold-vue": {
      "outputs": ["dist/**"],
      "dependsOn": ["^build:scaffold-utils", "^build:scaffold"],
      "cache": false
    },
    "build:siwe": {
      "outputs": ["dist/**"],
      "dependsOn": ["^build:core", "^build:scaffold-utils"],
      "cache": false
    },
<<<<<<< HEAD
    "build:adapters": {
      "outputs": ["dist/**"],
      "dependsOn": [
        "^build:appkit",
        "^build:scaffold",
        "^build:scaffold-utils",
        "^build:siwe",
        "^build:common",
        "^build:polyfills"
      ],
      "cache": false
    },
    "build": {
=======
    "build:client": {
>>>>>>> 0db5605f
      "outputs": ["dist/**"],
      "dependsOn": [
        "^build:adapters",
        "^build:appkit",
        "^build:common",
        "^build:core",
        "^build:polyfills",
        "^build:scaffold",
        "^build:scaffold-utils",
        "^build:scaffold-react",
        "^build:scaffold-vue",
        "^build:siwe",
        "^build:ui",
        "^build:wallet"
      ],
      "cache": false
    },
    "watch": {
      "dependsOn": ["^build:client"],
      "cache": false,
      "persistent": true
    },
    "build:cdn": {
      "dependsOn": ["^build:client"],
      "cache": false
    },
    "build": {
      "dependsOn": ["build:cdn"],
      "cache": false,
      "persistent": true
    },
    "build:gallery": {
      "outputs": ["out/**"],
      "dependsOn": ["^build:client"],
      "cache": false
    },
    "build:laboratory": {
      "outputs": ["out/**", ".next/**", "!.next/cache/**"],
      "dependsOn": ["^build:client"],
      "cache": false
    },
    "build:examples": {
      "outputs": ["dist/**"],
      "dependsOn": ["^build:client"],
      "cache": false
    },
    "build:demo": {
      "outputs": ["out/**", ".next/**", "!.next/cache/**"],
      "dependsOn": ["^build:client"],
      "cache": false
    },
    "typecheck": {
      "cache": false
    },
    "test": {
      "cache": false
    },
    "lint": {
      "cache": false
    },
    "prettier": {
      "cache": false
    },
    "dev:laboratory": {
      "cache": false
    },
    "dev:gallery": {
      "cache": false
    },
    "dev:demo": {
      "cache": false
    },
    "dev:example": {
      "cache": false
    }
  }
}<|MERGE_RESOLUTION|>--- conflicted
+++ resolved
@@ -62,7 +62,6 @@
       "dependsOn": ["^build:core", "^build:scaffold-utils"],
       "cache": false
     },
-<<<<<<< HEAD
     "build:adapters": {
       "outputs": ["dist/**"],
       "dependsOn": [
@@ -76,9 +75,7 @@
       "cache": false
     },
     "build": {
-=======
     "build:client": {
->>>>>>> 0db5605f
       "outputs": ["dist/**"],
       "dependsOn": [
         "^build:adapters",
