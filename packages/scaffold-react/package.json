{
  "name": "@web3modal/scaffold-react",
<<<<<<< HEAD
  "version": "5.0.8",
=======
  "version": "5.0.9",
>>>>>>> 86983f0c
  "type": "module",
  "main": "./dist/esm/index.js",
  "types": "./dist/types/index.d.ts",
  "files": [
    "dist",
    "!tsconfig.tsbuildinfo"
  ],
  "scripts": {
    "build:clean": "rm -rf dist",
    "build": "tsc --build",
    "watch": "tsc --watch",
    "typecheck": "tsc --noEmit",
    "lint": "eslint . --ext .js,.jsx,.ts,.tsx"
  },
  "dependencies": {
    "@web3modal/scaffold": "workspace:*"
  },
  "peerDependencies": {
    "react": ">=17",
    "react-dom": ">=17"
  },
  "devDependencies": {
    "@types/react": "18.2.62",
    "@types/react-dom": "18.2.7",
    "react": "18.2.0",
    "react-dom": "18.2.0"
  },
  "peerDependenciesMeta": {
    "react": {
      "optional": true
    },
    "react-dom": {
      "optional": true
    }
  },
  "keywords": [
    "web3",
    "crypto",
    "ethereum",
    "web3modal",
    "walletconnect",
    "lit",
    "webcomponents"
  ],
  "author": "WalletConnect <walletconnect.com>",
  "license": "Apache-2.0",
  "homepage": "https://github.com/web3modal/web3modal",
  "repository": {
    "type": "git",
    "url": "git+https://github.com/web3modal/web3modal.git"
  },
  "bugs": {
    "url": "https://github.com/web3modal/web3modal/issues"
  }
}<|MERGE_RESOLUTION|>--- conflicted
+++ resolved
@@ -1,10 +1,6 @@
 {
   "name": "@web3modal/scaffold-react",
-<<<<<<< HEAD
-  "version": "5.0.8",
-=======
   "version": "5.0.9",
->>>>>>> 86983f0c
   "type": "module",
   "main": "./dist/esm/index.js",
   "types": "./dist/types/index.d.ts",
