{
  "name": "@web3modal/scaffold-react",
  "version": "5.0.7",
  "type": "module",
  "main": "./dist/esm/index.js",
  "types": "./dist/types/index.d.ts",
  "files": [
    "dist",
    "!tsconfig.tsbuildinfo"
  ],
  "scripts": {
    "build:clean": "rm -rf dist",
    "build:scaffold-react": "tsc --build",
    "watch": "tsc --watch",
    "typecheck": "tsc --noEmit",
    "lint": "eslint . --ext .js,.jsx,.ts,.tsx"
  },
  "dependencies": {
<<<<<<< HEAD
    "@web3modal/scaffold": "5.0.6",
    "@web3modal/scaffold-ui": "5.0.6"
=======
    "@web3modal/scaffold": "5.0.7"
>>>>>>> f2e6aa64
  },
  "peerDependencies": {
    "react": ">=17",
    "react-dom": ">=17"
  },
  "devDependencies": {
    "react": "18.2.0",
    "react-dom": "18.2.0"
  },
  "peerDependenciesMeta": {
    "react": {
      "optional": true
    },
    "react-dom": {
      "optional": true
    }
  },
  "keywords": [
    "web3",
    "crypto",
    "ethereum",
    "web3modal",
    "walletconnect",
    "lit",
    "webcomponents"
  ],
  "author": "WalletConnect <walletconnect.com>",
  "license": "Apache-2.0",
  "homepage": "https://github.com/web3modal/web3modal",
  "repository": {
    "type": "git",
    "url": "git+https://github.com/web3modal/web3modal.git"
  },
  "bugs": {
    "url": "https://github.com/web3modal/web3modal/issues"
  }
}<|MERGE_RESOLUTION|>--- conflicted
+++ resolved
@@ -16,12 +16,8 @@
     "lint": "eslint . --ext .js,.jsx,.ts,.tsx"
   },
   "dependencies": {
-<<<<<<< HEAD
-    "@web3modal/scaffold": "5.0.6",
-    "@web3modal/scaffold-ui": "5.0.6"
-=======
-    "@web3modal/scaffold": "5.0.7"
->>>>>>> f2e6aa64
+    "@web3modal/scaffold": "5.0.7",
+    "@web3modal/scaffold-ui": "5.0.7"
   },
   "peerDependencies": {
     "react": ">=17",
