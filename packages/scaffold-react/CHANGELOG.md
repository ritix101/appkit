--- conflicted
+++ resolved
@@ -1,24 +1,14 @@
 # @web3modal/scaffold-react
 
-<<<<<<< HEAD
-## 4.1.6-canary-sl-001.1
-
-### Patch Changes
-
-- Add postmessage approach
-
-- Updated dependencies []:
-  - @web3modal/scaffold@4.1.6-canary-sl-001.1
-
-## 4.1.6-canary-sl-001.0
-
-### Patch Changes
-
-- Add social login
-
-- Updated dependencies []:
-  - @web3modal/scaffold@4.1.6-canary-sl-001.0
-=======
+## 4.1.10-sl.0
+
+### Patch Changes
+
+- Canary social login
+
+- Updated dependencies []:
+  - @web3modal/scaffold@4.1.10-sl.0
+
 ## 4.1.9
 
 ### Patch Changes
@@ -54,7 +44,6 @@
 
 - Updated dependencies []:
   - @web3modal/scaffold@4.1.6
->>>>>>> 5262d088
 
 ## 4.1.5
 
