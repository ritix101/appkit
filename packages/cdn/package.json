{
  "name": "@web3modal/cdn",
  "version": "5.0.7",
  "main": "dist/wagmi.js",
  "type": "module",
  "files": [
    "dist",
    "!tsconfig.tsbuildinfo"
  ],
  "scripts": {
    "clean": "rm -rf dist",
    "build": "tsc && vite build",
    "watch": "npx tsc --watch",
    "upload": "pnpm build && pnpm publish --public"
  },
  "devDependencies": {
    "typescript": "5.3.3",
    "vite-plugin-node-polyfills": "0.22.0"
  },
  "peerDependencies": {
    "typescript": ">=5"
  },
  "peerDependenciesMeta": {
    "typescript": {
      "optional": true
    }
  },
  "dependencies": {
    "@wagmi/connectors": "5.0.21",
    "@wagmi/core": "2.11.6",
<<<<<<< HEAD
    "@web3modal/wagmi": "5.0.7",
    "@web3modal/ethers": "5.0.7",
    "@web3modal/solana": "5.0.7",
=======
    "@web3modal/wagmi": "workspace:*",
    "@web3modal/ethers": "workspace:*",
>>>>>>> 1351e115
    "viem": "2.16.2",
    "vite": "5.2.11"
  }
}<|MERGE_RESOLUTION|>--- conflicted
+++ resolved
@@ -28,14 +28,9 @@
   "dependencies": {
     "@wagmi/connectors": "5.0.21",
     "@wagmi/core": "2.11.6",
-<<<<<<< HEAD
-    "@web3modal/wagmi": "5.0.7",
-    "@web3modal/ethers": "5.0.7",
-    "@web3modal/solana": "5.0.7",
-=======
     "@web3modal/wagmi": "workspace:*",
     "@web3modal/ethers": "workspace:*",
->>>>>>> 1351e115
+    "@web3modal/solana": "workspace:*",
     "viem": "2.16.2",
     "vite": "5.2.11"
   }
