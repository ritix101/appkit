# @web3modal/common

<<<<<<< HEAD
## 4.1.10-sl.0

### Patch Changes

- Canary social login
=======
## 4.1.12-910a844.0

### Patch Changes

- refactor: sync theme with secure site

## 4.1.11

### Patch Changes

- refactor: Solana exported helper methods and proram instruction improvements
- refactor: email and smart account improvements
- refactor: unit test CI check improvements
- feat: convert

## 4.1.10

### Patch Changes

- Fix activity list styling issue
>>>>>>> 29998c99

## 4.1.9

### Patch Changes

- Blockchain API fix

## 4.1.8

### Patch Changes

- Hotfix for redundant tokenbalance calls

## 4.1.7

### Patch Changes

- Hotfix for inccorect state of w3m-button when email is enabled

## 4.1.6

### Patch Changes

- Fix modal default height. Fix ethers email connection lag. Fix ethers + rc relay disconnect issue. Adds new wui-components for secure site.

## 4.1.6-a0733f5.0

### Patch Changes

- chore: canary release for siwe dependency

- Updated dependencies []:
  - @web3modal/ethers@4.1.6-a0733f5.0
  - @web3modal/siwe@4.1.6-a0733f5.0
  - @web3modal/solana@4.1.6-a0733f5.0
  - @web3modal/wagmi@4.1.6-a0733f5.0

## 4.1.5

### Patch Changes

- release: v4.1.5

## 4.1.5-93c81127.0

### Patch Changes

- fix: polyfill process in wallet package

## 4.1.4

### Patch Changes

- feat: wallet info hook

## 4.1.3

### Patch Changes

- feat: wallet info hook

- feat: reset version to 4.1.3

## 4.1.3-5f2ae345.1

### Patch Changes

- canary: test imports

## 4.1.3-8e039e.0

### Patch Changes

- feat: update optional dependencies

## 4.1.2

### Patch Changes

- 4.1.2 release

## 4.2.0-4b5257b4.1

### Minor Changes

- [#2052](https://github.com/WalletConnect/web3modal/pull/2052) [`1b90376`](https://github.com/WalletConnect/web3modal/commit/1b903765a675f0f1b9ea0a44bcf84e2dad6b4436) Thanks [@enesozturk](https://github.com/enesozturk)! - refactor: add missing extensions on imports

- feat: export solana chains from the solana package

- [#2052](https://github.com/WalletConnect/web3modal/pull/2052) [`729313f`](https://github.com/WalletConnect/web3modal/commit/729313fe9dfb402ca694cbd77f49cc61895e2d07) Thanks [@enesozturk](https://github.com/enesozturk)! - chore: new solana canary release

## 4.2.0-dbbd8c44.0

### Minor Changes

- refactor: add missing extensions on imports

### Patch Changes

- Updated dependencies []:
  - @web3modal/ui@4.2.0-dbbd8c44.0
  - @web3modal/common@4.2.0-dbbd8c44.0

## 4.2.0-500a38.0

### Minor Changes

- feat: solana integration

## 4.1.1

### Patch Changes

- Fix siwe version

## 4.1.0

### Minor Changes

- Email Stable release

## 4.0.13

### Patch Changes

- Fix secure site url

## 4.0.12

### Patch Changes

- [#2014](https://github.com/WalletConnect/web3modal/pull/2014) [`95b35e1`](https://github.com/WalletConnect/web3modal/commit/95b35e1ebaf261a56a29cd9254d85b7c1430bfc0) Thanks [@tomiir](https://github.com/tomiir)! - Smart Account RPC handler canary

- Smart Account initialization and feature flag

## 4.0.12-0c59f84f.0

### Patch Changes

- Smart Account RPC handler canary

## 4.0.11

### Patch Changes

- Analytics connection event improvements. Unsupported chain flag. Siwe package refactor. RPC improvements. UI improvements'

## 4.0.10

### Patch Changes

- Add error state to wui-chip composite

## 4.0.9

### Patch Changes

- Add all rpc methods + auto reject when modal closes

## 4.0.8

### Patch Changes

- [#1954](https://github.com/WalletConnect/web3modal/pull/1954) [`c3366e7`](https://github.com/WalletConnect/web3modal/commit/c3366e7211dba2f5c6d3377c9d9a77da5a52c0d8) Thanks [@tomiir](https://github.com/tomiir)! - Add support for eth_getBlockByNumber

## 4.0.8-f1845392.0

### Patch Changes

- [#1954](https://github.com/WalletConnect/web3modal/pull/1954) [`4755109`](https://github.com/WalletConnect/web3modal/commit/475510962a92ea9f4388db1d08c979d99da18e54) Thanks [@tomiir](https://github.com/tomiir)! - Add support for eth_getBlockByNumber

## 4.0.7

### Patch Changes

- Add eth_getBalance to list of allowed methods

## 4.0.6

### Patch Changes

- Email stability fixes

## 4.0.5

### Patch Changes

- [#1917](https://github.com/WalletConnect/web3modal/pull/1917) [`f79566c`](https://github.com/WalletConnect/web3modal/commit/f79566ca5119fa12795dd49fce01aea8e1a05d97) Thanks [@tomiir](https://github.com/tomiir)! - Replaces public url with blockchain api for supported networks

## 4.0.4

### Patch Changes

- Fix theming issue for email

## 4.0.3

### Patch Changes

- Tag email beta, Sync Theme For Secure Wallet, Use manual version in constants

## 4.0.2

### Patch Changes

- [#1899](https://github.com/WalletConnect/web3modal/pull/1899) [`42e97a0`](https://github.com/WalletConnect/web3modal/commit/42e97a04eb60090a821019ae80d62acacf35fc66) Thanks [@xzilja](https://github.com/xzilja)! - Reverted change that removed email update flow from account view

## 4.0.1

### Patch Changes

- [#1879](https://github.com/WalletConnect/web3modal/pull/1879) [`e3fa353`](https://github.com/WalletConnect/web3modal/commit/e3fa35396e3d2b1153d12bfaf92738bc67b46640) Thanks [@svenvoskamp](https://github.com/svenvoskamp)! - Fix various issues on ethers/ethers5 package<|MERGE_RESOLUTION|>--- conflicted
+++ resolved
@@ -1,12 +1,11 @@
 # @web3modal/common
 
-<<<<<<< HEAD
-## 4.1.10-sl.0
-
-### Patch Changes
-
-- Canary social login
-=======
+## 4.1.12-cn-sl-13.1
+
+### Patch Changes
+
+- Canary sl
+
 ## 4.1.12-910a844.0
 
 ### Patch Changes
@@ -27,7 +26,6 @@
 ### Patch Changes
 
 - Fix activity list styling issue
->>>>>>> 29998c99
 
 ## 4.1.9
 
