# @web3modal/common

<<<<<<< HEAD
## 4.1.3-xaf31s.2

### Patch Changes

- Social login patch

- Patch social

## 4.1.3-aw214x.1

### Patch Changes

- Patch social login

## 4.1.3-xafeai01.0

### Patch Changes

- Patch social

## 4.1.2

### Patch Changes

- Patch social login

- Canary release social login

## 4.1.2-142149x.1

### Patch Changes

- Patch social login

## 4.1.2-05d9e29.0

### Patch Changes

- Canary release social login
=======
## 4.1.5

### Patch Changes

- release: v4.1.5

## 4.1.5-93c81127.0

### Patch Changes

- fix: polyfill process in wallet package

## 4.1.4

### Patch Changes

- feat: wallet info hook

## 4.1.3

### Patch Changes

- feat: wallet info hook

- feat: reset version to 4.1.3

## 4.1.3-5f2ae345.1

### Patch Changes

- canary: test imports

## 4.1.3-8e039e.0

### Patch Changes

- feat: update optional dependencies

## 4.1.2

### Patch Changes

- 4.1.2 release

## 4.2.0-4b5257b4.1

### Minor Changes

- [#2052](https://github.com/WalletConnect/web3modal/pull/2052) [`1b90376`](https://github.com/WalletConnect/web3modal/commit/1b903765a675f0f1b9ea0a44bcf84e2dad6b4436) Thanks [@enesozturk](https://github.com/enesozturk)! - refactor: add missing extensions on imports

- feat: export solana chains from the solana package

- [#2052](https://github.com/WalletConnect/web3modal/pull/2052) [`729313f`](https://github.com/WalletConnect/web3modal/commit/729313fe9dfb402ca694cbd77f49cc61895e2d07) Thanks [@enesozturk](https://github.com/enesozturk)! - chore: new solana canary release

## 4.2.0-dbbd8c44.0

### Minor Changes

- refactor: add missing extensions on imports

### Patch Changes

- Updated dependencies []:
  - @web3modal/ui@4.2.0-dbbd8c44.0
  - @web3modal/common@4.2.0-dbbd8c44.0

## 4.2.0-500a38.0

### Minor Changes

- feat: solana integration
>>>>>>> a0733f56

## 4.1.1

### Patch Changes

- Fix siwe version

## 4.1.0

### Minor Changes

- Email Stable release

## 4.0.13

### Patch Changes

- Fix secure site url

## 4.0.12

### Patch Changes

- [#2014](https://github.com/WalletConnect/web3modal/pull/2014) [`95b35e1`](https://github.com/WalletConnect/web3modal/commit/95b35e1ebaf261a56a29cd9254d85b7c1430bfc0) Thanks [@tomiir](https://github.com/tomiir)! - Smart Account RPC handler canary

- Smart Account initialization and feature flag

## 4.0.12-0c59f84f.0

### Patch Changes

- Smart Account RPC handler canary

## 4.0.11

### Patch Changes

- Analytics connection event improvements. Unsupported chain flag. Siwe package refactor. RPC improvements. UI improvements'

## 4.0.10

### Patch Changes

- Add error state to wui-chip composite

## 4.0.9

### Patch Changes

- Add all rpc methods + auto reject when modal closes

## 4.0.8

### Patch Changes

- [#1954](https://github.com/WalletConnect/web3modal/pull/1954) [`c3366e7`](https://github.com/WalletConnect/web3modal/commit/c3366e7211dba2f5c6d3377c9d9a77da5a52c0d8) Thanks [@tomiir](https://github.com/tomiir)! - Add support for eth_getBlockByNumber

## 4.0.8-f1845392.0

### Patch Changes

- [#1954](https://github.com/WalletConnect/web3modal/pull/1954) [`4755109`](https://github.com/WalletConnect/web3modal/commit/475510962a92ea9f4388db1d08c979d99da18e54) Thanks [@tomiir](https://github.com/tomiir)! - Add support for eth_getBlockByNumber

## 4.0.7

### Patch Changes

- Add eth_getBalance to list of allowed methods

## 4.0.6

### Patch Changes

- Email stability fixes

## 4.0.5

### Patch Changes

- [#1917](https://github.com/WalletConnect/web3modal/pull/1917) [`f79566c`](https://github.com/WalletConnect/web3modal/commit/f79566ca5119fa12795dd49fce01aea8e1a05d97) Thanks [@tomiir](https://github.com/tomiir)! - Replaces public url with blockchain api for supported networks

## 4.0.4

### Patch Changes

- Fix theming issue for email

## 4.0.3

### Patch Changes

- Tag email beta, Sync Theme For Secure Wallet, Use manual version in constants

## 4.0.2

### Patch Changes

- [#1899](https://github.com/WalletConnect/web3modal/pull/1899) [`42e97a0`](https://github.com/WalletConnect/web3modal/commit/42e97a04eb60090a821019ae80d62acacf35fc66) Thanks [@xzilja](https://github.com/xzilja)! - Reverted change that removed email update flow from account view

## 4.0.1

### Patch Changes

- [#1879](https://github.com/WalletConnect/web3modal/pull/1879) [`e3fa353`](https://github.com/WalletConnect/web3modal/commit/e3fa35396e3d2b1153d12bfaf92738bc67b46640) Thanks [@svenvoskamp](https://github.com/svenvoskamp)! - Fix various issues on ethers/ethers5 package<|MERGE_RESOLUTION|>--- conflicted
+++ resolved
@@ -1,46 +1,5 @@
 # @web3modal/common
 
-<<<<<<< HEAD
-## 4.1.3-xaf31s.2
-
-### Patch Changes
-
-- Social login patch
-
-- Patch social
-
-## 4.1.3-aw214x.1
-
-### Patch Changes
-
-- Patch social login
-
-## 4.1.3-xafeai01.0
-
-### Patch Changes
-
-- Patch social
-
-## 4.1.2
-
-### Patch Changes
-
-- Patch social login
-
-- Canary release social login
-
-## 4.1.2-142149x.1
-
-### Patch Changes
-
-- Patch social login
-
-## 4.1.2-05d9e29.0
-
-### Patch Changes
-
-- Canary release social login
-=======
 ## 4.1.5
 
 ### Patch Changes
@@ -112,7 +71,6 @@
 ### Minor Changes
 
 - feat: solana integration
->>>>>>> a0733f56
 
 ## 4.1.1
 
