--- conflicted
+++ resolved
@@ -1,24 +1,5 @@
 # @web3modal/common
 
-<<<<<<< HEAD
-## 5.0.11-9aab3753c.2
-
-### Patch Changes
-
-- 20a38fe: Bubble SIWE error
-
-## 5.0.11-4e505ef09.1
-
-### Patch Changes
-
-- Bubble up SIWE error
-
-## 5.0.11-57abd61b5.0
-
-### Patch Changes
-
-- AppKit Auth canary
-=======
 ## 5.1.4
 
 ### Patch Changes
@@ -123,7 +104,6 @@
 ### Patch Changes
 
 - - Hotfix to prevent loading state with QR code
->>>>>>> 25c6f289
 
 ## 5.0.10
 
