{
  "name": "@web3modal/common",
<<<<<<< HEAD
  "version": "4.1.11",
=======
  "version": "4.1.12-910a844.0",
>>>>>>> 88d8ba45
  "type": "module",
  "main": "./dist/esm/index.js",
  "types": "./dist/types/index.d.ts",
  "files": [
    "dist",
    "!tsconfig.tsbuildinfo"
  ],
  "scripts": {
    "build:clean": "rm -rf dist",
    "build:common": "tsc --build",
    "watch": "tsc --watch",
    "typecheck": "tsc --noEmit",
    "test": "vitest run --dir tests --coverage.enabled=true --coverage.reporter=json --coverage.reporter=json-summary --coverage.reportOnFailure=true",
    "lint": "eslint . --ext .js,.jsx,.ts,.tsx"
  },
  "dependencies": {
    "bignumber.js": "9.1.2",
    "dayjs": "1.11.10"
  },
  "keywords": [
    "utils",
    "types",
    "web3",
    "web3modal"
  ],
  "author": "WalletConnect <walletconnect.com>",
  "license": "Apache-2.0",
  "homepage": "https://github.com/web3modal/web3modal",
  "repository": {
    "type": "git",
    "url": "git+https://github.com/web3modal/web3modal.git"
  },
  "bugs": {
    "url": "https://github.com/web3modal/web3modal/issues"
  }
}<|MERGE_RESOLUTION|>--- conflicted
+++ resolved
@@ -1,10 +1,6 @@
 {
   "name": "@web3modal/common",
-<<<<<<< HEAD
-  "version": "4.1.11",
-=======
   "version": "4.1.12-910a844.0",
->>>>>>> 88d8ba45
   "type": "module",
   "main": "./dist/esm/index.js",
   "types": "./dist/types/index.d.ts",
