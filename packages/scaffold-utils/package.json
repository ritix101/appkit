--- conflicted
+++ resolved
@@ -1,10 +1,6 @@
 {
   "name": "@web3modal/scaffold-utils",
-<<<<<<< HEAD
-  "version": "5.0.6",
-=======
   "version": "5.0.7",
->>>>>>> 802b30f8
   "type": "module",
   "main": "./dist/esm/exports/index.js",
   "types": "./dist/types/exports/index.d.ts",
@@ -44,13 +40,8 @@
     "lint": "eslint . --ext .js,.jsx,.ts,.tsx"
   },
   "dependencies": {
-<<<<<<< HEAD
-    "@web3modal/core": "5.0.6",
-    "@web3modal/polyfills": "5.0.6",
-=======
     "@web3modal/core": "5.0.7",
     "@web3modal/polyfills": "5.0.7",
->>>>>>> 802b30f8
     "valtio": "1.11.2"
   },
   "keywords": [
