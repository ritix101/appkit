{
  "name": "@web3modal/scaffold-utils",
<<<<<<< HEAD
  "version": "4.1.11",
=======
  "version": "4.1.12-910a844.0",
>>>>>>> 88d8ba45
  "type": "module",
  "main": "./dist/esm/exports/index.js",
  "types": "./dist/types/exports/index.d.ts",
  "files": [
    "dist",
    "!tsconfig.tsbuildinfo"
  ],
  "exports": {
    ".": {
      "types": "./dist/types/exports/index.d.ts",
      "import": "./dist/esm/exports/index.js",
      "default": "./dist/esm/exports/index.js"
    },
    "./ethers": {
      "types": "./dist/types/exports/ethers.d.ts",
      "import": "./dist/esm/exports/ethers.js",
      "default": "./dist/esm/exports/ethers.js"
    },
    "./solana": {
      "types": "./dist/types/exports/solana.d.ts",
      "import": "./dist/esm/exports/solana.js",
      "default": "./dist/esm/exports/solana.js"
    }
  },
  "typesVersions": {
    "*": {
      "ethers": [
        "./dist/types/exports/ethers.d.ts"
      ]
    }
  },
  "scripts": {
    "build:clean": "rm -rf dist",
    "build:scaffold-utils": "tsc --build",
    "watch": "tsc --watch",
    "typecheck": "tsc --noEmit",
    "lint": "eslint . --ext .js,.jsx,.ts,.tsx"
  },
  "dependencies": {
<<<<<<< HEAD
    "@web3modal/core": "4.1.11",
    "@web3modal/polyfills": "4.1.11",
=======
    "@web3modal/core": "4.1.12-910a844.0",
    "@web3modal/polyfills": "4.1.12-910a844.0",
>>>>>>> 88d8ba45
    "valtio": "1.11.2"
  },
  "keywords": [
    "web3",
    "crypto",
    "ethereum",
    "web3modal",
    "walletconnect",
    "utils",
    "wagmi",
    "ethers"
  ],
  "author": "WalletConnect <walletconnect.com>",
  "license": "Apache-2.0",
  "homepage": "https://github.com/web3modal/web3modal",
  "repository": {
    "type": "git",
    "url": "git+https://github.com/web3modal/web3modal.git"
  },
  "bugs": {
    "url": "https://github.com/web3modal/web3modal/issues"
  }
}<|MERGE_RESOLUTION|>--- conflicted
+++ resolved
@@ -1,10 +1,6 @@
 {
   "name": "@web3modal/scaffold-utils",
-<<<<<<< HEAD
-  "version": "4.1.11",
-=======
   "version": "4.1.12-910a844.0",
->>>>>>> 88d8ba45
   "type": "module",
   "main": "./dist/esm/exports/index.js",
   "types": "./dist/types/exports/index.d.ts",
@@ -44,13 +40,8 @@
     "lint": "eslint . --ext .js,.jsx,.ts,.tsx"
   },
   "dependencies": {
-<<<<<<< HEAD
-    "@web3modal/core": "4.1.11",
-    "@web3modal/polyfills": "4.1.11",
-=======
     "@web3modal/core": "4.1.12-910a844.0",
     "@web3modal/polyfills": "4.1.12-910a844.0",
->>>>>>> 88d8ba45
     "valtio": "1.11.2"
   },
   "keywords": [
