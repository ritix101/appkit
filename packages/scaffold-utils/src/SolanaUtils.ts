--- conflicted
+++ resolved
@@ -437,14 +437,8 @@
 
 // -- Helpers --------------------------------------------- //
 export const SolHelpersUtil = {
-<<<<<<< HEAD
-  getChain(chains: Chain[], chainId: string) {
-    const chain = chains.find(chain => chain.chainId === chainId)
-=======
   getChain(chains: Chain[], chainId: string | null) {
     const chain = chains.find(chain => chain.chainId === chainId)
-    console.log(chain)
->>>>>>> 8d3068bb
     if (chain) {
       return chain
     }
