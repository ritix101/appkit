--- conflicted
+++ resolved
@@ -8,13 +8,9 @@
 } from '@solana/web3.js'
 
 import type { SendTransactionOptions } from '@solana/wallet-adapter-base'
-<<<<<<< HEAD
-import type { ConnectorType } from '@web3modal/core'
 import type { CaipNetwork } from '@web3modal/common'
-=======
 import type { Connector, ConnectorType } from '@web3modal/core'
 import type { W3mFrameTypes } from '@web3modal/wallet'
->>>>>>> 29e180b1
 
 export type Connection = SolanaConnection
 
