--- conflicted
+++ resolved
@@ -1,12 +1,8 @@
-<<<<<<< HEAD
-=======
 import { ConstantsUtil as CommonConstantsUtil } from '@web3modal/common'
-import type { CaipNetwork } from '@web3modal/core'
->>>>>>> 88ae1d84
+import type { CaipNetwork } from '@web3modal/common'
 import { ConstantsUtil } from '../ConstantsUtil.js'
 import { PresetsUtil } from '../PresetsUtil.js'
 import type { Provider } from './EthersTypesUtil.js'
-import type { CaipNetwork } from '@web3modal/common'
 
 export const EthersHelpersUtil = {
   getCaipDefaultChain(chain?: CaipNetwork) {
@@ -17,12 +13,8 @@
     return {
       id: `${ConstantsUtil.EIP155}:${chain.chainId}`,
       name: chain.name,
-<<<<<<< HEAD
       imageId: PresetsUtil.NetworkImageIds[chain.chainId]
-=======
-      imageId: PresetsUtil.EIP155NetworkImageIds[chain.chainId],
-      chain: CommonConstantsUtil.CHAIN.EVM
->>>>>>> 88ae1d84
+      chainNamespace: CommonConstantsUtil.CHAIN.EVM
     } as CaipNetwork
   },
   hexStringToNumber(value: string) {
