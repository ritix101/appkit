--- conflicted
+++ resolved
@@ -16,9 +16,5 @@
     coinbaseWallet: 'com.coinbase.wallet',
     coinbaseWalletSDK: 'com.coinbase.wallet'
   } as Record<string, string>,
-<<<<<<< HEAD
-  VERSION: '5.0.6'
-=======
   VERSION: '5.0.10'
->>>>>>> 9866b3d6
 }