export const ConstantsUtil = {
  WALLET_CONNECT_CONNECTOR_ID: 'walletConnect',
  INJECTED_CONNECTOR_ID: 'injected',
  WALLET_STANDARD_CONNECTOR_ID: 'announced',
  COINBASE_CONNECTOR_ID: 'coinbaseWallet',
  COINBASE_SDK_CONNECTOR_ID: 'coinbaseWalletSDK',
  SAFE_CONNECTOR_ID: 'safe',
  LEDGER_CONNECTOR_ID: 'ledger',
  EIP6963_CONNECTOR_ID: 'eip6963',
  AUTH_CONNECTOR_ID: 'w3mAuth',
  EIP155: 'eip155',
  ADD_CHAIN_METHOD: 'wallet_addEthereumChain',
  EIP6963_ANNOUNCE_EVENT: 'eip6963:announceProvider',
  EIP6963_REQUEST_EVENT: 'eip6963:requestProvider',
  CONNECTOR_RDNS_MAP: {
    coinbaseWallet: 'com.coinbase.wallet',
    coinbaseWalletSDK: 'com.coinbase.wallet'
  } as Record<string, string>,
<<<<<<< HEAD
  VERSION: '5.0.11-9aab3753c.2'
=======
  VERSION: '5.1.4'
>>>>>>> 25c6f289
}<|MERGE_RESOLUTION|>--- conflicted
+++ resolved
@@ -16,9 +16,5 @@
     coinbaseWallet: 'com.coinbase.wallet',
     coinbaseWalletSDK: 'com.coinbase.wallet'
   } as Record<string, string>,
-<<<<<<< HEAD
-  VERSION: '5.0.11-9aab3753c.2'
-=======
   VERSION: '5.1.4'
->>>>>>> 25c6f289
 }