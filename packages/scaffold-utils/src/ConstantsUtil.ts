export const ConstantsUtil = {
  WALLET_CONNECT_CONNECTOR_ID: 'walletConnect',
  INJECTED_CONNECTOR_ID: 'injected',
  WALLET_STANDARD_CONNECTOR_ID: 'announced',
  COINBASE_CONNECTOR_ID: 'coinbaseWallet',
  COINBASE_SDK_CONNECTOR_ID: 'coinbaseWalletSDK',
  SAFE_CONNECTOR_ID: 'safe',
  LEDGER_CONNECTOR_ID: 'ledger',
  EIP6963_CONNECTOR_ID: 'eip6963',
  AUTH_CONNECTOR_ID: 'w3mAuth',
  EIP155: 'eip155',
  ADD_CHAIN_METHOD: 'wallet_addEthereumChain',
  EIP6963_ANNOUNCE_EVENT: 'eip6963:announceProvider',
  EIP6963_REQUEST_EVENT: 'eip6963:requestProvider',
  CONNECTOR_RDNS_MAP: {
    coinbaseWallet: 'com.coinbase.wallet',
    coinbaseWalletSDK: 'com.coinbase.wallet'
  } as Record<string, string>,
<<<<<<< HEAD
  VERSION: '5.1.4-8d342a50c'
=======
  VERSION: '5.1.7'
>>>>>>> b9003eb9
}<|MERGE_RESOLUTION|>--- conflicted
+++ resolved
@@ -16,9 +16,5 @@
     coinbaseWallet: 'com.coinbase.wallet',
     coinbaseWalletSDK: 'com.coinbase.wallet'
   } as Record<string, string>,
-<<<<<<< HEAD
-  VERSION: '5.1.4-8d342a50c'
-=======
-  VERSION: '5.1.7'
->>>>>>> b9003eb9
+  VERSION: '5.1.7-bbb053961.0'
 }