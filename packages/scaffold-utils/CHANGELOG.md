# @web3modal/scaffold-utils

<<<<<<< HEAD
=======
## 5.0.7

### Patch Changes

- - feat: multi address by @ganchoradkov in https://github.com/WalletConnect/web3modal/pull/2286
  - feat: feat: added vue for exports in solana by @phoenixVS in https://github.com/WalletConnect/web3modal/pull/2449
  - fix: wagmi authConnector connectExternal resolving issue and enable wagmi email tests by @enesozturk in https://github.com/WalletConnect/web3modal/pull/2504
  - chore: configures report-only CSP for lab by @bkrem in https://github.com/WalletConnect/web3modal/pull/2388
  - fix: settings btn styling by @ganchoradkov in https://github.com/WalletConnect/web3modal/pull/2523
  - Add Wallet Standard to AppKit + Solana by @glitch-txs in https://github.com/WalletConnect/web3modal/pull/2482
  - chore: remove onramp widget from labs by @tomiir in https://github.com/WalletConnect/web3modal/pull/2526
  - feat: support custom connectors by @chris13524 in https://github.com/WalletConnect/web3modal/pull/2119
  - fix: disconnect logic for EIP6963 & Injected provider types for @web3modal/ethers by @hmzakhalid in https://github.com/WalletConnect/web3modal/pull/2289
  - Feat ERC7715 grant_permissions support on lab by @KannuSingh in https://github.com/WalletConnect/web3modal/pull/2500
  - update chain on network change by @glitch-txs in https://github.com/WalletConnect/web3modal/pull/2497
  - fix: make accounts optional in social response by @tomiir in https://github.com/WalletConnect/web3modal/pull/2520
  - chore: SA Tests switch network before flow by @tomiir in https://github.com/WalletConnect/web3modal/pull/2529
  - chore: changed react native universal links by @ignaciosantise in https://github.com/WalletConnect/web3modal/pull/2535
  - chore: change labs' ethers rpc urls to walletconnect.org by @tomiir in https://github.com/WalletConnect/web3modal/pull/2530
  - chore: remove 'no-cache' from API requests by @tomiir in https://github.com/WalletConnect/web3modal/pull/2538
  - fix: makes `getMessageParams` siwe client method optional by @ganchoradkov in https://github.com/WalletConnect/web3modal/pull/2305
  - chore: update secure site url to org domain by @tomiir in https://github.com/WalletConnect/web3modal/pull/2537
  - fix: multiple name by @tomiir in https://github.com/WalletConnect/web3modal/pull/2410
  - refactor(common): utils by @Simon-He95 in https://github.com/WalletConnect/web3modal/pull/2447
  - fix: reorder chains to have current chain Id as main message by @tomiir in https://github.com/WalletConnect/web3modal/pull/2423
  - refactor: change solana testnet and devnet rpcs to wc by @enesozturk in https://github.com/WalletConnect/web3modal/pull/2541
  - refactor: laboratory wagmi tests by @zoruka in https://github.com/WalletConnect/web3modal/pull/2552
  - fix: sync accounts in wagmi and subscribe to account change by @tomiir in https://github.com/WalletConnect/web3modal/pull/2544
- Updated dependencies []:
  - @web3modal/core@5.0.7
  - @web3modal/polyfills@5.0.7

>>>>>>> 802b30f8
## 5.0.6

### Patch Changes

- fix: Social Login illegal invocation issue. Wagmi tests

- Updated dependencies []:
  - @web3modal/core@5.0.6
  - @web3modal/polyfills@5.0.6

## 5.0.5

### Patch Changes

- feat: universal link internal flag. Add kotlin assetlinks. Fix email truncation'

- Updated dependencies []:
  - @web3modal/core@5.0.5
  - @web3modal/polyfills@5.0.5

## 5.0.4

### Patch Changes

- fix: wcPromise incompatibility issues

- Updated dependencies []:
  - @web3modal/core@5.0.4
  - @web3modal/polyfills@5.0.4

## 5.0.3

### Patch Changes

- fix: ethers5 coinbase issues. Turbo build issues. Upate cb connector.

- Updated dependencies []:
  - @web3modal/core@5.0.3
  - @web3modal/polyfills@5.0.3

## 5.0.2

### Patch Changes

- fix: siwe signOutOnNetwork change issue. fix: wallets filtered by rdns matched from explorer api. fix: solana network id issue

- Updated dependencies []:
  - @web3modal/core@5.0.2
  - @web3modal/polyfills@5.0.2

## 5.0.1

### Patch Changes

- fix: remove walletconnect restriction on names

- Updated dependencies []:
  - @web3modal/polyfills@5.0.1
  - @web3modal/core@5.0.1

## 5.0.0

### Major Changes

- Release V5

### Patch Changes

- Updated dependencies []:
  - @web3modal/core@5.0.0
  - @web3modal/polyfills@5.0.0

## 5.0.0-cn-v5.0

### Major Changes

- Test V5

### Patch Changes

- Updated dependencies []:
  - @web3modal/core@5.0.0-cn-v5.0
  - @web3modal/polyfills@5.0.0-cn-v5.0

## 4.2.3

### Patch Changes

- feat: - feat: restricted ens names. fix: iat set automatically if not present in messageParams. Adds siwe config handlers

- Updated dependencies []:
  - @web3modal/core@4.2.3
  - @web3modal/polyfills@4.2.3

## 4.2.3-alpha.0

### Patch Changes

- feat: add support for coinbase smart accounts

- Updated dependencies []:
  - @web3modal/core@4.2.3-alpha.0
  - @web3modal/polyfills@4.2.3-alpha.0

## 4.2.2

### Patch Changes

- feat: social login refactor. wagmi sendCalls support. refactor theme variables

- Updated dependencies []:
  - @web3modal/core@4.2.2
  - @web3modal/polyfills@4.2.2

## 4.2.1

### Patch Changes

- Hotfix to support injected and announced wallets in in app browsers

- Updated dependencies []:
  - @web3modal/core@4.2.1
  - @web3modal/polyfills@4.2.1

## 4.2.0

### Patch Changes

- release: 4.2.0 version release

- Updated dependencies []:
  - @web3modal/core@4.2.0
  - @web3modal/polyfills@4.2.0

## 4.2.0-alpha.0

### Patch Changes

- feat: 4.2.0-alpha release

- Updated dependencies []:
  - @web3modal/polyfills@4.2.0-alpha.0
  - @web3modal/core@4.2.0-alpha.0

## 4.2.0-03e4f4a8.2

### Patch Changes

- fix: Issue with SIWE + Wagmi sign out. Fixes issue where signature verification fail resulted in empty open modal'

- Updated dependencies []:
  - @web3modal/polyfills@4.2.0-03e4f4a8.2
  - @web3modal/core@4.2.0-03e4f4a8.2

## 4.2.0-448f7f4.1

### Minor Changes

- refactor: improvements to all features (siwe, send, swaps, ui and ux)

### Patch Changes

- Updated dependencies []:
  - @web3modal/core@4.2.0-448f7f4.1
  - @web3modal/polyfills@4.2.0-448f7f4.1

## 4.1.12-910a844.0

### Patch Changes

- refactor: sync theme with secure site

- Updated dependencies []:
  - @web3modal/core@4.1.12-910a844.0
  - @web3modal/polyfills@4.1.12-910a844.0

## 4.1.11

### Patch Changes

- refactor: Solana exported helper methods and proram instruction improvements
- refactor: email and smart account improvements
- refactor: unit test CI check improvements
- feat: convert

- Updated dependencies []:
  - @web3modal/core@4.1.11
  - @web3modal/polyfills@4.1.11

## 4.1.10

### Patch Changes

- Fix activity list styling issue

- Updated dependencies []:
  - @web3modal/core@4.1.10
  - @web3modal/polyfills@4.1.10

## 4.1.9

### Patch Changes

- Blockchain API fix

- Updated dependencies []:
  - @web3modal/core@4.1.9
  - @web3modal/polyfills@4.1.9

## 4.1.8

### Patch Changes

- Hotfix for redundant tokenbalance calls

- Updated dependencies []:
  - @web3modal/core@4.1.8
  - @web3modal/polyfills@4.1.8

## 4.1.7

### Patch Changes

- Hotfix for inccorect state of w3m-button when email is enabled

- Updated dependencies []:
  - @web3modal/core@4.1.7
  - @web3modal/polyfills@4.1.7

## 4.1.6

### Patch Changes

- Fix modal default height. Fix ethers email connection lag. Fix ethers + rc relay disconnect issue. Adds new wui-components for secure site.

- Updated dependencies []:
  - @web3modal/core@4.1.6
  - @web3modal/polyfills@4.1.6

## 4.1.6-a0733f5.0

### Patch Changes

- chore: canary release for siwe dependency

- Updated dependencies []:
  - @web3modal/ethers@4.1.6-a0733f5.0
  - @web3modal/siwe@4.1.6-a0733f5.0
  - @web3modal/solana@4.1.6-a0733f5.0
  - @web3modal/wagmi@4.1.6-a0733f5.0

## 4.1.5

### Patch Changes

- release: v4.1.5

- Updated dependencies []:
  - @web3modal/core@4.1.5
  - @web3modal/polyfills@4.1.5

## 4.1.5-93c81127.0

### Patch Changes

- fix: polyfill process in wallet package

- Updated dependencies []:
  - @web3modal/core@4.1.5-93c81127.0
  - @web3modal/polyfills@4.1.5-93c81127.0

## 4.1.4

### Patch Changes

- feat: wallet info hook

- Updated dependencies []:
  - @web3modal/polyfills@4.1.4
  - @web3modal/core@4.1.4

## 4.1.3

### Patch Changes

- feat: wallet info hook

- feat: reset version to 4.1.3

- Updated dependencies []:
  - @web3modal/core@4.1.3
  - @web3modal/polyfills@4.1.3

## 4.1.3-5f2ae345.1

### Patch Changes

- canary: test imports

- Updated dependencies []:
  - @web3modal/polyfills@4.1.3-5f2ae345.1
  - @web3modal/core@4.1.3-5f2ae345.1

## 4.1.3-8e039e.0

### Patch Changes

- feat: update optional dependencies

- Updated dependencies []:
  - @web3modal/polyfills@4.1.3-8e039e.0
  - @web3modal/core@4.1.3-8e039e.0

## 4.1.2

### Patch Changes

- 4.1.2 release

- Updated dependencies []:
  - @web3modal/core@4.1.2 - @web3modal/polyfills@4.1.2

## 4.2.0-4b5257b4.1

### Minor Changes

- [#2052](https://github.com/WalletConnect/web3modal/pull/2052) [`1b90376`](https://github.com/WalletConnect/web3modal/commit/1b903765a675f0f1b9ea0a44bcf84e2dad6b4436) Thanks [@enesozturk](https://github.com/enesozturk)! - refactor: add missing extensions on imports

- feat: export solana chains from the solana package

- [#2052](https://github.com/WalletConnect/web3modal/pull/2052) [`729313f`](https://github.com/WalletConnect/web3modal/commit/729313fe9dfb402ca694cbd77f49cc61895e2d07) Thanks [@enesozturk](https://github.com/enesozturk)! - chore: new solana canary release

### Patch Changes

- Updated dependencies [[`1b90376`](https://github.com/WalletConnect/web3modal/commit/1b903765a675f0f1b9ea0a44bcf84e2dad6b4436), [`729313f`](https://github.com/WalletConnect/web3modal/commit/729313fe9dfb402ca694cbd77f49cc61895e2d07)]:
  - @web3modal/core@4.2.0-4b5257b4.1
  - @web3modal/polyfills@4.2.0-4b5257b4.1

## 4.2.0-dbbd8c44.0

### Minor Changes

- refactor: add missing extensions on imports

### Patch Changes

- Updated dependencies []:
  - @web3modal/ui@4.2.0-dbbd8c44.0
  - @web3modal/common@4.2.0-dbbd8c44.0

## 4.2.0-500a38.0

### Minor Changes

- feat: solana integration

### Patch Changes

- Updated dependencies []:
  - @web3modal/core@4.2.0-500a38.0
  - @web3modal/polyfills@4.2.0-500a38.0

## 4.1.1

### Patch Changes

- Fix siwe version

- Updated dependencies []:
  - @web3modal/core@4.1.1
  - @web3modal/polyfills@4.1.1

## 4.1.0

### Minor Changes

- Email Stable release

### Patch Changes

- Updated dependencies []:
  - @web3modal/core@4.1.0
  - @web3modal/polyfills@4.1.0

## 4.0.13

### Patch Changes

- Fix secure site url

- Updated dependencies []:
  - @web3modal/core@4.0.13
  - @web3modal/polyfills@4.0.13

## 4.0.12

### Patch Changes

- [#2014](https://github.com/WalletConnect/web3modal/pull/2014) [`95b35e1`](https://github.com/WalletConnect/web3modal/commit/95b35e1ebaf261a56a29cd9254d85b7c1430bfc0) Thanks [@tomiir](https://github.com/tomiir)! - Smart Account RPC handler canary

- Smart Account initialization and feature flag

- Updated dependencies [[`95b35e1`](https://github.com/WalletConnect/web3modal/commit/95b35e1ebaf261a56a29cd9254d85b7c1430bfc0)]:
  - @web3modal/core@4.0.12
  - @web3modal/polyfills@4.0.12

## 4.0.12-0c59f84f.0

### Patch Changes

- Smart Account RPC handler canary

- Updated dependencies []:
  - @web3modal/core@4.0.12-0c59f84f.0
  - @web3modal/polyfills@4.0.12-0c59f84f.0

## 4.0.11

### Patch Changes

- Analytics connection event improvements. Unsupported chain flag. Siwe package refactor. RPC improvements. UI improvements'

- Updated dependencies []:
  - @web3modal/core@4.0.11
  - @web3modal/polyfills@4.0.11

## 4.0.10

### Patch Changes

- Add error state to wui-chip composite

- Updated dependencies []:
  - @web3modal/polyfills@4.0.10
  - @web3modal/scaffold@4.0.10

## 4.0.9

### Patch Changes

- Add all rpc methods + auto reject when modal closes

- Updated dependencies []:
  - @web3modal/polyfills@4.0.9
  - @web3modal/scaffold@4.0.9

## 4.0.8

### Patch Changes

- [#1954](https://github.com/WalletConnect/web3modal/pull/1954) [`c3366e7`](https://github.com/WalletConnect/web3modal/commit/c3366e7211dba2f5c6d3377c9d9a77da5a52c0d8) Thanks [@tomiir](https://github.com/tomiir)! - Add support for eth_getBlockByNumber

- Updated dependencies [[`c3366e7`](https://github.com/WalletConnect/web3modal/commit/c3366e7211dba2f5c6d3377c9d9a77da5a52c0d8)]:
  - @web3modal/polyfills@4.0.8
  - @web3modal/scaffold@4.0.8

## 4.0.8-f1845392.0

### Patch Changes

- [#1954](https://github.com/WalletConnect/web3modal/pull/1954) [`4755109`](https://github.com/WalletConnect/web3modal/commit/475510962a92ea9f4388db1d08c979d99da18e54) Thanks [@tomiir](https://github.com/tomiir)! - Add support for eth_getBlockByNumber

- Updated dependencies [[`4755109`](https://github.com/WalletConnect/web3modal/commit/475510962a92ea9f4388db1d08c979d99da18e54)]:
  - @web3modal/polyfills@4.0.8-f1845392.0
  - @web3modal/scaffold@4.0.8-f1845392.0

## 4.0.7

### Patch Changes

- Add eth_getBalance to list of allowed methods

- Updated dependencies []:
  - @web3modal/polyfills@4.0.7
  - @web3modal/scaffold@4.0.7

## 4.0.6

### Patch Changes

- Email stability fixes

- Updated dependencies []:
  - @web3modal/polyfills@4.0.6
  - @web3modal/scaffold@4.0.6

## 4.0.5

### Patch Changes

- [#1917](https://github.com/WalletConnect/web3modal/pull/1917) [`f79566c`](https://github.com/WalletConnect/web3modal/commit/f79566ca5119fa12795dd49fce01aea8e1a05d97) Thanks [@tomiir](https://github.com/tomiir)! - Replaces public url with blockchain api for supported networks

- Updated dependencies [[`f79566c`](https://github.com/WalletConnect/web3modal/commit/f79566ca5119fa12795dd49fce01aea8e1a05d97)]:
  - @web3modal/polyfills@4.0.5
  - @web3modal/scaffold@4.0.5

## 4.0.4

### Patch Changes

- Fix theming issue for email

- Updated dependencies []:
  - @web3modal/scaffold@4.0.4
  - @web3modal/polyfills@4.0.4

## 4.0.3

### Patch Changes

- Tag email beta, Sync Theme For Secure Wallet, Use manual version in constants

- Updated dependencies []:
  - @web3modal/scaffold@4.0.3
  - @web3modal/polyfills@4.0.3

## 4.0.2

### Patch Changes

- [#1899](https://github.com/WalletConnect/web3modal/pull/1899) [`42e97a0`](https://github.com/WalletConnect/web3modal/commit/42e97a04eb60090a821019ae80d62acacf35fc66) Thanks [@xzilja](https://github.com/xzilja)! - Reverted change that removed email update flow from account view

- Updated dependencies [[`42e97a0`](https://github.com/WalletConnect/web3modal/commit/42e97a04eb60090a821019ae80d62acacf35fc66)]:
  - @web3modal/polyfills@4.0.2
  - @web3modal/scaffold@4.0.2

## 4.0.1

### Patch Changes

- [#1879](https://github.com/WalletConnect/web3modal/pull/1879) [`e3fa353`](https://github.com/WalletConnect/web3modal/commit/e3fa35396e3d2b1153d12bfaf92738bc67b46640) Thanks [@svenvoskamp](https://github.com/svenvoskamp)! - Fix various issues on ethers/ethers5 package

- Updated dependencies [[`e3fa353`](https://github.com/WalletConnect/web3modal/commit/e3fa35396e3d2b1153d12bfaf92738bc67b46640)]:
  - @web3modal/polyfills@4.0.1
  - @web3modal/scaffold@4.0.1<|MERGE_RESOLUTION|>--- conflicted
+++ resolved
@@ -1,7 +1,5 @@
 # @web3modal/scaffold-utils
 
-<<<<<<< HEAD
-=======
 ## 5.0.7
 
 ### Patch Changes
@@ -34,7 +32,6 @@
   - @web3modal/core@5.0.7
   - @web3modal/polyfills@5.0.7
 
->>>>>>> 802b30f8
 ## 5.0.6
 
 ### Patch Changes
