# @web3modal/scaffold-vue

<<<<<<< HEAD
=======
## 5.1.1

### Patch Changes

- Update EthProvider to v 2.15.1

- Updated dependencies []:
  - @web3modal/core@5.1.1
  - @web3modal/scaffold@5.1.1

## 5.1.0

### Minor Changes

Enhanced compatibility, performance, developer experience, and user interface updates across various features

- fix: remove limitation on sending versioned tx by @tomiir in https://github.com/WalletConnect/web3modal/pull/2638
- refactor: fix missing ens screens by @enesozturk in https://github.com/WalletConnect/web3modal/pull/2639
- chore: remove non-Blockchain API RPCs by @chris13524 in https://github.com/WalletConnect/web3modal/pull/2640
- chore: update wagmi dependencies to latest version by @tomiir in https://github.com/WalletConnect/web3modal/pull/2642
- chore: dynamic metadata URL by @chris13524 in https://github.com/WalletConnect/web3modal/pull/2628
- add icons and wallets by @glitch-txs in https://github.com/WalletConnect/web3modal/pull/2637
- chore: fix playwright tests by @chris13524 in https://github.com/WalletConnect/web3modal/pull/2633
- chore: more renovate by @chris13524 in https://github.com/WalletConnect/web3modal/pull/2619
- chore: test single retry in tests by @tomiir in https://github.com/WalletConnect/web3modal/pull/2648
- feat/automated tests with metamask by @enesozturk in https://github.com/WalletConnect/web3modal/pull/2636
- fix: import types from the package root in partials by @enesozturk in https://github.com/WalletConnect/web3modal/pull/2650
- feat: add support for eip5792 getCapabilities and sendCalls by @tomiir in https://github.com/WalletConnect/web3modal/pull/2576
- chore: ID allocation service by @chris13524 in https://github.com/WalletConnect/web3modal/pull/2574
- refactor: solana sign and send transaction by @zoruka in https://github.com/WalletConnect/web3modal/pull/2646
- chore: renovate updates by @chris13524 in https://github.com/WalletConnect/web3modal/pull/2673
- fix(solana): injected connectors not detected by @enesozturk in https://github.com/WalletConnect/web3modal/pull/2656
- chore: fix renovate includePaths by @chris13524 in https://github.com/WalletConnect/web3modal/pull/2674
- chore: update lab names & images by @chris13524 in https://github.com/WalletConnect/web3modal/pull/2653
- chore: fix typo by @riyueguang in https://github.com/WalletConnect/web3modal/pull/2600
- refactor: handle balance and balanceSymbol fetch to update w3m-button by @enesozturk in https://github.com/WalletConnect/web3modal/pull/2433
- added filter transactions by chain by @glitch-txs in https://github.com/WalletConnect/web3modal/pull/1834
- refactor/wallet card item with image optimization by @enesozturk in https://github.com/WalletConnect/web3modal/pull/2572
- fix: small balance format by @imlonghao in https://github.com/WalletConnect/web3modal/pull/2651
- feat: add git hooks with husky and add pre-push hook by @enesozturk in https://github.com/WalletConnect/web3modal/pull/2558
- fix: add getApprovedCaipNetworks implementation by @tomiir in https://github.com/WalletConnect/web3modal/pull/2644
- chore: update vitest to v2 by @tomiir in https://github.com/WalletConnect/web3modal/pull/2678
- feat: add sender to identity and reverse resolution by @tomiir in https://github.com/WalletConnect/web3modal/pull/2649
- refactor: solana walletconnect rpc interface by @zoruka in https://github.com/WalletConnect/web3modal/pull/2677
- Wagmi: Erc7715 permissions with Appkit embedded wallet by @KannuSingh in https://github.com/WalletConnect/web3modal/pull/2615
- fix issue with modal not closing by @KannuSingh in https://github.com/WalletConnect/web3modal/pull/2680
- fix: wagmi not showing loading indicator on email reconnection by @tomiir in https://github.com/WalletConnect/web3modal/pull/2682
- fix: ethers disconnection error by @tomiir in https://github.com/WalletConnect/web3modal/pull/2683
- fix: Wagmi Switch To by @tomiir in https://github.com/WalletConnect/web3modal/pull/2679
- refactor: improvements to siwe flow and modal animations by @enesozturk in https://github.com/WalletConnect/web3modal/pull/2672
- chore: added rn samples in apple file by @ignaciosantise in https://github.com/WalletConnect/web3modal/pull/2687
- chore: Web3Modal -> AppKit by @chris13524 in https://github.com/WalletConnect/web3modal/pull/2686
- chore: fix metadata icon by @chris13524 in https://github.com/WalletConnect/web3modal/pull/2685
- fix(multi-account): account switch on wagmi by @enesozturk in https://github.com/WalletConnect/web3modal/pull/2689
- Added Flutter universal links by @quetool in https://github.com/WalletConnect/web3modal/pull/2695
- feat: add bundle size check by @lukaisailovic in https://github.com/WalletConnect/web3modal/pull/2694
- chore: remove unnecessary window.postMessage for W3mFrame by @zoruka in https://github.com/WalletConnect/web3modal/pull/2658
- refactor: standardize solana provider adapters by @zoruka in https://github.com/WalletConnect/web3modal/pull/2690
- fix: bring back old parameters for RPC call on solana_signTransaction by @zoruka in https://github.com/WalletConnect/web3modal/pull/2692
- refactor: export missing type defs from siwe package by @enesozturk in https://github.com/WalletConnect/web3modal/pull/2703
- fix: solana qa round by @zoruka in https://github.com/WalletConnect/web3modal/pull/2704
- chore: update with latest V5 changes by @svenvoskamp in https://github.com/WalletConnect/web3modal/pull/2635
- fix(deps): update walletconnect to v2.15.0 by @renovate in https://github.com/WalletConnect/web3modal/pull/2675
- chore(deps): update wagmi by @renovate in https://github.com/WalletConnect/web3modal/pull/2676
- chore: URL on lab pages by @chris13524 in https://github.com/WalletConnect/web3modal/pull/2702
- chore: update vite-size to 0.0.5 by @lukaisailovic in https://github.com/WalletConnect/web3modal/pull/2700
- chore: change chainId type to accept string and its dependencies by @zoruka in https://github.com/WalletConnect/web3modal/pull/2632
- fix(deps): update dependency @solana/web3.js to v1.95.2 by @renovate in https://github.com/WalletConnect/web3modal/pull/2312

### New Contributors

- @riyueguang made their first contribution in https://github.com/WalletConnect/web3modal/pull/2600
- @imlonghao made their first contribution in https://github.com/WalletConnect/web3modal/pull/2651
- @quetool made their first contribution in https://github.com/WalletConnect/web3modal/pull/2695

**Full Changelog**: https://github.com/WalletConnect/web3modal/compare/5.0.11...5.1.0

### Patch Changes

- Updated dependencies []:
  - @web3modal/core@5.1.0
  - @web3modal/scaffold@5.1.0

## 5.0.11

### Patch Changes

- - Hotfix to prevent loading state with QR code

- Updated dependencies []:
  - @web3modal/scaffold@5.0.11
  - @web3modal/core@5.0.11

>>>>>>> 543585f8
## 5.0.10

- chore: update with v5 by @tomiir in https://github.com/WalletConnect/web3modal/pull/2612
- fix: move the wagmi state mutation to outside of 1-click auth flow by @enesozturk in https://github.com/WalletConnect/web3modal/pull/2585
- :hotfix fix svg error when requesting farcaster qr code by @svenvoskamp in https://github.com/WalletConnect/web3modal/pull/2621

**Full Changelog**: https://github.com/WalletConnect/web3modal/compare/5.0.9...5.0.10

- Updated dependencies []:
  - @web3modal/core@5.0.10
  - @web3modal/scaffold@5.0.10

## 5.0.9

### Patch Changes

- - chore: refine link names by @chris13524 in https://github.com/WalletConnect/web3modal/pull/2588
  - hotfix change secure site origin domain to .org by @svenvoskamp in https://github.com/WalletConnect/web3modal/pull/2603

**Full Changelog**: https://github.com/WalletConnect/web3modal/compare/5.0.8...5.0.9

## 5.0.8

### Patch Changes

- - chore: lab loading indicator by @chris13524 in https://github.com/WalletConnect/web3modal/pull/2548
  - fix: not allow multiple account syncs for same caip address by @zoruka in https://github.com/WalletConnect/web3modal/pull/2547
  - fix: missing network not supported modal on wallet network switch by @zoruka in https://github.com/WalletConnect/web3modal/pull/2565
  - chore: add clientId to BlockchainAPI requests by @tomiir in https://github.com/WalletConnect/web3modal/pull/2521
  - Chore/split internal external testing by @svenvoskamp in https://github.com/WalletConnect/web3modal/pull/2563
  - fix: remove 200ms QR delay by @chris13524 in https://github.com/WalletConnect/web3modal/pull/2567
  - [TDW] move from npm to pnpm by @segunadebayo in https://github.com/WalletConnect/web3modal/pull/2545
  - feat: enableSwaps option by @enesozturk in https://github.com/WalletConnect/web3modal/pull/2573
  - build: fix dockerfile and bring back turbo by @segunadebayo in https://github.com/WalletConnect/web3modal/pull/2582
  - chore: updates providers to `2.14` by @ganchoradkov in https://github.com/WalletConnect/web3modal/pull/2557
  - fix: gets chains from approved accounts by @ganchoradkov in https://github.com/WalletConnect/web3modal/pull/2562
  - :fix show right icon for multi-address account by @svenvoskamp in https://github.com/WalletConnect/web3modal/pull/2560
  - feat: add wallet features and socials github tests by @enesozturk in https://github.com/WalletConnect/web3modal/pull/2571
  - fix: multiple account syncs on wagmi by @zoruka in https://github.com/WalletConnect/web3modal/pull/2575
  - feat: apply RPC refactor and EIP5792 schema changes by @tomiir in https://github.com/WalletConnect/web3modal/pull/2580
  - refactor: turbo pipeline by @segunadebayo in https://github.com/WalletConnect/web3modal/pull/2587

  **Full Changelog**: https://github.com/WalletConnect/web3modal/compare/5.0.7...5.0.8

- Updated dependencies []:
  - @web3modal/core@5.0.8
  - @web3modal/scaffold@5.0.8

## 5.0.7

### Patch Changes

- - feat: multi address by @ganchoradkov in https://github.com/WalletConnect/web3modal/pull/2286
  - feat: feat: added vue for exports in solana by @phoenixVS in https://github.com/WalletConnect/web3modal/pull/2449
  - fix: wagmi authConnector connectExternal resolving issue and enable wagmi email tests by @enesozturk in https://github.com/WalletConnect/web3modal/pull/2504
  - chore: configures report-only CSP for lab by @bkrem in https://github.com/WalletConnect/web3modal/pull/2388
  - fix: settings btn styling by @ganchoradkov in https://github.com/WalletConnect/web3modal/pull/2523
  - Add Wallet Standard to AppKit + Solana by @glitch-txs in https://github.com/WalletConnect/web3modal/pull/2482
  - chore: remove onramp widget from labs by @tomiir in https://github.com/WalletConnect/web3modal/pull/2526
  - feat: support custom connectors by @chris13524 in https://github.com/WalletConnect/web3modal/pull/2119
  - fix: disconnect logic for EIP6963 & Injected provider types for @web3modal/ethers by @hmzakhalid in https://github.com/WalletConnect/web3modal/pull/2289
  - Feat ERC7715 grant_permissions support on lab by @KannuSingh in https://github.com/WalletConnect/web3modal/pull/2500
  - update chain on network change by @glitch-txs in https://github.com/WalletConnect/web3modal/pull/2497
  - fix: make accounts optional in social response by @tomiir in https://github.com/WalletConnect/web3modal/pull/2520
  - chore: SA Tests switch network before flow by @tomiir in https://github.com/WalletConnect/web3modal/pull/2529
  - chore: changed react native universal links by @ignaciosantise in https://github.com/WalletConnect/web3modal/pull/2535
  - chore: change labs' ethers rpc urls to walletconnect.org by @tomiir in https://github.com/WalletConnect/web3modal/pull/2530
  - chore: remove 'no-cache' from API requests by @tomiir in https://github.com/WalletConnect/web3modal/pull/2538
  - fix: makes `getMessageParams` siwe client method optional by @ganchoradkov in https://github.com/WalletConnect/web3modal/pull/2305
  - chore: update secure site url to org domain by @tomiir in https://github.com/WalletConnect/web3modal/pull/2537
  - fix: multiple name by @tomiir in https://github.com/WalletConnect/web3modal/pull/2410
  - refactor(common): utils by @Simon-He95 in https://github.com/WalletConnect/web3modal/pull/2447
  - fix: reorder chains to have current chain Id as main message by @tomiir in https://github.com/WalletConnect/web3modal/pull/2423
  - refactor: change solana testnet and devnet rpcs to wc by @enesozturk in https://github.com/WalletConnect/web3modal/pull/2541
  - refactor: laboratory wagmi tests by @zoruka in https://github.com/WalletConnect/web3modal/pull/2552
  - fix: sync accounts in wagmi and subscribe to account change by @tomiir in https://github.com/WalletConnect/web3modal/pull/2544
- Updated dependencies []:
  - @web3modal/scaffold@5.0.7

## 5.0.6

### Patch Changes

- fix: Social Login illegal invocation issue. Wagmi tests

- Updated dependencies []:
  - @web3modal/scaffold@5.0.6

## 5.0.5

### Patch Changes

- feat: universal link internal flag. Add kotlin assetlinks. Fix email truncation'

- Updated dependencies []:
  - @web3modal/scaffold@5.0.5

## 5.0.4

### Patch Changes

- fix: wcPromise incompatibility issues

- Updated dependencies []:
  - @web3modal/scaffold@5.0.4

## 5.0.3

### Patch Changes

- fix: ethers5 coinbase issues. Turbo build issues. Upate cb connector.

- Updated dependencies []:
  - @web3modal/scaffold@5.0.3

## 5.0.2

### Patch Changes

- fix: siwe signOutOnNetwork change issue. fix: wallets filtered by rdns matched from explorer api. fix: solana network id issue

- Updated dependencies []:
  - @web3modal/scaffold@5.0.2

## 5.0.1

### Patch Changes

- fix: remove walletconnect restriction on names

- Updated dependencies []:
  - @web3modal/scaffold@5.0.1

## 5.0.0

### Major Changes

- Release V5

### Patch Changes

- Updated dependencies []:
  - @web3modal/scaffold@5.0.0

## 5.0.0-cn-v5.0

### Major Changes

- Test V5

### Patch Changes

- Updated dependencies []:
  - @web3modal/scaffold@5.0.0-cn-v5.0

## 4.2.3

### Patch Changes

- feat: - feat: restricted ens names. fix: iat set automatically if not present in messageParams. Adds siwe config handlers

- Updated dependencies []:
  - @web3modal/scaffold@4.2.3

## 4.2.3-alpha.0

### Patch Changes

- feat: add support for coinbase smart accounts

- Updated dependencies []:
  - @web3modal/scaffold@4.2.3-alpha.0

## 4.2.2

### Patch Changes

- feat: social login refactor. wagmi sendCalls support. refactor theme variables

- Updated dependencies []:
  - @web3modal/scaffold@4.2.2

## 4.2.1

### Patch Changes

- Hotfix to support injected and announced wallets in in app browsers

- Updated dependencies []:
  - @web3modal/scaffold@4.2.1

## 4.2.0

### Patch Changes

- release: 4.2.0 version release

- Updated dependencies []:
  - @web3modal/scaffold@4.2.0

## 4.2.0-alpha.0

### Patch Changes

- feat: 4.2.0-alpha release

- Updated dependencies []:
  - @web3modal/scaffold@4.2.0-alpha.0

## 4.2.0-03e4f4a8.2

### Patch Changes

- fix: Issue with SIWE + Wagmi sign out. Fixes issue where signature verification fail resulted in empty open modal'

- Updated dependencies []:
  - @web3modal/scaffold@4.2.0-03e4f4a8.2

## 4.2.0-448f7f4.1

### Minor Changes

- refactor: improvements to all features (siwe, send, swaps, ui and ux)

### Patch Changes

- Updated dependencies []:
  - @web3modal/scaffold@4.2.0-448f7f4.1

## 4.1.12-910a844.0

### Patch Changes

- refactor: sync theme with secure site

- Updated dependencies []:
  - @web3modal/scaffold@4.1.12-910a844.0

## 4.1.11

### Patch Changes

- refactor: Solana exported helper methods and proram instruction improvements
- refactor: email and smart account improvements
- refactor: unit test CI check improvements
- feat: convert

- Updated dependencies []:
  - @web3modal/scaffold@4.1.11

## 4.1.10

### Patch Changes

- Fix activity list styling issue

- Updated dependencies []:
  - @web3modal/scaffold@4.1.10

## 4.1.9

### Patch Changes

- Blockchain API fix

- Updated dependencies []:
  - @web3modal/scaffold@4.1.9

## 4.1.8

### Patch Changes

- Hotfix for redundant tokenbalance calls

- Updated dependencies []:
  - @web3modal/scaffold@4.1.8

## 4.1.7

### Patch Changes

- Hotfix for inccorect state of w3m-button when email is enabled

- Updated dependencies []:
  - @web3modal/scaffold@4.1.7

## 4.1.6

### Patch Changes

- Fix modal default height. Fix ethers email connection lag. Fix ethers + rc relay disconnect issue. Adds new wui-components for secure site.

- Updated dependencies []:
  - @web3modal/scaffold@4.1.6

## 4.1.6-a0733f5.0

### Patch Changes

- chore: canary release for siwe dependency

- Updated dependencies []:
  - @web3modal/ethers@4.1.6-a0733f5.0
  - @web3modal/siwe@4.1.6-a0733f5.0
  - @web3modal/solana@4.1.6-a0733f5.0
  - @web3modal/wagmi@4.1.6-a0733f5.0

## 4.1.5

### Patch Changes

- release: v4.1.5

- Updated dependencies []:
  - @web3modal/scaffold@4.1.5

## 4.1.5-93c81127.0

### Patch Changes

- fix: polyfill process in wallet package

- Updated dependencies []:
  - @web3modal/scaffold@4.1.5-93c81127.0

## 4.1.4

### Patch Changes

- feat: wallet info hook

- Updated dependencies []:
  - @web3modal/scaffold@4.1.4

## 4.1.3

### Patch Changes

- feat: wallet info hook

- feat: reset version to 4.1.3

- Updated dependencies []:
  - @web3modal/scaffold@4.1.3

## 4.1.3-5f2ae345.1

### Patch Changes

- canary: test imports

- Updated dependencies []:
  - @web3modal/scaffold@4.1.3-5f2ae345.1

## 4.1.3-8e039e.0

### Patch Changes

- feat: update optional dependencies

- Updated dependencies []:
  - @web3modal/scaffold@4.1.3-8e039e.0

## 4.1.2

### Patch Changes

- 4.1.2 release

- Updated dependencies []:
  - @web3modal/scaffold@4.1.2

## 4.2.0-4b5257b4.1

### Minor Changes

- [#2052](https://github.com/WalletConnect/web3modal/pull/2052) [`1b90376`](https://github.com/WalletConnect/web3modal/commit/1b903765a675f0f1b9ea0a44bcf84e2dad6b4436) Thanks [@enesozturk](https://github.com/enesozturk)! - refactor: add missing extensions on imports

- feat: export solana chains from the solana package

- [#2052](https://github.com/WalletConnect/web3modal/pull/2052) [`729313f`](https://github.com/WalletConnect/web3modal/commit/729313fe9dfb402ca694cbd77f49cc61895e2d07) Thanks [@enesozturk](https://github.com/enesozturk)! - chore: new solana canary release

### Patch Changes

- Updated dependencies [[`1b90376`](https://github.com/WalletConnect/web3modal/commit/1b903765a675f0f1b9ea0a44bcf84e2dad6b4436), [`729313f`](https://github.com/WalletConnect/web3modal/commit/729313fe9dfb402ca694cbd77f49cc61895e2d07)]:
  - @web3modal/scaffold@4.2.0-4b5257b4.1

## 4.2.0-dbbd8c44.0

### Minor Changes

- refactor: add missing extensions on imports

### Patch Changes

- Updated dependencies []:
  - @web3modal/ui@4.2.0-dbbd8c44.0
  - @web3modal/common@4.2.0-dbbd8c44.0

## 4.2.0-500a38.0

### Minor Changes

- feat: solana integration

### Patch Changes

- Updated dependencies []:
  - @web3modal/scaffold@4.2.0-500a38.0

## 4.1.1

### Patch Changes

- Fix siwe version

- Updated dependencies []:
  - @web3modal/scaffold@4.1.1

## 4.1.0

### Minor Changes

- Email Stable release

### Patch Changes

- Updated dependencies []:
  - @web3modal/scaffold@4.1.0

## 4.0.13

### Patch Changes

- Fix secure site url

- Updated dependencies []:
  - @web3modal/scaffold@4.0.13

## 4.0.12

### Patch Changes

- [#2014](https://github.com/WalletConnect/web3modal/pull/2014) [`95b35e1`](https://github.com/WalletConnect/web3modal/commit/95b35e1ebaf261a56a29cd9254d85b7c1430bfc0) Thanks [@tomiir](https://github.com/tomiir)! - Smart Account RPC handler canary

- Smart Account initialization and feature flag

- Updated dependencies [[`95b35e1`](https://github.com/WalletConnect/web3modal/commit/95b35e1ebaf261a56a29cd9254d85b7c1430bfc0)]:
  - @web3modal/scaffold@4.0.12

## 4.0.12-0c59f84f.0

### Patch Changes

- Smart Account RPC handler canary

- Updated dependencies []:
  - @web3modal/scaffold@4.0.12-0c59f84f.0

## 4.0.11

### Patch Changes

- Analytics connection event improvements. Unsupported chain flag. Siwe package refactor. RPC improvements. UI improvements'

- Updated dependencies []:
  - @web3modal/scaffold@4.0.11

## 4.0.10

### Patch Changes

- Add error state to wui-chip composite

- Updated dependencies []:
  - @web3modal/scaffold@4.0.10

## 4.0.9

### Patch Changes

- Add all rpc methods + auto reject when modal closes

- Updated dependencies []:
  - @web3modal/scaffold@4.0.9

## 4.0.8

### Patch Changes

- [#1954](https://github.com/WalletConnect/web3modal/pull/1954) [`c3366e7`](https://github.com/WalletConnect/web3modal/commit/c3366e7211dba2f5c6d3377c9d9a77da5a52c0d8) Thanks [@tomiir](https://github.com/tomiir)! - Add support for eth_getBlockByNumber

- Updated dependencies [[`c3366e7`](https://github.com/WalletConnect/web3modal/commit/c3366e7211dba2f5c6d3377c9d9a77da5a52c0d8)]:
  - @web3modal/scaffold@4.0.8

## 4.0.8-f1845392.0

### Patch Changes

- [#1954](https://github.com/WalletConnect/web3modal/pull/1954) [`4755109`](https://github.com/WalletConnect/web3modal/commit/475510962a92ea9f4388db1d08c979d99da18e54) Thanks [@tomiir](https://github.com/tomiir)! - Add support for eth_getBlockByNumber

- Updated dependencies [[`4755109`](https://github.com/WalletConnect/web3modal/commit/475510962a92ea9f4388db1d08c979d99da18e54)]:
  - @web3modal/scaffold@4.0.8-f1845392.0

## 4.0.7

### Patch Changes

- Add eth_getBalance to list of allowed methods

- Updated dependencies []:
  - @web3modal/scaffold@4.0.7

## 4.0.6

### Patch Changes

- Email stability fixes

- Updated dependencies []:
  - @web3modal/scaffold@4.0.6

## 4.0.5

### Patch Changes

- [#1917](https://github.com/WalletConnect/web3modal/pull/1917) [`f79566c`](https://github.com/WalletConnect/web3modal/commit/f79566ca5119fa12795dd49fce01aea8e1a05d97) Thanks [@tomiir](https://github.com/tomiir)! - Replaces public url with blockchain api for supported networks

- Updated dependencies [[`f79566c`](https://github.com/WalletConnect/web3modal/commit/f79566ca5119fa12795dd49fce01aea8e1a05d97)]:
  - @web3modal/scaffold@4.0.5

## 4.0.4

### Patch Changes

- Fix theming issue for email

- Updated dependencies []:
  - @web3modal/scaffold@4.0.4

## 4.0.3

### Patch Changes

- Tag email beta, Sync Theme For Secure Wallet, Use manual version in constants

- Updated dependencies []:
  - @web3modal/scaffold@4.0.3

## 4.0.2

### Patch Changes

- [#1899](https://github.com/WalletConnect/web3modal/pull/1899) [`42e97a0`](https://github.com/WalletConnect/web3modal/commit/42e97a04eb60090a821019ae80d62acacf35fc66) Thanks [@xzilja](https://github.com/xzilja)! - Reverted change that removed email update flow from account view

- Updated dependencies [[`42e97a0`](https://github.com/WalletConnect/web3modal/commit/42e97a04eb60090a821019ae80d62acacf35fc66)]:
  - @web3modal/scaffold@4.0.2

## 4.0.1

### Patch Changes

- [#1879](https://github.com/WalletConnect/web3modal/pull/1879) [`e3fa353`](https://github.com/WalletConnect/web3modal/commit/e3fa35396e3d2b1153d12bfaf92738bc67b46640) Thanks [@svenvoskamp](https://github.com/svenvoskamp)! - Fix various issues on ethers/ethers5 package

- Updated dependencies [[`e3fa353`](https://github.com/WalletConnect/web3modal/commit/e3fa35396e3d2b1153d12bfaf92738bc67b46640)]:
  - @web3modal/scaffold@4.0.1<|MERGE_RESOLUTION|>--- conflicted
+++ resolved
@@ -1,7 +1,5 @@
 # @web3modal/scaffold-vue
 
-<<<<<<< HEAD
-=======
 ## 5.1.1
 
 ### Patch Changes
@@ -95,7 +93,6 @@
   - @web3modal/scaffold@5.0.11
   - @web3modal/core@5.0.11
 
->>>>>>> 543585f8
 ## 5.0.10
 
 - chore: update with v5 by @tomiir in https://github.com/WalletConnect/web3modal/pull/2612
