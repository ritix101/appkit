# @web3modal/scaffold-vue

<<<<<<< HEAD
## 4.0.14-b3fbdad8.0

### Patch Changes

- Smart accounts creation and swap flow

- Updated dependencies []:
  - @web3modal/scaffold@4.0.14-b3fbdad8.0
=======
## 4.1.1

### Patch Changes

- Fix siwe version

- Updated dependencies []:
  - @web3modal/scaffold@4.1.1

## 4.1.0

### Minor Changes

- Email Stable release

### Patch Changes

- Updated dependencies []:
  - @web3modal/scaffold@4.1.0
>>>>>>> 23e4eca9

## 4.0.13

### Patch Changes

- Fix secure site url

- Updated dependencies []:
  - @web3modal/scaffold@4.0.13

## 4.0.12

### Patch Changes

- [#2014](https://github.com/WalletConnect/web3modal/pull/2014) [`95b35e1`](https://github.com/WalletConnect/web3modal/commit/95b35e1ebaf261a56a29cd9254d85b7c1430bfc0) Thanks [@tomiir](https://github.com/tomiir)! - Smart Account RPC handler canary

- Smart Account initialization and feature flag

- Updated dependencies [[`95b35e1`](https://github.com/WalletConnect/web3modal/commit/95b35e1ebaf261a56a29cd9254d85b7c1430bfc0)]:
  - @web3modal/scaffold@4.0.12

## 4.0.12-0c59f84f.0

### Patch Changes

- Smart Account RPC handler canary

- Updated dependencies []:
  - @web3modal/scaffold@4.0.12-0c59f84f.0

## 4.0.11

### Patch Changes

- Analytics connection event improvements. Unsupported chain flag. Siwe package refactor. RPC improvements. UI improvements'

- Updated dependencies []:
  - @web3modal/scaffold@4.0.11

## 4.0.10

### Patch Changes

- Add error state to wui-chip composite

- Updated dependencies []:
  - @web3modal/scaffold@4.0.10

## 4.0.9

### Patch Changes

- Add all rpc methods + auto reject when modal closes

- Updated dependencies []:
  - @web3modal/scaffold@4.0.9

## 4.0.8

### Patch Changes

- [#1954](https://github.com/WalletConnect/web3modal/pull/1954) [`c3366e7`](https://github.com/WalletConnect/web3modal/commit/c3366e7211dba2f5c6d3377c9d9a77da5a52c0d8) Thanks [@tomiir](https://github.com/tomiir)! - Add support for eth_getBlockByNumber

- Updated dependencies [[`c3366e7`](https://github.com/WalletConnect/web3modal/commit/c3366e7211dba2f5c6d3377c9d9a77da5a52c0d8)]:
  - @web3modal/scaffold@4.0.8

## 4.0.8-f1845392.0

### Patch Changes

- [#1954](https://github.com/WalletConnect/web3modal/pull/1954) [`4755109`](https://github.com/WalletConnect/web3modal/commit/475510962a92ea9f4388db1d08c979d99da18e54) Thanks [@tomiir](https://github.com/tomiir)! - Add support for eth_getBlockByNumber

- Updated dependencies [[`4755109`](https://github.com/WalletConnect/web3modal/commit/475510962a92ea9f4388db1d08c979d99da18e54)]:
  - @web3modal/scaffold@4.0.8-f1845392.0

## 4.0.7

### Patch Changes

- Add eth_getBalance to list of allowed methods

- Updated dependencies []:
  - @web3modal/scaffold@4.0.7

## 4.0.6

### Patch Changes

- Email stability fixes

- Updated dependencies []:
  - @web3modal/scaffold@4.0.6

## 4.0.5

### Patch Changes

- [#1917](https://github.com/WalletConnect/web3modal/pull/1917) [`f79566c`](https://github.com/WalletConnect/web3modal/commit/f79566ca5119fa12795dd49fce01aea8e1a05d97) Thanks [@tomiir](https://github.com/tomiir)! - Replaces public url with blockchain api for supported networks

- Updated dependencies [[`f79566c`](https://github.com/WalletConnect/web3modal/commit/f79566ca5119fa12795dd49fce01aea8e1a05d97)]:
  - @web3modal/scaffold@4.0.5

## 4.0.4

### Patch Changes

- Fix theming issue for email

- Updated dependencies []:
  - @web3modal/scaffold@4.0.4

## 4.0.3

### Patch Changes

- Tag email beta, Sync Theme For Secure Wallet, Use manual version in constants

- Updated dependencies []:
  - @web3modal/scaffold@4.0.3

## 4.0.2

### Patch Changes

- [#1899](https://github.com/WalletConnect/web3modal/pull/1899) [`42e97a0`](https://github.com/WalletConnect/web3modal/commit/42e97a04eb60090a821019ae80d62acacf35fc66) Thanks [@xzilja](https://github.com/xzilja)! - Reverted change that removed email update flow from account view

- Updated dependencies [[`42e97a0`](https://github.com/WalletConnect/web3modal/commit/42e97a04eb60090a821019ae80d62acacf35fc66)]:
  - @web3modal/scaffold@4.0.2

## 4.0.1

### Patch Changes

- [#1879](https://github.com/WalletConnect/web3modal/pull/1879) [`e3fa353`](https://github.com/WalletConnect/web3modal/commit/e3fa35396e3d2b1153d12bfaf92738bc67b46640) Thanks [@svenvoskamp](https://github.com/svenvoskamp)! - Fix various issues on ethers/ethers5 package

- Updated dependencies [[`e3fa353`](https://github.com/WalletConnect/web3modal/commit/e3fa35396e3d2b1153d12bfaf92738bc67b46640)]:
  - @web3modal/scaffold@4.0.1<|MERGE_RESOLUTION|>--- conflicted
+++ resolved
@@ -1,15 +1,5 @@
 # @web3modal/scaffold-vue
 
-<<<<<<< HEAD
-## 4.0.14-b3fbdad8.0
-
-### Patch Changes
-
-- Smart accounts creation and swap flow
-
-- Updated dependencies []:
-  - @web3modal/scaffold@4.0.14-b3fbdad8.0
-=======
 ## 4.1.1
 
 ### Patch Changes
@@ -29,7 +19,6 @@
 
 - Updated dependencies []:
   - @web3modal/scaffold@4.1.0
->>>>>>> 23e4eca9
 
 ## 4.0.13
 
