{
  "name": "@web3modal/scaffold-vue",
<<<<<<< HEAD
  "version": "4.1.10-sl.0",
=======
  "version": "4.1.12-910a844.0",
>>>>>>> 29998c99
  "type": "module",
  "main": "./dist/esm/index.js",
  "types": "./dist/types/index.d.ts",
  "files": [
    "dist",
    "!tsconfig.tsbuildinfo"
  ],
  "scripts": {
    "build:clean": "rm -rf dist",
    "build:scaffold-vue": "tsc --build",
    "watch": "tsc --watch",
    "typecheck": "tsc --noEmit",
    "lint": "eslint . --ext .js,.jsx,.ts,.tsx"
  },
  "dependencies": {
<<<<<<< HEAD
    "@web3modal/scaffold": "4.1.10-sl.0"
=======
    "@web3modal/scaffold": "4.1.12-910a844.0"
>>>>>>> 29998c99
  },
  "peerDependencies": {
    "vue": ">=3"
  },
  "devDependencies": {
    "vue": "3.4.3"
  },
  "peerDependenciesMeta": {
    "vue": {
      "optional": true
    }
  },
  "keywords": [
    "web3",
    "crypto",
    "ethereum",
    "web3modal",
    "walletconnect",
    "lit",
    "webcomponents"
  ],
  "author": "WalletConnect <walletconnect.com>",
  "license": "Apache-2.0",
  "homepage": "https://github.com/web3modal/web3modal",
  "repository": {
    "type": "git",
    "url": "git+https://github.com/web3modal/web3modal.git"
  },
  "bugs": {
    "url": "https://github.com/web3modal/web3modal/issues"
  }
}<|MERGE_RESOLUTION|>--- conflicted
+++ resolved
@@ -1,10 +1,6 @@
 {
   "name": "@web3modal/scaffold-vue",
-<<<<<<< HEAD
-  "version": "4.1.10-sl.0",
-=======
-  "version": "4.1.12-910a844.0",
->>>>>>> 29998c99
+  "version": "4.1.12-cn-sl-13.1",
   "type": "module",
   "main": "./dist/esm/index.js",
   "types": "./dist/types/index.d.ts",
@@ -20,11 +16,7 @@
     "lint": "eslint . --ext .js,.jsx,.ts,.tsx"
   },
   "dependencies": {
-<<<<<<< HEAD
-    "@web3modal/scaffold": "4.1.10-sl.0"
-=======
-    "@web3modal/scaffold": "4.1.12-910a844.0"
->>>>>>> 29998c99
+    "@web3modal/scaffold": "4.1.12-cn-sl-13.1"
   },
   "peerDependencies": {
     "vue": ">=3"
