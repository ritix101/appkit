--- conflicted
+++ resolved
@@ -1,10 +1,6 @@
 {
   "name": "@web3modal/scaffold-ui",
-<<<<<<< HEAD
-  "version": "5.1.4-b7197eec7.0",
-=======
-  "version": "5.1.7",
->>>>>>> b9003eb9
+  "version": "5.1.7-bbb053961.0",
   "type": "module",
   "main": "./dist/esm/exports/index.js",
   "types": "./dist/types/exports/index.d.ts",
