{
  "name": "@web3modal/scaffold-ui",
<<<<<<< HEAD
  "version": "5.0.8",
=======
  "version": "5.0.9",
>>>>>>> 86983f0c
  "type": "module",
  "main": "./dist/esm/exports/index.js",
  "types": "./dist/types/exports/index.d.ts",
  "files": [
    "dist",
    "!tsconfig.tsbuildinfo"
  ],
  "exports": {
    ".": {
      "types": "./dist/types/exports/index.d.ts",
      "import": "./dist/esm/exports/index.js",
      "default": "./dist/esm/exports/index.js"
    },
    "./w3m-modal": {
      "types": "./dist/types/exports/w3m-modal.d.ts",
      "import": "./dist/esm/exports/w3m-modal.js",
      "default": "./dist/esm/exports/w3m-modal.js"
    }
  },
  "scripts": {
    "build:clean": "rm -rf dist",
    "build": "tsc --build",
    "watch": "tsc --watch",
    "typecheck": "tsc --noEmit",
    "lint": "eslint . --ext .js,.jsx,.ts,.tsx"
  },
  "dependencies": {
    "@web3modal/common": "workspace:*",
    "@web3modal/scaffold-utils": "workspace:*",
    "@web3modal/core": "workspace:*",
    "@web3modal/ui": "workspace:*",
    "lit": "3.1.0",
    "@web3modal/siwe": "workspace:*",
    "@web3modal/wallet": "workspace:*"
  },
  "keywords": [
    "web3",
    "crypto",
    "ethereum",
    "web3modal",
    "walletconnect",
    "lit",
    "webcomponents"
  ],
  "author": "WalletConnect <walletconnect.com>",
  "license": "Apache-2.0",
  "homepage": "https://github.com/web3modal/web3modal",
  "repository": {
    "type": "git",
    "url": "git+https://github.com/web3modal/web3modal.git"
  },
  "bugs": {
    "url": "https://github.com/web3modal/web3modal/issues"
  }
}<|MERGE_RESOLUTION|>--- conflicted
+++ resolved
@@ -1,10 +1,6 @@
 {
   "name": "@web3modal/scaffold-ui",
-<<<<<<< HEAD
-  "version": "5.0.8",
-=======
   "version": "5.0.9",
->>>>>>> 86983f0c
   "type": "module",
   "main": "./dist/esm/exports/index.js",
   "types": "./dist/types/exports/index.d.ts",
