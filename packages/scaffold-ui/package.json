{
  "name": "@web3modal/scaffold-ui",
  "version": "5.0.7",
  "type": "module",
  "main": "./dist/esm/exports/index.js",
  "types": "./dist/types/exports/index.d.ts",
  "files": [
    "dist",
    "!tsconfig.tsbuildinfo"
  ],
  "exports": {
    ".": {
      "types": "./dist/types/exports/index.d.ts",
      "import": "./dist/esm/exports/index.js",
      "default": "./dist/esm/exports/index.js"
    },
    "./w3m-modal": {
      "types": "./dist/types/exports/w3m-modal.d.ts",
      "import": "./dist/esm/exports/w3m-modal.js",
      "default": "./dist/esm/exports/w3m-modal.js"
    }
  },
  "scripts": {
<<<<<<< HEAD
    "clean": "rm -rf dist",
=======
    "build:clean": "rm -rf dist",
>>>>>>> ca59854d
    "build": "tsc --build",
    "watch": "tsc --watch",
    "typecheck": "tsc --noEmit",
    "lint": "eslint . --ext .js,.jsx,.ts,.tsx"
  },
  "dependencies": {
    "@web3modal/common": "workspace:*",
    "@web3modal/scaffold-utils": "workspace:*",
    "@web3modal/core": "workspace:*",
    "@web3modal/ui": "workspace:*",
    "lit": "3.1.0",
    "@web3modal/siwe": "workspace:*",
    "@web3modal/wallet": "workspace:*"
  },
  "keywords": [
    "web3",
    "crypto",
    "ethereum",
    "web3modal",
    "walletconnect",
    "lit",
    "webcomponents"
  ],
  "author": "WalletConnect <walletconnect.com>",
  "license": "Apache-2.0",
  "homepage": "https://github.com/web3modal/web3modal",
  "repository": {
    "type": "git",
    "url": "git+https://github.com/web3modal/web3modal.git"
  },
  "bugs": {
    "url": "https://github.com/web3modal/web3modal/issues"
  }
}<|MERGE_RESOLUTION|>--- conflicted
+++ resolved
@@ -21,11 +21,7 @@
     }
   },
   "scripts": {
-<<<<<<< HEAD
-    "clean": "rm -rf dist",
-=======
     "build:clean": "rm -rf dist",
->>>>>>> ca59854d
     "build": "tsc --build",
     "watch": "tsc --watch",
     "typecheck": "tsc --noEmit",
