# @web3modal/scaffold

<<<<<<< HEAD
## 5.1.4-b7197eec7.0

### Patch Changes

- New canary with 1CA error bubbling
- Updated dependencies
  - @web3modal/scaffold-utils@5.1.4-b7197eec7.0
  - @web3modal/common@5.1.4-b7197eec7.0
  - @web3modal/wallet@5.1.4-b7197eec7.0
  - @web3modal/core@5.1.4-b7197eec7.0
  - @web3modal/siwe@5.1.4-b7197eec7.0
  - @web3modal/ui@5.1.4-b7197eec7.0
=======
## 5.1.7

### Patch Changes

- - chore: version bump for 5.1.6 by @enesozturk in https://github.com/WalletConnect/web3modal/pull/2797
  - fix(deps): update walletconnect to v2.15.2 by @renovate in https://github.com/WalletConnect/web3modal/pull/2722
  - chore: fix public URL by @chris13524 in https://github.com/WalletConnect/web3modal/pull/2806
  - fix: RPC requests causing modal to close by @tomiir in https://github.com/WalletConnect/web3modal/pull/2799
  - chore: use apiVersion v2 on names endpoint by @tomiir in https://github.com/WalletConnect/web3modal/pull/2805
  - fix: import valtio from vanilla path by @jd1378 in https://github.com/WalletConnect/web3modal/pull/2810
  - chore: use shared gh token by @tomiir in https://github.com/WalletConnect/web3modal/pull/2809
  - chore: add input secrets to setup workflow by @tomiir in https://github.com/WalletConnect/web3modal/pull/2822
  - fix: remove deprecated params from sign transaction wc rpc request by @zoruka in https://github.com/WalletConnect/web3modal/pull/2816
  - chore: changed android and ios links for react native sample apps by @ignaciosantise in https://github.com/WalletConnect/web3modal/pull/2825
  - chore: changed order of links by @ignaciosantise in https://github.com/WalletConnect/web3modal/pull/2826
  - fix(siwe): fix undefined SIWE chainId by @Cali93 in https://github.com/WalletConnect/web3modal/pull/2820
  - chore: update monorepo deps to 2.16.1 by @tomiir in https://github.com/WalletConnect/web3modal/pull/2829
  - fix: don't capitalize first character of email field on mobile by @chris13524 in https://github.com/WalletConnect/web3modal/pull/2815
  - chore(deps): update dependency ethers to v6.13.2 by @renovate in https://github.com/WalletConnect/web3modal/pull/2434
  - chore(deps): update wagmi by @renovate in https://github.com/WalletConnect/web3modal/pull/2711
- Updated dependencies []:
  - @web3modal/common@5.1.7
  - @web3modal/core@5.1.7
  - @web3modal/scaffold-utils@5.1.7
  - @web3modal/siwe@5.1.7
  - @web3modal/ui@5.1.7
  - @web3modal/wallet@5.1.7

## 5.1.6

### Patch Changes

- fix: update CSP by @chris13524 in https://github.com/WalletConnect/web3modal/pull/2775
- fix: ethers5 adapter import in exports by @enesozturk in https://github.com/WalletConnect/web3modal/pull/2754
- fix/missing action functions exports from clients by @enesozturk in https://github.com/WalletConnect/web3modal/pull/2778
- fix: logics to set default chain by @enesozturk in https://github.com/WalletConnect/web3modal/pull/2787
- Implement actions using userOpBuilder service instead of permissionless.js by @KannuSingh in https://github.com/WalletConnect/web3modal/pull/2758
- chore: run Playwright on self-hosted runners by @chris13524 in https://github.com/WalletConnect/web3modal/pull/2788
- chore: add NEXT_PUBLIC_SECURE_SITE_SDK_URL to CSP by @tomiir in https://github.com/WalletConnect/web3modal/pull/2791
- chore: enable verify tests by @chris13524 in https://github.com/WalletConnect/web3modal/pull/2774
- fix: social login shows `undefined` by @magiziz in https://github.com/WalletConnect/web3modal/pull/2783

* Updated dependencies []:
  - @web3modal/common@5.1.6
  - @web3modal/core@5.1.6
  - @web3modal/scaffold-utils@5.1.6
  - @web3modal/siwe@5.1.6
  - @web3modal/ui@5.1.6
  - @web3modal/wallet@5.1.6

## 5.1.5

### Patch Changes

- - chore: add safety for localstorage by @zoruka in https://github.com/WalletConnect/web3modal/pull/2770
  - fix: impossible to press on send placeholder input on mobile by @magiziz in https://github.com/WalletConnect/web3modal/pull/2771
  - feat: solana sign all transactions by @zoruka in https://github.com/WalletConnect/web3modal/pull/2772
  - chore: change universal provider relay url and move to constants file by @zoruka in https://github.com/WalletConnect/web3modal/pull/2776
  - chore: remove coinbase SDK de-duplication by @tomiir in https://github.com/WalletConnect/web3modal/pull/2768
  - fix: add missing chainId param for transactions request by @zoruka in https://github.com/WalletConnect/web3modal/pull/2779
  - fix: remove coming message from solana transactions by @zoruka in https://github.com/WalletConnect/web3modal/pull/2780

- Updated dependencies []:
  - @web3modal/scaffold-utils@5.1.5
  - @web3modal/common@5.1.5
  - @web3modal/core@5.1.5
  - @web3modal/siwe@5.1.5
  - @web3modal/ui@5.1.5
  - @web3modal/wallet@5.1.5
>>>>>>> b9003eb9

## 5.1.4

### Patch Changes

- - Added entries on assetlinks for flutter wallet by @quetool in https://github.com/WalletConnect/web3modal/pull/2746
  - chore: only upgrade ethers v6 by @chris13524 in https://github.com/WalletConnect/web3modal/pull/2741
  - chore: fix wagmi not disconnecting and add adapter tests by @magiziz in https://github.com/WalletConnect/web3modal/pull/2751
  - Added more fingerprints to Flutter apps by @quetool in https://github.com/WalletConnect/web3modal/pull/2748
  - fix: remove auth connector from ethers and check for socials length by @tomiir in https://github.com/WalletConnect/web3modal/pull/2715
  - chore: make all socials enabled by default by @tomiir in https://github.com/WalletConnect/web3modal/pull/2747
  - fix: social logins not working in laboratory by @magiziz in https://github.com/WalletConnect/web3modal/pull/2765
  - chore: expose solana provider type by @zoruka in https://github.com/WalletConnect/web3modal/pull/2756
  - fix: Connector image mismatch by @tomiir in https://github.com/WalletConnect/web3modal/pull/2745
- Updated dependencies []:
  - @web3modal/common@5.1.4
  - @web3modal/core@5.1.4
  - @web3modal/scaffold-utils@5.1.4
  - @web3modal/siwe@5.1.4
  - @web3modal/ui@5.1.4
  - @web3modal/wallet@5.1.4

## 5.1.3

### Patch Changes

- refactor: defaultChain ts mismatch, custom hooks, separation of dependencies

- Updated dependencies []:
  - @web3modal/common@5.1.3
  - @web3modal/core@5.1.3
  - @web3modal/scaffold-utils@5.1.3
  - @web3modal/siwe@5.1.3
  - @web3modal/ui@5.1.3
  - @web3modal/wallet@5.1.3

## 5.1.2

### Patch Changes

- Added Solana Auth Provider types and schemas

- Updated dependencies []:
  - @web3modal/common@5.1.2
  - @web3modal/core@5.1.2
  - @web3modal/scaffold-utils@5.1.2
  - @web3modal/siwe@5.1.2
  - @web3modal/ui@5.1.2
  - @web3modal/wallet@5.1.2

## 5.1.1

### Patch Changes

- Update EthProvider to v 2.15.1

- Updated dependencies []:
  - @web3modal/common@5.1.1
  - @web3modal/core@5.1.1
  - @web3modal/scaffold-utils@5.1.1
  - @web3modal/siwe@5.1.1
  - @web3modal/ui@5.1.1
  - @web3modal/wallet@5.1.1

## 5.1.0

### Minor Changes

Enhanced compatibility, performance, developer experience, and user interface updates across various features

- fix: remove limitation on sending versioned tx by @tomiir in https://github.com/WalletConnect/web3modal/pull/2638
- refactor: fix missing ens screens by @enesozturk in https://github.com/WalletConnect/web3modal/pull/2639
- chore: remove non-Blockchain API RPCs by @chris13524 in https://github.com/WalletConnect/web3modal/pull/2640
- chore: update wagmi dependencies to latest version by @tomiir in https://github.com/WalletConnect/web3modal/pull/2642
- chore: dynamic metadata URL by @chris13524 in https://github.com/WalletConnect/web3modal/pull/2628
- add icons and wallets by @glitch-txs in https://github.com/WalletConnect/web3modal/pull/2637
- chore: fix playwright tests by @chris13524 in https://github.com/WalletConnect/web3modal/pull/2633
- chore: more renovate by @chris13524 in https://github.com/WalletConnect/web3modal/pull/2619
- chore: test single retry in tests by @tomiir in https://github.com/WalletConnect/web3modal/pull/2648
- feat/automated tests with metamask by @enesozturk in https://github.com/WalletConnect/web3modal/pull/2636
- fix: import types from the package root in partials by @enesozturk in https://github.com/WalletConnect/web3modal/pull/2650
- feat: add support for eip5792 getCapabilities and sendCalls by @tomiir in https://github.com/WalletConnect/web3modal/pull/2576
- chore: ID allocation service by @chris13524 in https://github.com/WalletConnect/web3modal/pull/2574
- refactor: solana sign and send transaction by @zoruka in https://github.com/WalletConnect/web3modal/pull/2646
- chore: renovate updates by @chris13524 in https://github.com/WalletConnect/web3modal/pull/2673
- fix(solana): injected connectors not detected by @enesozturk in https://github.com/WalletConnect/web3modal/pull/2656
- chore: fix renovate includePaths by @chris13524 in https://github.com/WalletConnect/web3modal/pull/2674
- chore: update lab names & images by @chris13524 in https://github.com/WalletConnect/web3modal/pull/2653
- chore: fix typo by @riyueguang in https://github.com/WalletConnect/web3modal/pull/2600
- refactor: handle balance and balanceSymbol fetch to update w3m-button by @enesozturk in https://github.com/WalletConnect/web3modal/pull/2433
- added filter transactions by chain by @glitch-txs in https://github.com/WalletConnect/web3modal/pull/1834
- refactor/wallet card item with image optimization by @enesozturk in https://github.com/WalletConnect/web3modal/pull/2572
- fix: small balance format by @imlonghao in https://github.com/WalletConnect/web3modal/pull/2651
- feat: add git hooks with husky and add pre-push hook by @enesozturk in https://github.com/WalletConnect/web3modal/pull/2558
- fix: add getApprovedCaipNetworks implementation by @tomiir in https://github.com/WalletConnect/web3modal/pull/2644
- chore: update vitest to v2 by @tomiir in https://github.com/WalletConnect/web3modal/pull/2678
- feat: add sender to identity and reverse resolution by @tomiir in https://github.com/WalletConnect/web3modal/pull/2649
- refactor: solana walletconnect rpc interface by @zoruka in https://github.com/WalletConnect/web3modal/pull/2677
- Wagmi: Erc7715 permissions with Appkit embedded wallet by @KannuSingh in https://github.com/WalletConnect/web3modal/pull/2615
- fix issue with modal not closing by @KannuSingh in https://github.com/WalletConnect/web3modal/pull/2680
- fix: wagmi not showing loading indicator on email reconnection by @tomiir in https://github.com/WalletConnect/web3modal/pull/2682
- fix: ethers disconnection error by @tomiir in https://github.com/WalletConnect/web3modal/pull/2683
- fix: Wagmi Switch To by @tomiir in https://github.com/WalletConnect/web3modal/pull/2679
- refactor: improvements to siwe flow and modal animations by @enesozturk in https://github.com/WalletConnect/web3modal/pull/2672
- chore: added rn samples in apple file by @ignaciosantise in https://github.com/WalletConnect/web3modal/pull/2687
- chore: Web3Modal -> AppKit by @chris13524 in https://github.com/WalletConnect/web3modal/pull/2686
- chore: fix metadata icon by @chris13524 in https://github.com/WalletConnect/web3modal/pull/2685
- fix(multi-account): account switch on wagmi by @enesozturk in https://github.com/WalletConnect/web3modal/pull/2689
- Added Flutter universal links by @quetool in https://github.com/WalletConnect/web3modal/pull/2695
- feat: add bundle size check by @lukaisailovic in https://github.com/WalletConnect/web3modal/pull/2694
- chore: remove unnecessary window.postMessage for W3mFrame by @zoruka in https://github.com/WalletConnect/web3modal/pull/2658
- refactor: standardize solana provider adapters by @zoruka in https://github.com/WalletConnect/web3modal/pull/2690
- fix: bring back old parameters for RPC call on solana_signTransaction by @zoruka in https://github.com/WalletConnect/web3modal/pull/2692
- refactor: export missing type defs from siwe package by @enesozturk in https://github.com/WalletConnect/web3modal/pull/2703
- fix: solana qa round by @zoruka in https://github.com/WalletConnect/web3modal/pull/2704
- chore: update with latest V5 changes by @svenvoskamp in https://github.com/WalletConnect/web3modal/pull/2635
- fix(deps): update walletconnect to v2.15.0 by @renovate in https://github.com/WalletConnect/web3modal/pull/2675
- chore(deps): update wagmi by @renovate in https://github.com/WalletConnect/web3modal/pull/2676
- chore: URL on lab pages by @chris13524 in https://github.com/WalletConnect/web3modal/pull/2702
- chore: update vite-size to 0.0.5 by @lukaisailovic in https://github.com/WalletConnect/web3modal/pull/2700
- chore: change chainId type to accept string and its dependencies by @zoruka in https://github.com/WalletConnect/web3modal/pull/2632
- fix(deps): update dependency @solana/web3.js to v1.95.2 by @renovate in https://github.com/WalletConnect/web3modal/pull/2312

### New Contributors

- @riyueguang made their first contribution in https://github.com/WalletConnect/web3modal/pull/2600
- @imlonghao made their first contribution in https://github.com/WalletConnect/web3modal/pull/2651
- @quetool made their first contribution in https://github.com/WalletConnect/web3modal/pull/2695

**Full Changelog**: https://github.com/WalletConnect/web3modal/compare/5.0.11...5.1.0

### Patch Changes

- Updated dependencies []:
  - @web3modal/common@5.1.0
  - @web3modal/core@5.1.0
  - @web3modal/scaffold-utils@5.1.0
  - @web3modal/siwe@5.1.0
  - @web3modal/ui@5.1.0
  - @web3modal/wallet@5.1.0

## 5.0.11

### Patch Changes

- - Hotfix to prevent loading state with QR code

- Updated dependencies []:
  - @web3modal/scaffold-utils@5.0.11
  - @web3modal/common@5.0.11
  - @web3modal/wallet@5.0.11
  - @web3modal/core@5.0.11
  - @web3modal/siwe@5.0.11
  - @web3modal/ui@5.0.11

## 5.0.10

- chore: update with v5 by @tomiir in https://github.com/WalletConnect/web3modal/pull/2612
- fix: move the wagmi state mutation to outside of 1-click auth flow by @enesozturk in https://github.com/WalletConnect/web3modal/pull/2585
- :hotfix fix svg error when requesting farcaster qr code by @svenvoskamp in https://github.com/WalletConnect/web3modal/pull/2621

**Full Changelog**: https://github.com/WalletConnect/web3modal/compare/5.0.9...5.0.10

- Updated dependencies []:
  - @web3modal/common@5.0.10
  - @web3modal/core@5.0.10
  - @web3modal/scaffold-utils@5.0.10
  - @web3modal/siwe@5.0.10
  - @web3modal/ui@5.0.10
  - @web3modal/wallet@5.0.10

## 5.0.9

### Patch Changes

- - chore: refine link names by @chris13524 in https://github.com/WalletConnect/web3modal/pull/2588
  - hotfix change secure site origin domain to .org by @svenvoskamp in https://github.com/WalletConnect/web3modal/pull/2603

**Full Changelog**: https://github.com/WalletConnect/web3modal/compare/5.0.8...5.0.9

## 5.0.8

### Patch Changes

- - chore: lab loading indicator by @chris13524 in https://github.com/WalletConnect/web3modal/pull/2548
  - fix: not allow multiple account syncs for same caip address by @zoruka in https://github.com/WalletConnect/web3modal/pull/2547
  - fix: missing network not supported modal on wallet network switch by @zoruka in https://github.com/WalletConnect/web3modal/pull/2565
  - chore: add clientId to BlockchainAPI requests by @tomiir in https://github.com/WalletConnect/web3modal/pull/2521
  - Chore/split internal external testing by @svenvoskamp in https://github.com/WalletConnect/web3modal/pull/2563
  - fix: remove 200ms QR delay by @chris13524 in https://github.com/WalletConnect/web3modal/pull/2567
  - [TDW] move from npm to pnpm by @segunadebayo in https://github.com/WalletConnect/web3modal/pull/2545
  - feat: enableSwaps option by @enesozturk in https://github.com/WalletConnect/web3modal/pull/2573
  - build: fix dockerfile and bring back turbo by @segunadebayo in https://github.com/WalletConnect/web3modal/pull/2582
  - chore: updates providers to `2.14` by @ganchoradkov in https://github.com/WalletConnect/web3modal/pull/2557
  - fix: gets chains from approved accounts by @ganchoradkov in https://github.com/WalletConnect/web3modal/pull/2562
  - :fix show right icon for multi-address account by @svenvoskamp in https://github.com/WalletConnect/web3modal/pull/2560
  - feat: add wallet features and socials github tests by @enesozturk in https://github.com/WalletConnect/web3modal/pull/2571
  - fix: multiple account syncs on wagmi by @zoruka in https://github.com/WalletConnect/web3modal/pull/2575
  - feat: apply RPC refactor and EIP5792 schema changes by @tomiir in https://github.com/WalletConnect/web3modal/pull/2580
  - refactor: turbo pipeline by @segunadebayo in https://github.com/WalletConnect/web3modal/pull/2587

  **Full Changelog**: https://github.com/WalletConnect/web3modal/compare/5.0.7...5.0.8

- Updated dependencies []:
  - @web3modal/common@5.0.8
  - @web3modal/core@5.0.8
  - @web3modal/scaffold-utils@5.0.8
  - @web3modal/siwe@5.0.8
  - @web3modal/ui@5.0.8
  - @web3modal/wallet@5.0.8

## 5.0.7

### Patch Changes

- - feat: multi address by @ganchoradkov in https://github.com/WalletConnect/web3modal/pull/2286
  - feat: feat: added vue for exports in solana by @phoenixVS in https://github.com/WalletConnect/web3modal/pull/2449
  - fix: wagmi authConnector connectExternal resolving issue and enable wagmi email tests by @enesozturk in https://github.com/WalletConnect/web3modal/pull/2504
  - chore: configures report-only CSP for lab by @bkrem in https://github.com/WalletConnect/web3modal/pull/2388
  - fix: settings btn styling by @ganchoradkov in https://github.com/WalletConnect/web3modal/pull/2523
  - Add Wallet Standard to AppKit + Solana by @glitch-txs in https://github.com/WalletConnect/web3modal/pull/2482
  - chore: remove onramp widget from labs by @tomiir in https://github.com/WalletConnect/web3modal/pull/2526
  - feat: support custom connectors by @chris13524 in https://github.com/WalletConnect/web3modal/pull/2119
  - fix: disconnect logic for EIP6963 & Injected provider types for @web3modal/ethers by @hmzakhalid in https://github.com/WalletConnect/web3modal/pull/2289
  - Feat ERC7715 grant_permissions support on lab by @KannuSingh in https://github.com/WalletConnect/web3modal/pull/2500
  - update chain on network change by @glitch-txs in https://github.com/WalletConnect/web3modal/pull/2497
  - fix: make accounts optional in social response by @tomiir in https://github.com/WalletConnect/web3modal/pull/2520
  - chore: SA Tests switch network before flow by @tomiir in https://github.com/WalletConnect/web3modal/pull/2529
  - chore: changed react native universal links by @ignaciosantise in https://github.com/WalletConnect/web3modal/pull/2535
  - chore: change labs' ethers rpc urls to walletconnect.org by @tomiir in https://github.com/WalletConnect/web3modal/pull/2530
  - chore: remove 'no-cache' from API requests by @tomiir in https://github.com/WalletConnect/web3modal/pull/2538
  - fix: makes `getMessageParams` siwe client method optional by @ganchoradkov in https://github.com/WalletConnect/web3modal/pull/2305
  - chore: update secure site url to org domain by @tomiir in https://github.com/WalletConnect/web3modal/pull/2537
  - fix: multiple name by @tomiir in https://github.com/WalletConnect/web3modal/pull/2410
  - refactor(common): utils by @Simon-He95 in https://github.com/WalletConnect/web3modal/pull/2447
  - fix: reorder chains to have current chain Id as main message by @tomiir in https://github.com/WalletConnect/web3modal/pull/2423
  - refactor: change solana testnet and devnet rpcs to wc by @enesozturk in https://github.com/WalletConnect/web3modal/pull/2541
  - refactor: laboratory wagmi tests by @zoruka in https://github.com/WalletConnect/web3modal/pull/2552
  - fix: sync accounts in wagmi and subscribe to account change by @tomiir in https://github.com/WalletConnect/web3modal/pull/2544
- Updated dependencies []:
  - @web3modal/common@5.0.7
  - @web3modal/core@5.0.7
  - @web3modal/scaffold-utils@5.0.7
  - @web3modal/siwe@5.0.7
  - @web3modal/ui@5.0.7
  - @web3modal/wallet@5.0.7

## 5.0.6

### Patch Changes

- fix: Social Login illegal invocation issue. Wagmi tests

- Updated dependencies []:
  - @web3modal/common@5.0.6
  - @web3modal/core@5.0.6
  - @web3modal/scaffold-utils@5.0.6
  - @web3modal/siwe@5.0.6
  - @web3modal/ui@5.0.6
  - @web3modal/wallet@5.0.6

## 5.0.5

### Patch Changes

- feat: universal link internal flag. Add kotlin assetlinks. Fix email truncation'

- Updated dependencies []:
  - @web3modal/common@5.0.5
  - @web3modal/core@5.0.5
  - @web3modal/scaffold-utils@5.0.5
  - @web3modal/siwe@5.0.5
  - @web3modal/ui@5.0.5
  - @web3modal/wallet@5.0.5

## 5.0.4

### Patch Changes

- fix: wcPromise incompatibility issues

- Updated dependencies []:
  - @web3modal/common@5.0.4
  - @web3modal/core@5.0.4
  - @web3modal/scaffold-utils@5.0.4
  - @web3modal/siwe@5.0.4
  - @web3modal/ui@5.0.4
  - @web3modal/wallet@5.0.4

## 5.0.3

### Patch Changes

- fix: ethers5 coinbase issues. Turbo build issues. Upate cb connector.

- Updated dependencies []:
  - @web3modal/common@5.0.3
  - @web3modal/core@5.0.3
  - @web3modal/scaffold-utils@5.0.3
  - @web3modal/siwe@5.0.3
  - @web3modal/ui@5.0.3
  - @web3modal/wallet@5.0.3

## 5.0.2

### Patch Changes

- fix: siwe signOutOnNetwork change issue. fix: wallets filtered by rdns matched from explorer api. fix: solana network id issue

- Updated dependencies []:
  - @web3modal/common@5.0.2
  - @web3modal/core@5.0.2
  - @web3modal/scaffold-utils@5.0.2
  - @web3modal/siwe@5.0.2
  - @web3modal/ui@5.0.2
  - @web3modal/wallet@5.0.2

## 5.0.1

### Patch Changes

- fix: remove walletconnect restriction on names

- Updated dependencies []:
  - @web3modal/scaffold-utils@5.0.1
  - @web3modal/common@5.0.1
  - @web3modal/wallet@5.0.1
  - @web3modal/core@5.0.1
  - @web3modal/siwe@5.0.1
  - @web3modal/ui@5.0.1

## 5.0.0

### Major Changes

- Release V5

### Patch Changes

- Updated dependencies []:
  - @web3modal/common@5.0.0
  - @web3modal/core@5.0.0
  - @web3modal/scaffold-utils@5.0.0
  - @web3modal/siwe@5.0.0
  - @web3modal/ui@5.0.0
  - @web3modal/wallet@5.0.0

## 5.0.0-cn-v5.0

### Major Changes

- Test V5

### Patch Changes

- Updated dependencies []:
  - @web3modal/common@5.0.0-cn-v5.0
  - @web3modal/core@5.0.0-cn-v5.0
  - @web3modal/scaffold-utils@5.0.0-cn-v5.0
  - @web3modal/siwe@5.0.0-cn-v5.0
  - @web3modal/ui@5.0.0-cn-v5.0
  - @web3modal/wallet@5.0.0-cn-v5.0

## 4.2.3

### Patch Changes

- feat: - feat: restricted ens names. fix: iat set automatically if not present in messageParams. Adds siwe config handlers

- Updated dependencies []:
  - @web3modal/common@4.2.3
  - @web3modal/core@4.2.3
  - @web3modal/siwe@4.2.3
  - @web3modal/ui@4.2.3
  - @web3modal/wallet@4.2.3

## 4.2.3-alpha.0

### Patch Changes

- feat: add support for coinbase smart accounts

- Updated dependencies []:
  - @web3modal/siwe@4.2.3-alpha.0
  - @web3modal/common@4.2.3-alpha.0
  - @web3modal/core@4.2.3-alpha.0
  - @web3modal/ui@4.2.3-alpha.0
  - @web3modal/wallet@4.2.3-alpha.0

## 4.2.2

### Patch Changes

- feat: social login refactor. wagmi sendCalls support. refactor theme variables

- Updated dependencies []:
  - @web3modal/common@4.2.2
  - @web3modal/core@4.2.2
  - @web3modal/siwe@4.2.2
  - @web3modal/ui@4.2.2
  - @web3modal/wallet@4.2.2

## 4.2.1

### Patch Changes

- Hotfix to support injected and announced wallets in in app browsers

- Updated dependencies []:
  - @web3modal/common@4.2.1
  - @web3modal/core@4.2.1
  - @web3modal/siwe@4.2.1
  - @web3modal/ui@4.2.1
  - @web3modal/wallet@4.2.1

## 4.2.0

### Patch Changes

- release: 4.2.0 version release

- Updated dependencies []:
  - @web3modal/common@4.2.0
  - @web3modal/core@4.2.0
  - @web3modal/siwe@4.2.0
  - @web3modal/ui@4.2.0
  - @web3modal/wallet@4.2.0

## 4.2.0-alpha.0

### Patch Changes

- feat: 4.2.0-alpha release

- Updated dependencies []:
  - @web3modal/common@4.2.0-alpha.0
  - @web3modal/wallet@4.2.0-alpha.0
  - @web3modal/core@4.2.0-alpha.0
  - @web3modal/siwe@4.2.0-alpha.0
  - @web3modal/ui@4.2.0-alpha.0

## 4.2.0-03e4f4a8.2

### Patch Changes

- fix: Issue with SIWE + Wagmi sign out. Fixes issue where signature verification fail resulted in empty open modal'

- Updated dependencies []:
  - @web3modal/common@4.2.0-03e4f4a8.2
  - @web3modal/wallet@4.2.0-03e4f4a8.2
  - @web3modal/core@4.2.0-03e4f4a8.2
  - @web3modal/siwe@4.2.0-03e4f4a8.2
  - @web3modal/ui@4.2.0-03e4f4a8.2

## 4.2.0-448f7f4.1

### Minor Changes

- refactor: improvements to all features (siwe, send, swaps, ui and ux)

### Patch Changes

- Updated dependencies []:
  - @web3modal/common@4.2.0-448f7f4.1
  - @web3modal/core@4.2.0-448f7f4.1
  - @web3modal/siwe@4.2.0-448f7f4.1
  - @web3modal/ui@4.2.0-448f7f4.1
  - @web3modal/wallet@4.2.0-448f7f4.1

## 4.1.12-910a844.0

### Patch Changes

- refactor: sync theme with secure site

- Updated dependencies []:
  - @web3modal/common@4.1.12-910a844.0
  - @web3modal/wallet@4.1.12-910a844.0
  - @web3modal/core@4.1.12-910a844.0
  - @web3modal/ui@4.1.12-910a844.0
  - @web3modal/siwe@4.1.12-910a844.0

## 4.1.11

### Patch Changes

- refactor: Solana exported helper methods and proram instruction improvements
- refactor: email and smart account improvements
- refactor: unit test CI check improvements
- feat: convert

- Updated dependencies []:
  - @web3modal/common@4.1.11
  - @web3modal/core@4.1.11
  - @web3modal/siwe@4.1.11
  - @web3modal/ui@4.1.11
  - @web3modal/wallet@4.1.11

## 4.1.10

### Patch Changes

- Fix activity list styling issue

- Updated dependencies []:
  - @web3modal/common@4.1.10
  - @web3modal/core@4.1.10
  - @web3modal/siwe@4.1.10
  - @web3modal/ui@4.1.10
  - @web3modal/wallet@4.1.10

## 4.1.9

### Patch Changes

- Blockchain API fix

- Updated dependencies []:
  - @web3modal/common@4.1.9
  - @web3modal/core@4.1.9
  - @web3modal/siwe@4.1.9
  - @web3modal/ui@4.1.9
  - @web3modal/wallet@4.1.9

## 4.1.8

### Patch Changes

- Hotfix for redundant tokenbalance calls

- Updated dependencies []:
  - @web3modal/common@4.1.8
  - @web3modal/core@4.1.8
  - @web3modal/siwe@4.1.8
  - @web3modal/ui@4.1.8
  - @web3modal/wallet@4.1.8

## 4.1.7

### Patch Changes

- Hotfix for inccorect state of w3m-button when email is enabled

- Updated dependencies []:
  - @web3modal/common@4.1.7
  - @web3modal/core@4.1.7
  - @web3modal/siwe@4.1.7
  - @web3modal/ui@4.1.7
  - @web3modal/wallet@4.1.7

## 4.1.6

### Patch Changes

- Fix modal default height. Fix ethers email connection lag. Fix ethers + rc relay disconnect issue. Adds new wui-components for secure site.

- Updated dependencies []:
  - @web3modal/common@4.1.6
  - @web3modal/core@4.1.6
  - @web3modal/siwe@4.1.6
  - @web3modal/ui@4.1.6
  - @web3modal/wallet@4.1.6

## 4.1.6-a0733f5.0

### Patch Changes

- chore: canary release for siwe dependency

- Updated dependencies []:
  - @web3modal/ethers@4.1.6-a0733f5.0
  - @web3modal/siwe@4.1.6-a0733f5.0
  - @web3modal/solana@4.1.6-a0733f5.0
  - @web3modal/wagmi@4.1.6-a0733f5.0

## 4.1.5

### Patch Changes

- release: v4.1.5

- Updated dependencies []:
  - @web3modal/common@4.1.5
  - @web3modal/core@4.1.5
  - @web3modal/siwe@4.1.5
  - @web3modal/ui@4.1.5
  - @web3modal/wallet@4.1.5

## 4.1.5-93c81127.0

### Patch Changes

- fix: polyfill process in wallet package

- Updated dependencies []:
  - @web3modal/wallet@4.1.5-93c81127.0
  - @web3modal/common@4.1.5-93c81127.0
  - @web3modal/core@4.1.5-93c81127.0
  - @web3modal/siwe@4.1.5-93c81127.0
  - @web3modal/ui@4.1.5-93c81127.0

## 4.1.4

### Patch Changes

- feat: wallet info hook

- Updated dependencies []:
  - @web3modal/common@4.1.4
  - @web3modal/wallet@4.1.4
  - @web3modal/core@4.1.4
  - @web3modal/siwe@4.1.4
  - @web3modal/ui@4.1.4

## 4.1.3

### Patch Changes

- feat: wallet info hook

- feat: reset version to 4.1.3

- Updated dependencies []:
  - @web3modal/common@4.1.3
  - @web3modal/core@4.1.3
  - @web3modal/siwe@4.1.3
  - @web3modal/ui@4.1.3
  - @web3modal/wallet@4.1.3

## 4.1.3-5f2ae345.1

### Patch Changes

- canary: test imports

- Updated dependencies []:
  - @web3modal/common@4.1.3-5f2ae345.1
  - @web3modal/wallet@4.1.3-5f2ae345.1
  - @web3modal/core@4.1.3-5f2ae345.1
  - @web3modal/siwe@4.1.3-5f2ae345.1
  - @web3modal/ui@4.1.3-5f2ae345.1

## 4.1.3-8e039e.0

### Patch Changes

- feat: update optional dependencies

- Updated dependencies []:
  - @web3modal/common@4.1.3-8e039e.0
  - @web3modal/wallet@4.1.3-8e039e.0
  - @web3modal/core@4.1.3-8e039e.0
  - @web3modal/siwe@4.1.3-8e039e.0
  - @web3modal/ui@4.1.3-8e039e.0

## 4.1.2

### Patch Changes

- 4.1.2 release

- Updated dependencies []:
  - @web3modal/common@4.1.2 - @web3modal/core@4.1.2 - @web3modal/siwe@4.1.2 - @web3modal/ui@4.1.2 - @web3modal/wallet@4.1.2

## 4.2.0-4b5257b4.1

### Minor Changes

- [#2052](https://github.com/WalletConnect/web3modal/pull/2052) [`1b90376`](https://github.com/WalletConnect/web3modal/commit/1b903765a675f0f1b9ea0a44bcf84e2dad6b4436) Thanks [@enesozturk](https://github.com/enesozturk)! - refactor: add missing extensions on imports

- feat: export solana chains from the solana package

- [#2052](https://github.com/WalletConnect/web3modal/pull/2052) [`729313f`](https://github.com/WalletConnect/web3modal/commit/729313fe9dfb402ca694cbd77f49cc61895e2d07) Thanks [@enesozturk](https://github.com/enesozturk)! - chore: new solana canary release

### Patch Changes

- Updated dependencies [[`1b90376`](https://github.com/WalletConnect/web3modal/commit/1b903765a675f0f1b9ea0a44bcf84e2dad6b4436), [`729313f`](https://github.com/WalletConnect/web3modal/commit/729313fe9dfb402ca694cbd77f49cc61895e2d07)]:
  - @web3modal/wallet@4.2.0-4b5257b4.1
  - @web3modal/core@4.2.0-4b5257b4.1
  - @web3modal/ui@4.2.0-4b5257b4.1
  - @web3modal/common@4.2.0-4b5257b4.1
  - @web3modal/siwe@4.2.0-4b5257b4.1

## 4.2.0-dbbd8c44.0

### Minor Changes

- refactor: add missing extensions on imports

### Patch Changes

- Updated dependencies []:
  - @web3modal/ui@4.2.0-dbbd8c44.0
  - @web3modal/common@4.2.0-dbbd8c44.0

## 4.2.0-500a38.0

### Minor Changes

- feat: solana integration

### Patch Changes

- Updated dependencies []:
  - @web3modal/wallet@4.2.0-500a38.0
  - @web3modal/core@4.2.0-500a38.0
  - @web3modal/ui@4.2.0-500a38.0
  - @web3modal/common@4.2.0-500a38.0
  - @web3modal/siwe@4.2.0-500a38.0

## 4.1.1

### Patch Changes

- Fix siwe version

- Updated dependencies []:
  - @web3modal/siwe@4.1.1
  - @web3modal/common@4.1.1
  - @web3modal/core@4.1.1
  - @web3modal/ui@4.1.1
  - @web3modal/wallet@4.1.1

## 4.1.0

### Minor Changes

- Email Stable release

### Patch Changes

- Updated dependencies []:
  - @web3modal/common@4.1.0
  - @web3modal/core@4.1.0
  - @web3modal/siwe@4.1.0
  - @web3modal/ui@4.1.0

## 4.0.13

### Patch Changes

- Fix secure site url

- Updated dependencies []:
  - @web3modal/common@4.0.13
  - @web3modal/core@4.0.13
  - @web3modal/siwe@4.0.13
  - @web3modal/ui@4.0.13

## 4.0.12

### Patch Changes

- [#2014](https://github.com/WalletConnect/web3modal/pull/2014) [`95b35e1`](https://github.com/WalletConnect/web3modal/commit/95b35e1ebaf261a56a29cd9254d85b7c1430bfc0) Thanks [@tomiir](https://github.com/tomiir)! - Smart Account RPC handler canary

- Smart Account initialization and feature flag

- Updated dependencies [[`95b35e1`](https://github.com/WalletConnect/web3modal/commit/95b35e1ebaf261a56a29cd9254d85b7c1430bfc0)]:
  - @web3modal/core@4.0.12
  - @web3modal/ui@4.0.12
  - @web3modal/common@4.0.12
  - @web3modal/siwe@4.0.12

## 4.0.12-0c59f84f.0

### Patch Changes

- Smart Account RPC handler canary

- Updated dependencies []:
  - @web3modal/core@4.0.12-0c59f84f.0
  - @web3modal/ui@4.0.12-0c59f84f.0
  - @web3modal/common@4.0.12-0c59f84f.0
  - @web3modal/siwe@4.0.12-0c59f84f.0

## 4.0.11

### Patch Changes

- Analytics connection event improvements. Unsupported chain flag. Siwe package refactor. RPC improvements. UI improvements'

- Updated dependencies []:
  - @web3modal/common@4.0.11
  - @web3modal/core@4.0.11
  - @web3modal/siwe@4.0.11
  - @web3modal/ui@4.0.11

## 4.0.10

### Patch Changes

- Add error state to wui-chip composite

- Updated dependencies []:
  - @web3modal/ui@4.0.10
  - @web3modal/common@4.0.10
  - @web3modal/core@4.0.10

## 4.0.9

### Patch Changes

- Add all rpc methods + auto reject when modal closes

- Updated dependencies []:
  - @web3modal/common@4.0.9
  - @web3modal/core@4.0.9
  - @web3modal/ui@4.0.9

## 4.0.8

### Patch Changes

- [#1954](https://github.com/WalletConnect/web3modal/pull/1954) [`c3366e7`](https://github.com/WalletConnect/web3modal/commit/c3366e7211dba2f5c6d3377c9d9a77da5a52c0d8) Thanks [@tomiir](https://github.com/tomiir)! - Add support for eth_getBlockByNumber

- Updated dependencies [[`c3366e7`](https://github.com/WalletConnect/web3modal/commit/c3366e7211dba2f5c6d3377c9d9a77da5a52c0d8)]:
  - @web3modal/common@4.0.8
  - @web3modal/core@4.0.8
  - @web3modal/ui@4.0.8

## 4.0.8-f1845392.0

### Patch Changes

- [#1954](https://github.com/WalletConnect/web3modal/pull/1954) [`4755109`](https://github.com/WalletConnect/web3modal/commit/475510962a92ea9f4388db1d08c979d99da18e54) Thanks [@tomiir](https://github.com/tomiir)! - Add support for eth_getBlockByNumber

- Updated dependencies [[`4755109`](https://github.com/WalletConnect/web3modal/commit/475510962a92ea9f4388db1d08c979d99da18e54)]:
  - @web3modal/common@4.0.8-f1845392.0
  - @web3modal/core@4.0.8-f1845392.0
  - @web3modal/ui@4.0.8-f1845392.0

## 4.0.7

### Patch Changes

- Add eth_getBalance to list of allowed methods

- Updated dependencies []:
  - @web3modal/common@4.0.7
  - @web3modal/core@4.0.7
  - @web3modal/ui@4.0.7

## 4.0.6

### Patch Changes

- Email stability fixes

- Updated dependencies []:
  - @web3modal/common@4.0.6
  - @web3modal/core@4.0.6
  - @web3modal/ui@4.0.6

## 4.0.5

### Patch Changes

- [#1917](https://github.com/WalletConnect/web3modal/pull/1917) [`f79566c`](https://github.com/WalletConnect/web3modal/commit/f79566ca5119fa12795dd49fce01aea8e1a05d97) Thanks [@tomiir](https://github.com/tomiir)! - Replaces public url with blockchain api for supported networks

- Updated dependencies [[`f79566c`](https://github.com/WalletConnect/web3modal/commit/f79566ca5119fa12795dd49fce01aea8e1a05d97)]:
  - @web3modal/common@4.0.5
  - @web3modal/core@4.0.5
  - @web3modal/ui@4.0.5

## 4.0.4

### Patch Changes

- Fix theming issue for email

- Updated dependencies []:
  - @web3modal/core@4.0.4
  - @web3modal/common@4.0.4
  - @web3modal/ui@4.0.4

## 4.0.3

### Patch Changes

- Tag email beta, Sync Theme For Secure Wallet, Use manual version in constants

- Updated dependencies []:
  - @web3modal/ui@4.0.3
  - @web3modal/common@4.0.3
  - @web3modal/core@4.0.3

## 4.0.2

### Patch Changes

- [#1899](https://github.com/WalletConnect/web3modal/pull/1899) [`42e97a0`](https://github.com/WalletConnect/web3modal/commit/42e97a04eb60090a821019ae80d62acacf35fc66) Thanks [@xzilja](https://github.com/xzilja)! - Reverted change that removed email update flow from account view

- Updated dependencies [[`42e97a0`](https://github.com/WalletConnect/web3modal/commit/42e97a04eb60090a821019ae80d62acacf35fc66)]:
  - @web3modal/common@4.0.2
  - @web3modal/core@4.0.2
  - @web3modal/ui@4.0.2

## 4.0.1

### Patch Changes

- [#1879](https://github.com/WalletConnect/web3modal/pull/1879) [`e3fa353`](https://github.com/WalletConnect/web3modal/commit/e3fa35396e3d2b1153d12bfaf92738bc67b46640) Thanks [@svenvoskamp](https://github.com/svenvoskamp)! - Fix various issues on ethers/ethers5 package

- Updated dependencies [[`e3fa353`](https://github.com/WalletConnect/web3modal/commit/e3fa35396e3d2b1153d12bfaf92738bc67b46640)]:
  - @web3modal/common@4.0.1
  - @web3modal/core@4.0.1
  - @web3modal/ui@4.0.1<|MERGE_RESOLUTION|>--- conflicted
+++ resolved
@@ -1,19 +1,18 @@
 # @web3modal/scaffold
 
-<<<<<<< HEAD
-## 5.1.4-b7197eec7.0
-
-### Patch Changes
-
-- New canary with 1CA error bubbling
+## 5.1.7-bbb053961.0
+
+### Patch Changes
+
+- Bump wagmi and ethereum provider
 - Updated dependencies
-  - @web3modal/scaffold-utils@5.1.4-b7197eec7.0
-  - @web3modal/common@5.1.4-b7197eec7.0
-  - @web3modal/wallet@5.1.4-b7197eec7.0
-  - @web3modal/core@5.1.4-b7197eec7.0
-  - @web3modal/siwe@5.1.4-b7197eec7.0
-  - @web3modal/ui@5.1.4-b7197eec7.0
-=======
+  - @web3modal/scaffold-utils@5.1.7-bbb053961.0
+  - @web3modal/common@5.1.7-bbb053961.0
+  - @web3modal/core@5.1.7-bbb053961.0
+  - @web3modal/siwe@5.1.7-bbb053961.0
+  - @web3modal/ui@5.1.7-bbb053961.0
+  - @web3modal/wallet@5.1.7-bbb053961.0
+
 ## 5.1.7
 
 ### Patch Changes
@@ -83,7 +82,6 @@
   - @web3modal/siwe@5.1.5
   - @web3modal/ui@5.1.5
   - @web3modal/wallet@5.1.5
->>>>>>> b9003eb9
 
 ## 5.1.4
 
