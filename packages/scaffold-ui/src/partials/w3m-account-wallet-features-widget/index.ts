--- conflicted
+++ resolved
@@ -109,15 +109,11 @@
       ${this.tokenBalanceTemplate()}
       <wui-flex gap="s">
         <w3m-tooltip-trigger text="Buy">
-<<<<<<< HEAD
-          <wui-icon-button @click=${this.onBuyClick.bind(this)} icon="card"></wui-icon-button>
-=======
           <wui-icon-button
             data-testid="wallet-features-onramp-button"
             @click=${this.onBuyClick.bind(this)}
             icon="card"
           ></wui-icon-button>
->>>>>>> ca59854d
         </w3m-tooltip-trigger>
         ${this.swapsTemplate()}
         <w3m-tooltip-trigger text="Receive">
@@ -159,15 +155,11 @@
 
     return html`
       <w3m-tooltip-trigger text="Swap">
-<<<<<<< HEAD
-        <wui-icon-button @click=${this.onSwapClick.bind(this)} icon="recycleHorizontal">
-=======
         <wui-icon-button
           data-testid="wallet-features-swap-button"
           @click=${this.onSwapClick.bind(this)}
           icon="recycleHorizontal"
         >
->>>>>>> ca59854d
         </wui-icon-button>
       </w3m-tooltip-trigger>
     `
