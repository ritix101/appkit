--- conflicted
+++ resolved
@@ -152,11 +152,11 @@
   private swapsTemplate() {
     const { enableSwaps } = OptionsController.state
 
-<<<<<<< HEAD
-    if (!enableSwaps || this.isUniversalAdapterOnly) {
-=======
-    if (!enableSwaps || ChainController.state.activeChain === ConstantsUtil.CHAIN.SOLANA) {
->>>>>>> 95ec74d7
+    if (
+      !enableSwaps ||
+      this.isUniversalAdapterOnly ||
+      ChainController.state.activeChain === ConstantsUtil.CHAIN.SOLANA
+    ) {
       return null
     }
 
