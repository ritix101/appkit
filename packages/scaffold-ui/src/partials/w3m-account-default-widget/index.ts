--- conflicted
+++ resolved
@@ -94,25 +94,7 @@
 
       <wui-flex flexDirection="column" gap="xs" .padding=${['0', 's', 's', 's'] as const}>
         ${this.authCardTemplate()} <w3m-account-auth-button></w3m-account-auth-button>
-
-<<<<<<< HEAD
-        ${this.onrampTemplate()}
-=======
-        <wui-list-item
-          .variant=${networkImage ? 'image' : 'icon'}
-          iconVariant="overlay"
-          icon="networkPlaceholder"
-          imageSrc=${ifDefined(networkImage)}
-          ?chevron=${this.isAllowedNetworkSwitch()}
-          @click=${this.onNetworks.bind(this)}
-          data-testid="w3m-account-select-network"
-        >
-          <wui-text variant="paragraph-500" color="fg-100">
-            ${this.network?.name ?? 'Unknown'}
-          </wui-text>
-        </wui-list-item>
         ${this.onrampTemplate()} ${this.swapsTemplate()}
->>>>>>> f8b93621
         <wui-list-item
           iconVariant="blue"
           icon="clock"
