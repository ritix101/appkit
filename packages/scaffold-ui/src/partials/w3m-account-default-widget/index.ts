import {
  AccountController,
  CoreHelperUtil,
  ModalController,
  RouterController,
  StorageUtil,
  ConnectorController,
  EventsController,
  ConnectionController,
  SnackController,
  ConstantsUtil,
  OptionsController
} from '@web3modal/core'
import { customElement } from '@web3modal/ui'
import { LitElement, html } from 'lit'
import { state } from 'lit/decorators.js'
import { ifDefined } from 'lit/directives/if-defined.js'
import styles from './styles.js'
import { W3mFrameRpcConstants } from '@web3modal/wallet'

@customElement('w3m-account-default-widget')
export class W3mAccountDefaultWidget extends LitElement {
  public static override styles = styles

  // -- Members ------------------------------------------- //
  private unsubscribe: (() => void)[] = []

  // -- State & Properties -------------------------------- //
  @state() public address = AccountController.state.address

  @state() private profileImage = AccountController.state.profileImage

  @state() private profileName = AccountController.state.profileName

  @state() private disconnecting = false

  @state() private balance = AccountController.state.balance

  @state() private balanceSymbol = AccountController.state.balanceSymbol

  public constructor() {
    super()
    this.unsubscribe.push(
      ...[
        AccountController.subscribe(val => {
          if (val.address) {
            this.address = val.address
            this.profileImage = val.profileImage
            this.profileName = val.profileName
            this.balance = val.balance
            this.balanceSymbol = val.balanceSymbol
          } else if (!this.disconnecting) {
            SnackController.showError('Account not found')
          }
        })
      ]
    )
  }

  public override disconnectedCallback() {
    this.unsubscribe.forEach(unsubscribe => unsubscribe())
  }

  // -- Render -------------------------------------------- //
  public override render() {
    if (!this.address) {
      throw new Error('w3m-account-view: No account provided')
    }

<<<<<<< HEAD
=======
    const networkImage = AssetUtil.getNetworkImage(this.network)
    const account = AccountController.state.allAccounts?.find(acc => acc.address === this.address)
    const label = AccountController.state.addressLabels.get(this.address)

>>>>>>> 02b7751f
    return html`<wui-flex
        flexDirection="column"
        .padding=${['0', 'xl', 'm', 'xl'] as const}
        alignItems="center"
        gap="l"
      >
        <wui-profile-button-v2
          .onProfileClick=${this.handleSwitchAccountsView.bind(this)}
          address=${ifDefined(this.address)}
          icon="${account?.type === 'smartAccount' ? 'lightbulb' : 'mail'}"
          avatarSrc=${ifDefined(this.profileImage ? this.profileImage : undefined)}
          profileName=${ifDefined(label ? label : this.profileName)}
          .onCopyClick=${this.onCopyAddress.bind(this)}
        ></wui-profile-button-v2>
        <wui-flex flexDirection="column" alignItems="center">
          <wui-text variant="paragraph-500" color="fg-200"
            >${CoreHelperUtil.formatBalance(this.balance, this.balanceSymbol)}</wui-text
          >
        </wui-flex>
        ${this.explorerBtnTemplate()}
      </wui-flex>

      <wui-flex flexDirection="column" gap="xs" .padding=${['0', 's', 's', 's'] as const}>
        ${this.authCardTemplate()} <w3m-account-auth-button></w3m-account-auth-button>

        ${this.onrampTemplate()}
        <wui-list-item
          iconVariant="blue"
          icon="swapHorizontalMedium"
          iconSize="sm"
          ?chevron=${true}
          @click=${this.onTransactions.bind(this)}
        >
          <wui-text variant="paragraph-500" color="fg-100">Activity</wui-text>
        </wui-list-item>
        <wui-list-item
          variant="icon"
          iconVariant="overlay"
          icon="disconnect"
          ?chevron=${false}
          .loading=${this.disconnecting}
          @click=${this.onDisconnect.bind(this)}
          data-testid="disconnect-button"
        >
          <wui-text variant="paragraph-500" color="fg-200">Disconnect</wui-text>
        </wui-list-item>
      </wui-flex>`
  }

  // -- Private ------------------------------------------- //
  private onrampTemplate() {
    const { enableOnramp } = OptionsController.state

    if (!enableOnramp) {
      return null
    }

    return html`
      <wui-list-item
        iconVariant="blue"
        icon="card"
        ?chevron=${true}
        @click=${this.handleClickPay.bind(this)}
      >
        <wui-text variant="paragraph-500" color="fg-100">Buy crypto</wui-text>
      </wui-list-item>
    `
  }

  private authCardTemplate() {
    const type = StorageUtil.getConnectedConnector()
    const authConnector = ConnectorController.getAuthConnector()
    const { origin } = location
    if (!authConnector || type !== 'AUTH' || origin.includes(ConstantsUtil.SECURE_SITE)) {
      return null
    }

    return html`
      <wui-notice-card
        @click=${this.onGoToUpgradeView.bind(this)}
        label="Upgrade your wallet"
        description="Transition to a self-custodial wallet"
        icon="wallet"
        data-testid="w3m-wallet-upgrade-card"
      ></wui-notice-card>
    `
  }

  private handleSwitchAccountsView() {
    RouterController.push('SwitchAddress')
  }

  private handleClickPay() {
    RouterController.push('OnRampProviders')
  }

  private explorerBtnTemplate() {
    const addressExplorerUrl = AccountController.state.addressExplorerUrl

    if (!addressExplorerUrl) {
      return null
    }

    return html`
      <wui-button size="md" variant="neutral" @click=${this.onExplorer.bind(this)}>
        <wui-icon size="sm" color="inherit" slot="iconLeft" name="compass"></wui-icon>
        Block Explorer
        <wui-icon size="sm" color="inherit" slot="iconRight" name="externalLink"></wui-icon>
      </wui-button>
    `
  }

  private onCopyAddress() {
    try {
      if (this.address) {
        CoreHelperUtil.copyToClopboard(this.address)
        SnackController.showSuccess('Address copied')
      }
    } catch {
      SnackController.showError('Failed to copy')
    }
  }

  private onTransactions() {
    EventsController.sendEvent({
      type: 'track',
      event: 'CLICK_TRANSACTIONS',
      properties: {
        isSmartAccount:
          AccountController.state.preferredAccountType ===
          W3mFrameRpcConstants.ACCOUNT_TYPES.SMART_ACCOUNT
      }
    })
    RouterController.push('Transactions')
  }

  private async onDisconnect() {
    try {
      this.disconnecting = true
      await ConnectionController.disconnect()
      EventsController.sendEvent({ type: 'track', event: 'DISCONNECT_SUCCESS' })
      ModalController.close()
    } catch {
      EventsController.sendEvent({ type: 'track', event: 'DISCONNECT_ERROR' })
      SnackController.showError('Failed to disconnect')
    } finally {
      this.disconnecting = false
    }
  }

  private onExplorer() {
    const addressExplorerUrl = AccountController.state.addressExplorerUrl

    if (addressExplorerUrl) {
      CoreHelperUtil.openHref(addressExplorerUrl, '_blank')
    }
  }

  private onGoToUpgradeView() {
    EventsController.sendEvent({ type: 'track', event: 'EMAIL_UPGRADE_FROM_MODAL' })
    RouterController.push('UpgradeEmailWallet')
  }
}

declare global {
  interface HTMLElementTagNameMap {
    'w3m-account-default-widget': W3mAccountDefaultWidget
  }
}<|MERGE_RESOLUTION|>--- conflicted
+++ resolved
@@ -67,13 +67,9 @@
       throw new Error('w3m-account-view: No account provided')
     }
 
-<<<<<<< HEAD
-=======
-    const networkImage = AssetUtil.getNetworkImage(this.network)
     const account = AccountController.state.allAccounts?.find(acc => acc.address === this.address)
     const label = AccountController.state.addressLabels.get(this.address)
 
->>>>>>> 02b7751f
     return html`<wui-flex
         flexDirection="column"
         .padding=${['0', 'xl', 'm', 'xl'] as const}
