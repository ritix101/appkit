--- conflicted
+++ resolved
@@ -36,19 +36,10 @@
     ConnectingExternal: name ?? 'Connect Wallet',
     ConnectingWalletConnect: name ?? 'WalletConnect',
     ConnectingSiwe: 'Sign In',
-<<<<<<< HEAD
     ConnectingSiws: 'Sign In',
-    Networks: 'Choose Network',
-    SwitchNetwork: networkName ?? 'Switch Network',
-    AllWallets: 'All Wallets',
-    WhatIsANetwork: 'What is a network?',
-    WhatIsAWallet: 'What is a wallet?',
-    GetWallet: 'Get a wallet',
-=======
     Convert: 'Convert',
     ConvertSelectToken: 'Select token',
     ConvertPreview: 'Preview convert',
->>>>>>> 9d6d4b11
     Downloads: name ? `Get ${name}` : 'Downloads',
     EmailVerifyOtp: 'Confirm Email',
     EmailVerifyDevice: 'Register Device',
