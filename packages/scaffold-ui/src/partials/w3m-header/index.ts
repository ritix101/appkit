--- conflicted
+++ resolved
@@ -152,12 +152,6 @@
   private async onClose() {
     if (this.isSiweEnabled) {
       const { SIWEController } = await import('@web3modal/siwe')
-<<<<<<< HEAD
-      if (SIWEController.state.status === 'success') {
-        ModalController.close()
-      } else {
-        RouterController.popTransactionStack(true)
-=======
       const isApproveSignScreen = RouterController.state.view === 'ApproveTransaction'
       const isUnauthenticated = SIWEController.state.status !== 'success'
 
@@ -165,7 +159,6 @@
         RouterController.popTransactionStack(true)
       } else {
         ModalController.close()
->>>>>>> 543585f8
       }
     } else {
       ModalController.close()
