--- conflicted
+++ resolved
@@ -1,12 +1,7 @@
 import type { RouterControllerState } from '@web3modal/core'
 import {
   AccountController,
-<<<<<<< HEAD
-  AssetController,
-  ChainController,
-=======
   AssetUtil,
->>>>>>> f8a4de6c
   ConnectionController,
   ConnectorController,
   EventsController,
@@ -97,13 +92,7 @@
 
   @state() private showBack = false
 
-<<<<<<< HEAD
-  private activeCaipNetwork = ChainController.state.activeCaipNetwork
-
-  private readonly networkImages = AssetController.state.networkImages
-=======
   @state() private network = NetworkController.state.caipNetwork
->>>>>>> f8a4de6c
 
   public constructor() {
     super()
@@ -112,15 +101,8 @@
         this.onViewChange(val)
         this.onHistoryChange()
       }),
-<<<<<<< HEAD
-      ChainController.subscribeKey('activeCaipNetwork', val => {
-        this.activeCaipNetwork = val
-      }),
-      ConnectionController.subscribeKey('buffering', val => (this.buffering = val))
-=======
       ConnectionController.subscribeKey('buffering', val => (this.buffering = val)),
       NetworkController.subscribeKey('caipNetwork', val => (this.network = val))
->>>>>>> f8a4de6c
     )
   }
 
@@ -187,22 +169,12 @@
     const shouldHideBack = isApproveTransaction || isUpgradeToSmartAccounts || isConnectingSIWEView
 
     if (isAccountView) {
-<<<<<<< HEAD
-      const networkImage = this.networkImages[this.activeCaipNetwork?.imageId ?? '']
-
       return html`<wui-select
         id="dynamic"
         data-testid="w3m-account-select-network"
-        @click=${this.onNetworks.bind(this)}
-        .imageSrc=${networkImage ?? ''}
-=======
-      return html`<wui-select
-        id="dynamic"
-        data-testid="w3m-account-select-network"
-        active-network=${this.network?.name}
+        active-network=${ifDefined(this.network?.name)}
         @click=${this.onNetworks.bind(this)}
         imageSrc=${ifDefined(AssetUtil.getNetworkImage(this.network))}
->>>>>>> f8a4de6c
       ></wui-select>`
     }
 
@@ -227,25 +199,6 @@
     if (this.isAllowedNetworkSwitch()) {
       EventsController.sendEvent({ type: 'track', event: 'CLICK_NETWORKS' })
       RouterController.push('Networks')
-<<<<<<< HEAD
-    }
-  }
-
-  private isAllowedNetworkSwitch() {
-    const requestedCaipNetworks = ChainController.getRequestedCaipNetworks()
-    const isMultiNetwork = requestedCaipNetworks ? requestedCaipNetworks.length > 1 : false
-    const isValidNetwork = requestedCaipNetworks?.find(
-      ({ id }) => id === this.activeCaipNetwork?.id
-    )
-
-    return isMultiNetwork || !isValidNetwork
-  }
-
-  private getPadding() {
-    if (this.heading) {
-      return ['l', '2l', 'l', '2l'] as const
-=======
->>>>>>> f8a4de6c
     }
   }
 
