--- conflicted
+++ resolved
@@ -12,9 +12,9 @@
 import { customElement } from '@web3modal/ui'
 import { LitElement, html } from 'lit'
 import { state } from 'lit/decorators.js'
-import styles from './styles.js'
 import { ifDefined } from 'lit/directives/if-defined.js'
 import { ConstantsUtil } from '../../utils/ConstantsUtil.js'
+import styles from './styles.js'
 
 // -- Constants ----------------------------------------- //
 const BETA_SCREENS = ['Swap', 'SwapSelectToken', 'SwapPreview']
@@ -151,18 +151,13 @@
   private async onClose() {
     if (this.isSiweEnabled) {
       const { SIWEController } = await import('@web3modal/siwe')
-<<<<<<< HEAD
-      if (SIWEController.state.status !== 'success' && this.isConnected) {
-        await ConnectionController.disconnect()
-=======
       const isApproveSignScreen = RouterController.state.view === 'ApproveTransaction'
-      const isUnauthenticated = SIWEController.state.status !== 'success'
+      const isUnauthenticated = SIWEController.state.status !== 'success' && this.isConnected
 
       if (isUnauthenticated && isApproveSignScreen) {
         RouterController.popTransactionStack(true)
       } else {
         ModalController.close()
->>>>>>> 25c6f289
       }
     } else {
       ModalController.close()
