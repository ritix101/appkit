--- conflicted
+++ resolved
@@ -34,18 +34,9 @@
   // -- Render -------------------------------------------- //
   public override render() {
     const wcConnector = this.connectors.find(c => c.type === 'WALLET_CONNECT')
-<<<<<<< HEAD
-    const multiChainWCConnector = this.connectors.find(
-      c => c.type === 'MULTI_CHAIN' && c.name === 'WalletConnect'
-    )
-    const { allWallets } = OptionsController.state
-
-    if ((!wcConnector && !multiChainWCConnector) || allWallets === 'HIDE') {
-=======
     const { allWallets } = OptionsController.state
 
     if (!wcConnector || allWallets === 'HIDE') {
->>>>>>> 543585f8
       return null
     }
 
