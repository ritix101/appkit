--- conflicted
+++ resolved
@@ -126,17 +126,11 @@
           type="network"
           name=${network.name ?? network.id}
           @click=${() => this.onSwitchNetwork(network)}
-<<<<<<< HEAD
           .disabled=${ChainController.state.isUniversalAdapterOnly || walletId === 'walletConnect'
             ? !supportsAllNetworks && !approvedCaipNetworkIds?.includes(network.id)
             : !supportsAllNetworks &&
               !approvedCaipNetworkIds?.includes(network.id) &&
               network.chain === ChainController.state.activeChain}
-=======
-          .disabled=${!supportsAllNetworks &&
-          !approvedCaipNetworkIds?.includes(network.id) &&
-          network.chain === ChainController.state.activeChain}
->>>>>>> 543585f8
           data-testid=${`w3m-network-switch-${network.name ?? network.id}`}
         ></wui-list-network>
       `
@@ -146,24 +140,16 @@
   private async onSwitchNetwork(network: CaipNetwork) {
     const isConnected = AccountController.state.isConnected
     const isNetworkChainConnected = AccountController.getChainIsConnected(network.chain)
-<<<<<<< HEAD
     const isUniversalAdapterOnly = ChainController.state.isUniversalAdapterOnly
     const allApprovedCaipNetworks = ChainController.getAllApprovedCaipNetworks()
     const walletId = localStorage.getItem('@w3m/wallet_id')
 
-=======
-    const approvedCaipNetworkIds = NetworkController.state.approvedCaipNetworkIds
->>>>>>> 543585f8
     const supportsAllNetworks = NetworkController.state.supportsAllNetworks
     const caipNetwork = NetworkController.state.caipNetwork
     const routerData = RouterController.state.data
 
     if (isConnected && caipNetwork?.id !== network.id) {
-<<<<<<< HEAD
       if (!isNetworkChainConnected && !isUniversalAdapterOnly && walletId !== 'walletConnect') {
-=======
-      if (!isNetworkChainConnected) {
->>>>>>> 543585f8
         RouterController.push('SwitchActiveChain', {
           switchToChain: network.chain,
           navigateTo: 'Connect',
@@ -172,15 +158,13 @@
 
         return
       }
-<<<<<<< HEAD
       if (
         isUniversalAdapterOnly ||
         allApprovedCaipNetworks?.includes(network.id) ||
         walletId === 'walletConnect'
       ) {
-=======
-      if (approvedCaipNetworkIds?.includes(network.id)) {
->>>>>>> 543585f8
+        console.log(network)
+
         await NetworkController.switchActiveNetwork(network)
         await NetworkUtil.onNetworkChange()
       } else if (supportsAllNetworks) {
@@ -189,15 +173,11 @@
     } else if (!isConnected) {
       NetworkController.setActiveCaipNetwork(network)
       if (!isNetworkChainConnected) {
-<<<<<<< HEAD
         if (ChainController.state.isUniversalAdapterOnly) {
           RouterController.push('ConnectingWalletConnect')
         } else {
           RouterController.push('Connect')
         }
-=======
-        RouterController.push('Connect')
->>>>>>> 543585f8
       }
     }
   }
