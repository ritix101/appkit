--- conflicted
+++ resolved
@@ -36,11 +36,9 @@
 
   @state() private loading = ModalController.state.loading
 
-<<<<<<< HEAD
   @state() private caipAddress = AccountController.state.caipAddress
-=======
+
   @state() private shake = ModalController.state.shake
->>>>>>> 25c6f289
 
   public constructor() {
     super()
