import {
  AccountController,
  ApiController,
  CoreHelperUtil,
  EventsController,
  ModalController,
  OptionsController,
  RouterController,
  SnackController,
  ThemeController
} from '@web3modal/core'
import { UiHelperUtil, customElement, initializeTheming } from '@web3modal/ui'
import type { ICheckNewAddressGeneric, SignControlSiwXType } from '@web3modal/ui'
import { LitElement, html } from 'lit'
import { state } from 'lit/decorators.js'
import styles from './styles.js'
import type { CaipAddress, RouterControllerState } from '@web3modal/core'
import type { SIWESession } from '@web3modal/siwe'
import type { SIWSSession } from '@web3modal/siws'

// -- Helpers --------------------------------------------- //
const SCROLL_LOCK = 'scroll-lock'

@customElement('w3m-modal')
export class W3mModal extends LitElement {
  public static override styles = styles

  // -- Members ------------------------------------------- //
  private unsubscribe: (() => void)[] = []

  private abortController?: AbortController = undefined

  // -- State & Properties -------------------------------- //
  @state() private open = ModalController.state.open

  @state() private caipAddress = AccountController.state.caipAddress

  @state() private isSiweEnabled = OptionsController.state.isSiweEnabled

  @state() private isSiwsEnabled = OptionsController.state.isSiwsEnabled

  @state() private connected = AccountController.state.isConnected

  @state() private loading = ModalController.state.loading

  @state() private shake = ModalController.state.shake

  public constructor() {
    super()
    this.initializeTheming()
    ApiController.prefetch()
    this.unsubscribe.push(
<<<<<<< HEAD
      ModalController.subscribeKey('open', val => (val ? this.onOpen() : this.onClose())),
      ModalController.subscribeKey('loading', val => {
        this.loading = val
        this.onNewAddress(AccountController.state.caipAddress)
      }),
      AccountController.subscribeKey('isConnected', val => (this.connected = val)),
      AccountController.subscribeKey('caipAddress', val => this.onNewAddress(val)),
      OptionsController.subscribeKey('isSiweEnabled', val => (this.isSiweEnabled = val)),
      OptionsController.subscribeKey('isSiwsEnabled', val => (this.isSiwsEnabled = val))
=======
      ...[
        ModalController.subscribeKey('open', val => (val ? this.onOpen() : this.onClose())),
        ModalController.subscribeKey('shake', val => (this.shake = val)),
        ModalController.subscribeKey('loading', val => {
          this.loading = val
          this.onNewAddress(AccountController.state.caipAddress)
        }),
        AccountController.subscribeKey('isConnected', val => (this.connected = val)),
        AccountController.subscribeKey('caipAddress', val => this.onNewAddress(val)),
        OptionsController.subscribeKey('isSiweEnabled', val => (this.isSiweEnabled = val))
      ]
>>>>>>> d8b253bc
    )
    EventsController.sendEvent({ type: 'track', event: 'MODAL_LOADED' })
  }

  public override disconnectedCallback() {
    this.unsubscribe.forEach(unsubscribe => unsubscribe())
    this.onRemoveKeyboardListener()
  }

  // -- Render -------------------------------------------- //
  public override render() {
    return this.open
      ? html`
          <wui-flex @click=${this.onOverlayClick.bind(this)}>
            <wui-card shake="${this.shake}" role="alertdialog" aria-modal="true" tabindex="0">
              <w3m-header></w3m-header>
              <w3m-router></w3m-router>
              <w3m-snackbar></w3m-snackbar>
            </wui-card>
          </wui-flex>
          <w3m-tooltip></w3m-tooltip>
        `
      : null
  }

  // -- Private ------------------------------------------- //
  private async onOverlayClick(event: PointerEvent) {
    if (event.target === event.currentTarget) {
      await this.handleClose()
    }
  }

  private async handleClose() {
    const isSiweSignScreen = RouterController.state.view === 'ConnectingSiwe'
    const isApproveSignScreen = RouterController.state.view === 'ApproveTransaction'

    if (this.isSiweEnabled) {
      const { SIWEController } = await import('@web3modal/siwe')
      const isUnauthenticated = SIWEController.state.status !== 'success'
      if (isUnauthenticated && (isSiweSignScreen || isApproveSignScreen)) {
        ModalController.shake()
      } else {
        ModalController.close()
      }
    } else {
      ModalController.close()
    }
<<<<<<< HEAD

    if (this.isSiwsEnabled) {
      const { SIWSController } = await import('@web3modal/siws')

      if (SIWSController.state.status !== 'success' && this.connected) {
        await ConnectionController.disconnect()
      }
    }
    ModalController.close()
=======
>>>>>>> d8b253bc
  }

  private initializeTheming() {
    const { themeVariables, themeMode } = ThemeController.state
    const defaultThemeMode = UiHelperUtil.getColorTheme(themeMode)
    initializeTheming(themeVariables, defaultThemeMode)
  }

  private onClose() {
    this.open = false
    this.classList.remove('open')
    this.onScrollUnlock()
    SnackController.hide()
    this.onRemoveKeyboardListener()
  }

  private onOpen() {
    this.open = true
    this.classList.add('open')
    this.onScrollLock()
    this.onAddKeyboardListener()
  }

  private onScrollLock() {
    const styleTag = document.createElement('style')
    styleTag.dataset['w3m'] = SCROLL_LOCK
    styleTag.textContent = `
      body {
        touch-action: none;
        overflow: hidden;
        overscroll-behavior: contain;
      }
      w3m-modal {
        pointer-events: auto;
      }
    `
    document.head.appendChild(styleTag)
  }

  private onScrollUnlock() {
    const styleTag = document.head.querySelector(`style[data-w3m="${SCROLL_LOCK}"]`)
    if (styleTag) {
      styleTag.remove()
    }
  }

  private onAddKeyboardListener() {
    this.abortController = new AbortController()
    const card = this.shadowRoot?.querySelector('wui-card')
    card?.focus()
    window.addEventListener(
      'keydown',
      event => {
        if (event.key === 'Escape') {
          this.handleClose()
        } else if (event.key === 'Tab') {
          const { tagName } = event.target as HTMLElement
          if (tagName && !tagName.includes('W3M-') && !tagName.includes('WUI-')) {
            card?.focus()
          }
        }
      },
      this.abortController
    )
  }

  private onRemoveKeyboardListener() {
    this.abortController?.abort()
    this.abortController = undefined
  }

  private async onNewAddress(caipAddress?: CaipAddress) {
    if (!this.connected || this.loading) {
      return
    }

    const previousAddress = CoreHelperUtil.getPlainAddress(this.caipAddress)
    const newAddress = CoreHelperUtil.getPlainAddress(caipAddress)
    const previousNetworkId = CoreHelperUtil.getNetworkId(this.caipAddress)
    const newNetworkId = CoreHelperUtil.getNetworkId(caipAddress)
    this.caipAddress = caipAddress

    const dataAddressGeneric = {
      previousAddress,
      newAddress,
      previousNetworkId,
      newNetworkId
    }

    if (this.isSiweEnabled) {
      await this.checkNewAddressGeneric({
        typeSignControlSiwX: 'Siwe',
        ...dataAddressGeneric
      })
    }

    if (this.isSiwsEnabled) {
      await this.checkNewAddressGeneric({
        typeSignControlSiwX: 'Siws',
        ...dataAddressGeneric
      })
    }
  }

  private async checkNewAddressGeneric({
    typeSignControlSiwX,
    previousAddress,
    newAddress,
    previousNetworkId,
    newNetworkId
  }: ICheckNewAddressGeneric) {
    const { SIWEController } = await import('@web3modal/siwe')
    const { SIWSController } = await import('@web3modal/siws')

    const moduleMap = {
      Siwe: SIWEController,
      Siws: SIWSController
    }

    const controller = moduleMap[typeSignControlSiwX]

    const session: SIWESession | SIWSSession | null | undefined = await controller.getSession()

    // If the address has changed and signOnAccountChange is enabled, sign out
    if (session && previousAddress && newAddress && previousAddress !== newAddress) {
      if (controller.state._client?.options.signOutOnAccountChange) {
        await controller.signOut()

        this.onNavigationGeneric(typeSignControlSiwX)
      }

      return
    }

    /*
     * If the network has changed and signOnNetworkChange is enabled, sign out
     * Covers case where network is switched wallet-side
     */
    if (session && previousNetworkId && newNetworkId && previousNetworkId !== newNetworkId) {
      if (controller.state._client?.options.signOutOnNetworkChange) {
        await controller.signOut()
        this.onNavigationGeneric(typeSignControlSiwX)
      }

      return
    }

    this.onNavigationGeneric(typeSignControlSiwX)
  }

  private onNavigationGeneric(typeSignControlSiwX: SignControlSiwXType) {
    const nameToNavigation = `Connecting${typeSignControlSiwX}` as RouterControllerState['view']

    if (this.open) {
      RouterController.push(nameToNavigation)
    } else {
      ModalController.open({
        view: nameToNavigation
      })
    }
  }
}

declare global {
  interface HTMLElementTagNameMap {
    'w3m-modal': W3mModal
  }
}<|MERGE_RESOLUTION|>--- conflicted
+++ resolved
@@ -50,17 +50,6 @@
     this.initializeTheming()
     ApiController.prefetch()
     this.unsubscribe.push(
-<<<<<<< HEAD
-      ModalController.subscribeKey('open', val => (val ? this.onOpen() : this.onClose())),
-      ModalController.subscribeKey('loading', val => {
-        this.loading = val
-        this.onNewAddress(AccountController.state.caipAddress)
-      }),
-      AccountController.subscribeKey('isConnected', val => (this.connected = val)),
-      AccountController.subscribeKey('caipAddress', val => this.onNewAddress(val)),
-      OptionsController.subscribeKey('isSiweEnabled', val => (this.isSiweEnabled = val)),
-      OptionsController.subscribeKey('isSiwsEnabled', val => (this.isSiwsEnabled = val))
-=======
       ...[
         ModalController.subscribeKey('open', val => (val ? this.onOpen() : this.onClose())),
         ModalController.subscribeKey('shake', val => (this.shake = val)),
@@ -70,9 +59,9 @@
         }),
         AccountController.subscribeKey('isConnected', val => (this.connected = val)),
         AccountController.subscribeKey('caipAddress', val => this.onNewAddress(val)),
-        OptionsController.subscribeKey('isSiweEnabled', val => (this.isSiweEnabled = val))
+        OptionsController.subscribeKey('isSiweEnabled', val => (this.isSiweEnabled = val)),
+          OptionsController.subscribeKey('isSiwsEnabled', val => (this.isSiwsEnabled = val))
       ]
->>>>>>> d8b253bc
     )
     EventsController.sendEvent({ type: 'track', event: 'MODAL_LOADED' })
   }
@@ -117,10 +106,7 @@
       } else {
         ModalController.close()
       }
-    } else {
-      ModalController.close()
-    }
-<<<<<<< HEAD
+    }
 
     if (this.isSiwsEnabled) {
       const { SIWSController } = await import('@web3modal/siws')
@@ -130,8 +116,6 @@
       }
     }
     ModalController.close()
-=======
->>>>>>> d8b253bc
   }
 
   private initializeTheming() {
