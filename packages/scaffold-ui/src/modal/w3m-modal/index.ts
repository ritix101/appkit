--- conflicted
+++ resolved
@@ -69,10 +69,6 @@
   public override render() {
     return this.open
       ? html`
-<<<<<<< HEAD
-          <wui-flex @click=${this.onOverlayClick.bind(this)}>
-            <wui-card shake="${this.shake}" role="alertdialog" aria-modal="true" tabindex="0">
-=======
           <wui-flex @click=${this.onOverlayClick.bind(this)} data-testid="w3m-modal-overlay">
             <wui-card
               shake="${this.shake}"
@@ -81,7 +77,6 @@
               tabindex="0"
               data-testid="w3m-modal-card"
             >
->>>>>>> 543585f8
               <w3m-header></w3m-header>
               <w3m-router></w3m-router>
               <w3m-snackbar></w3m-snackbar>
