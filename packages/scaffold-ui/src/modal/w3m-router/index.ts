import type { RouterControllerState } from '@web3modal/core'
import { RouterController, TooltipController } from '@web3modal/core'
import { customElement } from '@web3modal/ui'
import { LitElement, html } from 'lit'
import { state } from 'lit/decorators.js'
import styles from './styles.js'

@customElement('w3m-router')
export class W3mRouter extends LitElement {
  public static override styles = styles

  // -- Members ------------------------------------------- //
  private resizeObserver?: ResizeObserver = undefined

  private prevHeight = '0px'

  private prevHistoryLength = 1

  private unsubscribe: (() => void)[] = []

  // -- State & Properties -------------------------------- //
  @state() private view = RouterController.state.view

  public constructor() {
    super()
    this.unsubscribe.push(RouterController.subscribeKey('view', val => this.onViewChange(val)))
  }

  public override firstUpdated() {
    this.resizeObserver = new ResizeObserver(async ([content]) => {
      const height = `${content?.contentRect.height}px`
      if (this.prevHeight !== '0px') {
        await this.animate([{ height: this.prevHeight }, { height }], {
          duration: 150,
          easing: 'ease',
          fill: 'forwards'
        }).finished
        this.style.height = 'auto'
      }
      this.prevHeight = height
    })
    this.resizeObserver.observe(this.getWrapper())
  }

  public override disconnectedCallback() {
    this.resizeObserver?.unobserve(this.getWrapper())
    this.unsubscribe.forEach(unsubscribe => unsubscribe())
  }

  // -- Render -------------------------------------------- //
  public override render() {
    return html`<div>${this.viewTemplate()}</div>`
  }

  // -- Private ------------------------------------------- //
  private viewTemplate() {
    switch (this.view) {
      case 'AccountSettings':
        return html`<w3m-account-settings-view></w3m-account-settings-view>`
      case 'Account':
        return html`<w3m-account-view></w3m-account-view>`
      case 'AllWallets':
        return html`<w3m-all-wallets-view></w3m-all-wallets-view>`
      case 'ApproveTransaction':
        return html`<w3m-approve-transaction-view></w3m-approve-transaction-view>`
      case 'BuyInProgress':
        return html`<w3m-buy-in-progress-view></w3m-buy-in-progress-view>`
      case 'ChooseAccountName':
        return html`<w3m-choose-account-name-view></w3m-choose-account-name-view>`
      case 'Connect':
        return html`<w3m-connect-view></w3m-connect-view>`
      case 'ConnectingWalletConnect':
        return html`<w3m-connecting-wc-view></w3m-connecting-wc-view>`
      case 'ConnectingExternal':
        return html`<w3m-connecting-external-view></w3m-connecting-external-view>`
      case 'ConnectingSiwe':
        return html`<w3m-connecting-siwe-view></w3m-connecting-siwe-view>`
      case 'ConnectWallets':
        return html`<w3m-connect-wallets-view></w3m-connect-wallets-view>`
      case 'ConnectSocials':
        return html`<w3m-connect-socials-view></w3m-connect-socials-view>`
      case 'ConnectingSocial':
        return html`<w3m-connecting-social-view></w3m-connecting-social-view>`
      case 'Downloads':
        return html`<w3m-downloads-view></w3m-downloads-view>`
      case 'EmailVerifyOtp':
        return html`<w3m-email-verify-otp-view></w3m-email-verify-otp-view>`
      case 'EmailVerifyDevice':
        return html`<w3m-email-verify-device-view></w3m-email-verify-device-view>`
      case 'GetWallet':
        return html`<w3m-get-wallet-view></w3m-get-wallet-view>`
      case 'Networks':
        return html`<w3m-networks-view></w3m-networks-view>`
      case 'SwitchNetwork':
        return html`<w3m-network-switch-view></w3m-network-switch-view>`
      case 'Profile':
        return html`<w3m-profile-view></w3m-profile-view>`
      case 'SelectAddresses':
        return html`<w3m-select-addresses-view></w3m-select-addresses-view>`
      case 'SwitchAddress':
        return html`<w3m-switch-address-view></w3m-switch-address-view>`
      case 'Transactions':
        return html`<w3m-transactions-view></w3m-transactions-view>`
      case 'OnRampProviders':
        return html`<w3m-onramp-providers-view></w3m-onramp-providers-view>`
      case 'OnRampActivity':
        return html`<w3m-onramp-activity-view></w3m-onramp-activity-view>`
      case 'OnRampTokenSelect':
        return html`<w3m-onramp-token-select-view></w3m-onramp-token-select-view>`
      case 'OnRampFiatSelect':
        return html`<w3m-onramp-fiat-select-view></w3m-onramp-fiat-select-view>`
      case 'UpgradeEmailWallet':
        return html`<w3m-upgrade-wallet-view></w3m-upgrade-wallet-view>`
      case 'UpgradeToSmartAccount':
        return html`<w3m-upgrade-to-smart-account-view></w3m-upgrade-to-smart-account-view>`
      case 'UpdateEmailWallet':
        return html`<w3m-update-email-wallet-view></w3m-update-email-wallet-view>`
      case 'UpdateEmailPrimaryOtp':
        return html`<w3m-update-email-primary-otp-view></w3m-update-email-primary-otp-view>`
      case 'UpdateEmailSecondaryOtp':
        return html`<w3m-update-email-secondary-otp-view></w3m-update-email-secondary-otp-view>`
      case 'UnsupportedChain':
        return html`<w3m-unsupported-chain-view></w3m-unsupported-chain-view>`
      case 'Swap':
        return html`<w3m-swap-view></w3m-swap-view>`
      case 'SwapSelectToken':
        return html`<w3m-swap-select-token-view></w3m-swap-select-token-view>`
      case 'SwapPreview':
        return html`<w3m-swap-preview-view></w3m-swap-preview-view>`
      case 'WalletSend':
        return html`<w3m-wallet-send-view></w3m-wallet-send-view>`
      case 'WalletSendSelectToken':
        return html`<w3m-wallet-send-select-token-view></w3m-wallet-send-select-token-view>`
      case 'WalletSendPreview':
        return html`<w3m-wallet-send-preview-view></w3m-wallet-send-preview-view>`
      case 'WhatIsABuy':
        return html`<w3m-what-is-a-buy-view></w3m-what-is-a-buy-view>`
      case 'WalletReceive':
        return html`<w3m-wallet-receive-view></w3m-wallet-receive-view>`
      case 'WalletCompatibleNetworks':
        return html`<w3m-wallet-compatible-networks-view></w3m-wallet-compatible-networks-view>`
      case 'WhatIsAWallet':
        return html`<w3m-what-is-a-wallet-view></w3m-what-is-a-wallet-view>`
<<<<<<< HEAD
      case 'ConnectingMultiChain':
        return html`<w3m-connecting-multi-chain-view></w3m-connecting-multi-chain-view>`

=======
      case 'WhatIsANetwork':
        return html`<w3m-what-is-a-network-view></w3m-what-is-a-network-view>`
>>>>>>> 02b7751f
      default:
        return html`<w3m-connect-view></w3m-connect-view>`
    }
  }

  private async onViewChange(newView: RouterControllerState['view']) {
    TooltipController.hide()

    const { history } = RouterController.state
    let xOut = -10
    let xIn = 10
    if (history.length < this.prevHistoryLength) {
      xOut = 10
      xIn = -10
    }

    this.prevHistoryLength = history.length
    await this.animate(
      [
        { opacity: 1, transform: 'translateX(0px)' },
        { opacity: 0, transform: `translateX(${xOut}px)` }
      ],
      { duration: 150, easing: 'ease', fill: 'forwards' }
    ).finished
    this.view = newView
    await this.animate(
      [
        { opacity: 0, transform: `translateX(${xIn}px)` },
        { opacity: 1, transform: 'translateX(0px)' }
      ],
      { duration: 150, easing: 'ease', fill: 'forwards', delay: 50 }
    ).finished
  }

  private getWrapper() {
    return this.shadowRoot?.querySelector('div') as HTMLElement
  }
}

declare global {
  interface HTMLElementTagNameMap {
    'w3m-router': W3mRouter
  }
}<|MERGE_RESOLUTION|>--- conflicted
+++ resolved
@@ -141,14 +141,10 @@
         return html`<w3m-wallet-compatible-networks-view></w3m-wallet-compatible-networks-view>`
       case 'WhatIsAWallet':
         return html`<w3m-what-is-a-wallet-view></w3m-what-is-a-wallet-view>`
-<<<<<<< HEAD
       case 'ConnectingMultiChain':
         return html`<w3m-connecting-multi-chain-view></w3m-connecting-multi-chain-view>`
-
-=======
       case 'WhatIsANetwork':
         return html`<w3m-what-is-a-network-view></w3m-what-is-a-network-view>`
->>>>>>> 02b7751f
       default:
         return html`<w3m-connect-view></w3m-connect-view>`
     }
