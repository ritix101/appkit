import type { AppKitOptions } from '@web3modal/base'
import {
  NetworkUtil,
  SafeLocalStorage,
<<<<<<< HEAD
=======
  SafeLocalStorageKeys,
>>>>>>> 64c833a8
  type AdapterType,
  type CaipAddress,
  type CaipNetwork,
  type CaipNetworkId,
  type ChainNamespace
} from '@web3modal/common'
import {
  AccountController,
  ChainController,
  type CombinedProvider,
  type Connector
} from '@web3modal/core'
import {
  EthersHelpersUtil,
  type Provider,
  type ProviderType,
  type ProviderId,
  type Address
} from '@web3modal/scaffold-utils/ethers'
import type { AppKit } from '@web3modal/base'
import {
  W3mFrameHelpers,
  W3mFrameProvider,
  W3mFrameRpcConstants,
  type W3mFrameTypes
} from '@web3modal/wallet'
import { ConstantsUtil as CommonConstantsUtil } from '@web3modal/common'
import { ConstantsUtil, HelpersUtil, PresetsUtil } from '@web3modal/scaffold-utils'
import UniversalProvider from '@walletconnect/universal-provider'
import type { ConnectionControllerClient, NetworkControllerClient } from '@web3modal/core'
import { ConstantsUtil as CoreConstantsUtil } from '@web3modal/core'
import { WcConstantsUtil } from '@web3modal/base'
import { Ethers5Methods } from './utils/Ethers5Methods.js'
import { ethers } from 'ethers5'
import type { PublicStateControllerState } from '@web3modal/core'
import { ProviderUtil } from '@web3modal/base/store'
import { CoinbaseWalletSDK, type ProviderInterface } from '@coinbase/wallet-sdk'

// -- Types ---------------------------------------------------------------------
export interface AdapterOptions {
  ethersConfig: ProviderType
  defaultCaipNetwork?: CaipNetwork
}

type CoinbaseProviderError = {
  code: number
  message: string
  data: string | undefined
}

interface ExternalProvider extends Provider {
  accounts: string[]
}

declare global {
  interface Window {
    ethereum?: Record<string, unknown>
  }
}

interface Info {
  uuid: string
  name: string
  icon: string
  rdns: string
}

export interface EIP6963ProviderDetail {
  info: Info
  provider: Provider
}

export class EVMEthers5Client {
  private appKit: AppKit | undefined = undefined

  private EIP6963Providers: EIP6963ProviderDetail[] = []

  private ethersConfig?: AdapterOptions['ethersConfig']

  private authProvider?: W3mFrameProvider

  // -- Public variables --------------------------------------------------------
  public options: AppKitOptions | undefined = undefined

  public caipNetworks: CaipNetwork[] = []

  public chainNamespace: ChainNamespace = CommonConstantsUtil.CHAIN.EVM

  public networkControllerClient?: NetworkControllerClient

  public connectionControllerClient?: ConnectionControllerClient

  public siweControllerClient = this.options?.siweConfig

  public tokens = HelpersUtil.getCaipTokens(this.options?.tokens)

  public defaultCaipNetwork: CaipNetwork | undefined = undefined

  public adapterType: AdapterType = 'ethers'

  private createEthersConfig(options: AppKitOptions) {
    if (!options.metadata) {
      return undefined
    }
    let injectedProvider: Provider | undefined = undefined

    // eslint-disable-next-line @typescript-eslint/no-redundant-type-constituents
    let coinbaseProvider: ProviderInterface | undefined = undefined

    function getInjectedProvider() {
      if (injectedProvider) {
        return injectedProvider
      }

      if (typeof window === 'undefined') {
        return undefined
      }

      if (!window.ethereum) {
        return undefined
      }

      //  @ts-expect-error window.ethereum satisfies Provider
      injectedProvider = window.ethereum

      return injectedProvider
    }

    function getCoinbaseProvider() {
      if (coinbaseProvider) {
        return coinbaseProvider
      }

      if (typeof window === 'undefined') {
        return undefined
      }

      const coinbaseWallet = new CoinbaseWalletSDK({
        appName: options?.metadata?.name,
        appLogoUrl: options?.metadata?.icons[0],
        appChainIds: options.caipNetworks?.map(caipNetwork => caipNetwork.chainId as number) || [
          1, 84532
        ]
      })

      coinbaseProvider = coinbaseWallet.makeWeb3Provider({
        options: options.coinbasePreference ?? 'all'
      })

      return coinbaseProvider
    }

    const providers: ProviderType = { metadata: options.metadata }

    if (options.enableInjected !== false) {
      providers.injected = getInjectedProvider()
    }

    if (options.enableCoinbase !== false) {
      providers.coinbase = getCoinbaseProvider()
    }

    providers.EIP6963 = options.enableEIP6963 !== false

    return providers
  }

  // -- Public -------------------------------------------------------------------
  // eslint-disable-next-line @typescript-eslint/no-useless-constructor, @typescript-eslint/no-empty-function
  public constructor() {
    AccountController.subscribeKey(
      'isConnected',
      () => this.syncAccount({ address: this.appKit?.getAddress() as Address }),
      this.chainNamespace
    )
    AccountController.subscribeKey(
      'shouldUpdateToAddress',
      newAddress => this.syncAccount({ address: newAddress as Address }),
      this.chainNamespace
    )
  }

  public construct(appKit: AppKit, options: AppKitOptions) {
    if (!options.projectId) {
      throw new Error('appkit:ethers-client:initialize - projectId is undefined')
    }

    this.appKit = appKit
    this.options = options
    this.caipNetworks = options.caipNetworks
    this.defaultCaipNetwork = options.defaultCaipNetwork || this.caipNetworks[0]
    this.tokens = HelpersUtil.getCaipTokens(options.tokens)
    this.ethersConfig = this.createEthersConfig(options)

    this.networkControllerClient = {
      switchCaipNetwork: async caipNetwork => {
        if (caipNetwork?.chainId) {
          try {
            await this.switchNetwork(caipNetwork)
          } catch (error) {
            throw new Error('networkControllerClient:switchCaipNetwork - unable to switch chain')
          }
        }
      },

      // eslint-disable-next-line @typescript-eslint/require-await
      getApprovedCaipNetworksData: async () => this.getApprovedCaipNetworksData()
    }

    this.connectionControllerClient = {
      connectWalletConnect: async onUri => {
        await this.appKit?.universalAdapter?.connectionControllerClient?.connectWalletConnect?.(
          onUri
        )
      },

      //  @ts-expect-error TODO expected types in arguments are incomplete
      connectExternal: async ({
        id,
        info,
        provider
      }: {
        id: string
        info: Info
        provider: Provider
      }) => {
        this.appKit?.setClientId(null)

        const connectorConfig = {
          [ConstantsUtil.INJECTED_CONNECTOR_ID]: {
            getProvider: () => this.ethersConfig?.injected,
            providerType: 'injected' as const
          },
          [ConstantsUtil.EIP6963_CONNECTOR_ID]: {
            getProvider: () => provider,
            providerType: 'eip6963' as const
          },
          [ConstantsUtil.COINBASE_SDK_CONNECTOR_ID]: {
            getProvider: () => this.ethersConfig?.coinbase,
            providerType: 'coinbase' as const
          },
          [ConstantsUtil.AUTH_CONNECTOR_ID]: {
            getProvider: () => this.ethersConfig?.auth,
            providerType: 'auth' as const
          }
        }

        const selectedConnector = connectorConfig[id]

        if (!selectedConnector) {
          throw new Error(`Unsupported connector ID: ${id}`)
        }

        const selectedProvider = selectedConnector.getProvider() as Provider

        if (!selectedProvider) {
          throw new Error(`Provider for connector ${id} is undefined`)
        }

        try {
          // WcStoreUtil.setError(undefined)
          if (selectedProvider) {
            await selectedProvider.request({ method: 'eth_requestAccounts' })
          }
          await this.setProvider(
            selectedProvider,
            selectedConnector.providerType as ProviderId,
            info.name
          )
        } catch (error) {
          // WcStoreUtil.setError(error)
          if (id === ConstantsUtil.COINBASE_SDK_CONNECTOR_ID) {
            throw new Error((error as CoinbaseProviderError).message)
          }
        }
      },

      checkInstalled: (ids?: string[]) => {
        if (!ids) {
          return Boolean(window.ethereum)
        }

        if (this.ethersConfig?.injected) {
          if (!window?.ethereum) {
            return false
          }
        }

        return ids.some(id => Boolean(window.ethereum?.[String(id)]))
      },

      disconnect: async () => {
        const provider = ProviderUtil.getProvider<UniversalProvider | Provider>('eip155')
        const providerId = ProviderUtil.state.providerIds['eip155']

        this.appKit?.setClientId(null)
        if (this.options?.siweConfig?.options?.signOutOnDisconnect) {
          const { SIWEController } = await import('@web3modal/siwe')
          await SIWEController.signOut()
        }

        const disconnectConfig = {
          [ConstantsUtil.WALLET_CONNECT_CONNECTOR_ID]: async () =>
            await this.appKit?.universalAdapter?.connectionControllerClient?.disconnect(),

          coinbaseWalletSDK: async () =>
            await this.appKit?.universalAdapter?.connectionControllerClient?.disconnect(),

          [ConstantsUtil.AUTH_CONNECTOR_ID]: async () => {
            await this.authProvider?.disconnect()
          },

          [ConstantsUtil.EIP6963_CONNECTOR_ID]: async () => {
            if (provider) {
              ;(provider as Provider).emit('disconnect')
              await this.revokeProviderPermissions(provider as Provider)
            }
          },
          [ConstantsUtil.INJECTED_CONNECTOR_ID]: async () => {
            if (provider) {
              ;(provider as Provider).emit('disconnect')
              await this.revokeProviderPermissions(provider as Provider)
            }
          }
        }
        const disconnectFunction = disconnectConfig[providerId as string]

        if (disconnectFunction) {
          await disconnectFunction()
        } else {
          console.warn(`No disconnect function found for provider type: ${providerId}`)
        }

        // Common cleanup actions
<<<<<<< HEAD
        SafeLocalStorage.removeItem(WcConstantsUtil.WALLET_ID)
=======
        SafeLocalStorage.removeItem(SafeLocalStorageKeys.WALLET_ID)
>>>>>>> 64c833a8
        this.appKit?.resetAccount('eip155')
      },
      signMessage: async (message: string) => {
        const provider = ProviderUtil.getProvider<Provider>('eip155')
        const address = this.appKit?.getAddress()

        if (!address) {
          throw new Error('Address is undefined')
        }

        if (!provider) {
          throw new Error('Provider is undefined')
        }

        return await Ethers5Methods.signMessage(message, provider, address)
      },

      parseUnits: Ethers5Methods.parseUnits,
      formatUnits: Ethers5Methods.formatUnits,

      estimateGas: async data => {
        const provider = ProviderUtil.getProvider<Provider>('eip155')
        const address = this.appKit?.getAddress()
        const caipNetwork = this.appKit?.getCaipNetwork()

        if (!address) {
          throw new Error('Address is undefined')
        }

        if (!provider) {
          throw new Error('Provider is undefined')
        }

        return await Ethers5Methods.estimateGas(
          data,
          provider,
          address,
          Number(caipNetwork?.chainId)
        )
      },

      sendTransaction: async data => {
        const provider = ProviderUtil.getProvider<Provider>('eip155')
        const address = this.appKit?.getAddress()

        if (!provider) {
          throw new Error('connectionControllerClient:sendTransaction - provider is undefined')
        }

        if (!address) {
          throw new Error('connectionControllerClient:sendTransaction - address is undefined')
        }

        const txParams = {
          to: data.to,
          value: data.value,
          gasLimit: data.gas,
          gasPrice: data.gasPrice,
          data: data.data,
          type: 0
        }

        const browserProvider = new ethers.providers.Web3Provider(provider)
        const signer = browserProvider.getSigner()

        const txResponse = await signer.sendTransaction(txParams)
        const txReceipt = await txResponse.wait()

        return (txReceipt?.blockHash as `0x${string}`) || null
      },

      writeContract: async data => {
        const provider = ProviderUtil.getProvider<Provider>('eip155')
        const address = this.appKit?.getAddress()
        const caipNetwork = this.appKit?.getCaipNetwork()

        if (!address) {
          throw new Error('Address is undefined')
        }

        if (!provider) {
          throw new Error('Provider is undefined')
        }

        return await Ethers5Methods.writeContract(
          data,
          provider,
          address,
          Number(caipNetwork?.chainId)
        )
      },

      getEnsAddress: async (value: string) => {
        if (this.appKit) {
          return await Ethers5Methods.getEnsAddress(value, this.appKit)
        }

        return false
      },

      getEnsAvatar: async (value: string) => {
        const caipNetwork = this.appKit?.getCaipNetwork()

        return await Ethers5Methods.getEnsAvatar(value, Number(caipNetwork?.chainId))
      }
    }

    ChainController.state.chains.set(this.chainNamespace, {
      chainNamespace: this.chainNamespace,
      connectionControllerClient: this.connectionControllerClient,
      networkControllerClient: this.networkControllerClient,
      adapterType: this.adapterType
    })

    if (this.ethersConfig) {
      this.syncConnectors(this.ethersConfig)
    }

    if (typeof window !== 'undefined') {
      this.listenConnectors(true)
    }

    this.appKit?.setEIP6963Enabled(this.ethersConfig?.EIP6963)

    const emailEnabled =
      options.features?.email === undefined
        ? CoreConstantsUtil.DEFAULT_FEATURES.email
        : options.features?.email
    const socialsEnabled =
      options.features?.socials === undefined
        ? CoreConstantsUtil.DEFAULT_FEATURES.socials
        : options.features?.socials?.length > 0

    if (emailEnabled || socialsEnabled) {
      this.syncAuthConnector(this.options.projectId)
    }

    if (this.ethersConfig) {
      this.checkActiveProviders(this.ethersConfig)
    }

    this.syncRequestedNetworks(this.caipNetworks)
  }

  public subscribeState(callback: (state: PublicStateControllerState) => void) {
    return this.appKit?.subscribeState(state => callback(state))
  }

  public async disconnect() {
    await this.connectionControllerClient?.disconnect()
  }

  // -- Private -----------------------------------------------------------------
  private async revokeProviderPermissions(provider: Provider | CombinedProvider) {
    try {
      const permissions: { parentCapability: string }[] = await provider.request({
        method: 'wallet_getPermissions'
      })
      const ethAccountsPermission = permissions.find(
        permission => permission.parentCapability === 'eth_accounts'
      )

      if (ethAccountsPermission) {
        await provider.request({
          method: 'wallet_revokePermissions',
          params: [{ eth_accounts: {} }]
        })
      }
    } catch (error) {
      // eslint-disable-next-line no-console
      console.info('Could not revoke permissions from wallet. Disconnecting...', error)
    }
  }

  private getApprovedCaipNetworksData() {
<<<<<<< HEAD
    const walletId = SafeLocalStorage.getItem(WcConstantsUtil.WALLET_ID)
=======
    const walletId = SafeLocalStorage.getItem(SafeLocalStorageKeys.WALLET_ID)
>>>>>>> 64c833a8

    if (!walletId) {
      return {
        supportsAllNetworks: true,
        approvedCaipNetworkIds: []
      }
    }

    const providerConfigs = {
      [ConstantsUtil.AUTH_CONNECTOR_ID]: {
        supportsAllNetworks: false,
        approvedCaipNetworkIds: PresetsUtil.WalletConnectRpcChainIds.map(
          id => `${ConstantsUtil.EIP155}:${id}`
        ) as CaipNetworkId[]
      }
    }

    const networkData = providerConfigs[walletId as unknown as keyof typeof providerConfigs]

    if (networkData) {
      return networkData
    }

    return {
      supportsAllNetworks: true,
      approvedCaipNetworkIds: []
    }
  }

  private checkActiveProviders(config: ProviderType) {
<<<<<<< HEAD
    const walletId = SafeLocalStorage.getItem(WcConstantsUtil.WALLET_ID)
    const walletName = SafeLocalStorage.getItem(WcConstantsUtil.WALLET_NAME)
=======
    const walletId = SafeLocalStorage.getItem(SafeLocalStorageKeys.WALLET_ID)
    const walletName = SafeLocalStorage.getItem(SafeLocalStorageKeys.WALLET_NAME)
>>>>>>> 64c833a8

    if (!walletId) {
      return
    }

    const providerConfigs = {
      [ConstantsUtil.INJECTED_CONNECTOR_ID]: {
        provider: config.injected
      },
      [ConstantsUtil.COINBASE_SDK_CONNECTOR_ID]: {
        provider: config.coinbase as unknown as ExternalProvider
      },
      [ConstantsUtil.EIP6963_CONNECTOR_ID]: {
        provider: this.EIP6963Providers.find(p => p.info.name === walletName)?.provider
      }
    }

    const activeConfig = providerConfigs[walletId as unknown as keyof typeof providerConfigs]

    if (activeConfig?.provider) {
      this.setProvider(activeConfig.provider, walletId as ProviderId)
      this.setupProviderListeners(activeConfig.provider, walletId as ProviderId)
    }
  }

  private async setProvider(provider: Provider, providerId: ProviderId, name?: string) {
    if (providerId === 'w3mAuth') {
      this.setAuthProvider()
    } else {
      const walletId = providerId

<<<<<<< HEAD
      SafeLocalStorage.setItem(WcConstantsUtil.WALLET_ID, walletId)
      if (name) {
        SafeLocalStorage.setItem(WcConstantsUtil.WALLET_NAME, name)
=======
      SafeLocalStorage.setItem(SafeLocalStorageKeys.WALLET_ID, walletId)
      if (name) {
        SafeLocalStorage.setItem(SafeLocalStorageKeys.WALLET_NAME, name)
>>>>>>> 64c833a8
      }

      if (provider) {
        const { addresses, chainId } = await EthersHelpersUtil.getUserInfo(provider)
        const caipNetwork = this.caipNetworks.find(c => c.chainId === chainId)

        if (addresses?.[0] && chainId && caipNetwork) {
          this.appKit?.setCaipNetwork(caipNetwork)
          this.appKit?.setCaipAddress(
            `${this.chainNamespace}:${chainId}:${addresses[0]}`,
            this.chainNamespace
          )
          ProviderUtil.setProviderId('eip155', providerId)
          ProviderUtil.setProvider<Provider>('eip155', provider)
          this.appKit?.setStatus('connected', this.chainNamespace)
          this.appKit?.setIsConnected(true, this.chainNamespace)
          this.appKit?.setAllAccounts(
            addresses.map(address => ({ address, type: 'eoa' })),
            this.chainNamespace
          )
        }
      }
    }
  }

  private async setAuthProvider() {
<<<<<<< HEAD
    SafeLocalStorage.setItem(WcConstantsUtil.WALLET_ID, ConstantsUtil.AUTH_CONNECTOR_ID)
=======
    SafeLocalStorage.setItem(SafeLocalStorageKeys.WALLET_ID, ConstantsUtil.AUTH_CONNECTOR_ID)
>>>>>>> 64c833a8

    if (this.authProvider) {
      this.appKit?.setLoading(true)
      const {
        address,
        chainId,
        smartAccountDeployed,
        preferredAccountType,
        accounts = []
      } = await this.authProvider.connect({
        chainId: Number(
          NetworkUtil.caipNetworkIdToNumber(this.appKit?.getCaipNetwork()?.id) ??
            this.caipNetworks[0]?.chainId
        )
      })

      const { smartAccountEnabledNetworks } =
        await this.authProvider.getSmartAccountEnabledNetworks()

      this.appKit?.setSmartAccountEnabledNetworks(smartAccountEnabledNetworks, this.chainNamespace)
      if (address && chainId) {
        this.appKit?.setAllAccounts(
          accounts.length > 0
            ? accounts
            : [{ address, type: preferredAccountType as 'eoa' | 'smartAccount' }],
          this.chainNamespace
        )
        const caipNetwork = this.caipNetworks.find(c => c.chainId === chainId)
        this.appKit?.setCaipNetwork(caipNetwork)
        this.appKit?.setStatus('connected', this.chainNamespace)
        this.appKit?.setIsConnected(true, this.chainNamespace)
        this.appKit?.setCaipAddress(
          `${this.chainNamespace}:${chainId}:${address}`,
          this.chainNamespace
        )
        this.appKit?.setPreferredAccountType(
          preferredAccountType as W3mFrameTypes.AccountType,
          this.chainNamespace
        )
        this.appKit?.setSmartAccountDeployed(Boolean(smartAccountDeployed), this.chainNamespace)
        ProviderUtil.setProvider<Provider>('eip155', this.authProvider as unknown as Provider)
        ProviderUtil.setProviderId('eip155', ConstantsUtil.AUTH_CONNECTOR_ID as ProviderId)
        this.setupProviderListeners(this.authProvider as unknown as Provider, 'w3mAuth')
        this.watchModal()
      }
      this.appKit?.setLoading(false)
    }
  }

  private watchModal() {
    if (this.authProvider) {
      this.subscribeState(val => {
        if (!val.open) {
          this.authProvider?.rejectRpcRequests()
        }
      })
    }
  }

  private setupProviderListeners(provider: Provider, providerId: ProviderId) {
    const disconnectHandler = () => {
<<<<<<< HEAD
      SafeLocalStorage.removeItem(WcConstantsUtil.WALLET_ID)
=======
      SafeLocalStorage.removeItem(SafeLocalStorageKeys.WALLET_ID)
>>>>>>> 64c833a8
      this.removeListeners(provider)
    }

    const accountsChangedHandler = (accounts: string[]) => {
      const currentAccount = accounts?.[0] as CaipAddress | undefined
      if (currentAccount) {
        this.appKit?.setCaipAddress(currentAccount, this.chainNamespace)

        if (providerId === ConstantsUtil.EIP6963_CONNECTOR_ID) {
          this.appKit?.setAllAccounts(
            accounts.map(address => ({ address, type: 'eoa' })),
            this.chainNamespace
          )
        }
      } else {
        if (providerId === ConstantsUtil.EIP6963_CONNECTOR_ID) {
          this.appKit?.setAllAccounts([], this.chainNamespace)
        }
<<<<<<< HEAD
        SafeLocalStorage.removeItem(WcConstantsUtil.WALLET_ID)
=======
        SafeLocalStorage.removeItem(SafeLocalStorageKeys.WALLET_ID)
>>>>>>> 64c833a8
        this.appKit?.resetAccount('eip155')
      }
    }

    const chainChangedHandler = (networkId: string) => {
      if (networkId) {
        const networkIdNumber =
          typeof networkId === 'string'
            ? EthersHelpersUtil.hexStringToNumber(networkId)
            : Number(networkId)
        const caipNetwork = this.caipNetworks.find(c => c.chainId === networkIdNumber)
        this.appKit?.setCaipNetwork(caipNetwork)
      }
    }

    if (providerId === ConstantsUtil.AUTH_CONNECTOR_ID) {
      this.setupAuthListeners(provider as unknown as W3mFrameProvider)
    } else {
      provider.on('disconnect', disconnectHandler)
      provider.on('accountsChanged', accountsChangedHandler)
      provider.on('chainChanged', chainChangedHandler)
    }

    this.providerHandlers = {
      disconnect: disconnectHandler,
      accountsChanged: accountsChangedHandler,
      chainChanged: chainChangedHandler
    }
  }

  private providerHandlers: {
    disconnect: () => void
    accountsChanged: (accounts: string[]) => void
    chainChanged: (networkId: string) => void
  } | null = null

  private removeListeners(provider: Provider) {
    if (this.providerHandlers) {
      provider.removeListener('disconnect', this.providerHandlers.disconnect)
      provider.removeListener('accountsChanged', this.providerHandlers.accountsChanged)
      provider.removeListener('chainChanged', this.providerHandlers.chainChanged)
      this.providerHandlers = null
    }
  }

  private setupAuthListeners(authProvider: W3mFrameProvider) {
    authProvider.onRpcRequest(request => {
      if (W3mFrameHelpers.checkIfRequestExists(request)) {
        if (!W3mFrameHelpers.checkIfRequestIsAllowed(request)) {
          this.handleAuthRpcRequest()
        }
      } else {
        this.handleInvalidAuthRequest()
      }
    })

    authProvider.onRpcError(() => this.handleAuthRpcError())
    authProvider.onRpcSuccess(() => this.handleAuthRpcSuccess())
    authProvider.onNotConnected(() => this.handleAuthNotConnected())
    authProvider.onIsConnected(({ preferredAccountType }) =>
      this.handleAuthIsConnected(preferredAccountType)
    )
    authProvider.onSetPreferredAccount(({ address, type }) => {
      if (address) {
        this.handleAuthSetPreferredAccount(address, type)
      }
    })
  }

  private handleAuthRpcRequest() {
    if (this.appKit?.isOpen()) {
      if (!this.appKit?.isTransactionStackEmpty()) {
        if (this.appKit?.isTransactionShouldReplaceView()) {
          this.appKit?.replace('ApproveTransaction')
        } else {
          this.appKit?.redirect('ApproveTransaction')
        }
      }
    } else {
      this.appKit?.open({ view: 'ApproveTransaction' })
    }
  }

  private handleInvalidAuthRequest() {
    this.appKit?.open()
    setTimeout(() => {
      this.appKit?.showErrorMessage(W3mFrameRpcConstants.RPC_METHOD_NOT_ALLOWED_UI_MESSAGE)
    }, 300)
  }

  private handleAuthRpcError() {
    if (this.appKit?.isOpen()) {
      if (this.appKit?.isTransactionStackEmpty()) {
        this.appKit?.close()
      } else {
        this.appKit?.popTransactionStack(true)
      }
    }
  }

  private handleAuthRpcSuccess() {
    if (this.appKit?.isTransactionStackEmpty()) {
      this.appKit?.close()
    } else {
      this.appKit?.popTransactionStack(true)
    }
  }

  private handleAuthNotConnected() {
    this.appKit?.setIsConnected(false, this.chainNamespace)
    this.appKit?.setLoading(false)
  }

  private handleAuthIsConnected(preferredAccountType: string | undefined) {
    this.appKit?.setIsConnected(true, this.chainNamespace)
    this.appKit?.setLoading(false)
    this.appKit?.setPreferredAccountType(
      preferredAccountType as W3mFrameTypes.AccountType,
      this.chainNamespace
    )
  }

  private handleAuthSetPreferredAccount(address: string, type: string) {
    if (!address) {
      return
    }

    this.appKit?.setLoading(true)
    const chainId = NetworkUtil.caipNetworkIdToNumber(this.appKit?.getCaipNetwork()?.id)
    const caipNetwork = this.caipNetworks.find(c => c.chainId === chainId)
    // @ts-expect-error - address type will be checked todo(enes|sven)
    this.appKit?.setCaipAddress(address, this.chainNamespace)
    this.appKit?.setCaipNetwork(caipNetwork)
    this.appKit?.setStatus('connected', this.chainNamespace)
    this.appKit?.setIsConnected(true, this.chainNamespace)
    this.appKit?.setPreferredAccountType(type as W3mFrameTypes.AccountType, this.chainNamespace)
    this.syncAccount({
      address: address as Address
    }).then(() => this.appKit?.setLoading(false))
  }

  private async syncWalletConnectName(address: Address) {
    try {
      const registeredWcNames = await this.appKit?.getWalletConnectName(address)
      if (registeredWcNames?.[0]) {
        const wcName = registeredWcNames[0]
        this.appKit?.setProfileName(wcName.name, this.chainNamespace)
      } else {
        this.appKit?.setProfileName(null, this.chainNamespace)
      }
    } catch {
      this.appKit?.setProfileName(null, this.chainNamespace)
    }
  }

  private async syncAccount({ address }: { address?: Address }) {
    const isConnected = this.appKit?.getIsConnectedState()
    const caipNetwork = this.appKit?.getCaipNetwork()
    const preferredAccountType = this.appKit?.getPreferredAccountType()

    if (isConnected && address && caipNetwork) {
      this.appKit?.setIsConnected(isConnected, this.chainNamespace)
      this.appKit?.setCaipAddress(`eip155:${caipNetwork.chainId}:${address}`, this.chainNamespace)
      this.appKit?.setPreferredAccountType(preferredAccountType, this.chainNamespace)

      this.syncConnectedWalletInfo()

      if (caipNetwork?.explorerUrl) {
        this.appKit?.setAddressExplorerUrl(
          `${caipNetwork.explorerUrl}/address/${address}`,
          this.chainNamespace
        )
      }

      await Promise.all([
        this.syncProfile(address),
        this.syncBalance(address),
        this.appKit?.setApprovedCaipNetworksData(this.chainNamespace)
      ])
    } else if (!isConnected) {
      this.appKit?.resetWcConnection()
      this.appKit?.resetNetwork()
      this.appKit?.setAllAccounts([], this.chainNamespace)
    }
  }

  private async syncProfile(address: Address) {
    const caipNetwork = this.appKit?.getCaipNetwork()

    try {
      const identity = await this.appKit?.fetchIdentity({
        address
      })
      const name = identity?.name
      const avatar = identity?.avatar

      this.appKit?.setProfileName(name, this.chainNamespace)
      this.appKit?.setProfileImage(avatar, this.chainNamespace)

      if (!name) {
        await this.syncWalletConnectName(address)
      }
    } catch {
      if (caipNetwork?.chainId === 1) {
        const ensProvider = new ethers.providers.InfuraProvider('mainnet')
        const name = await ensProvider.lookupAddress(address)
        const avatar = await ensProvider.getAvatar(address)

        if (name) {
          this.appKit?.setProfileName(name, this.chainNamespace)
        } else {
          await this.syncWalletConnectName(address)
        }
        if (avatar) {
          this.appKit?.setProfileImage(avatar, this.chainNamespace)
        }
      } else {
        await this.syncWalletConnectName(address)
        this.appKit?.setProfileImage(null, this.chainNamespace)
      }
    }
  }

  private async syncBalance(address: Address) {
    const caipNetwork = this.appKit?.getCaipNetwork()

    if (caipNetwork) {
      if (caipNetwork) {
        const jsonRpcProvider = new ethers.providers.JsonRpcProvider(caipNetwork.rpcUrl, {
          chainId: caipNetwork.chainId as number,
          name: caipNetwork.name
        })
        if (jsonRpcProvider) {
          const balance = await jsonRpcProvider.getBalance(address)
          const formattedBalance = ethers.utils.formatEther(balance)

          this.appKit?.setBalance(formattedBalance, caipNetwork.currency, this.chainNamespace)
        }
      }
    }
  }

  private syncConnectedWalletInfo() {
<<<<<<< HEAD
    const currentActiveWallet = SafeLocalStorage.getItem(WcConstantsUtil.WALLET_ID)
=======
    const currentActiveWallet = SafeLocalStorage.getItem(SafeLocalStorageKeys.WALLET_ID)
>>>>>>> 64c833a8
    const providerType = ProviderUtil.state.providerIds['eip155']

    if (providerType === ConstantsUtil.EIP6963_CONNECTOR_ID) {
      if (currentActiveWallet) {
        const currentProvider = this.EIP6963Providers.find(
          provider => provider.info.name === currentActiveWallet
        )

        if (currentProvider) {
          this.appKit?.setConnectedWalletInfo({ ...currentProvider.info }, this.chainNamespace)
        }
      }
    } else if (providerType === ConstantsUtil.WALLET_CONNECT_CONNECTOR_ID) {
      const provider = ProviderUtil.getProvider('eip155')

      if (provider?.session) {
        this.appKit?.setConnectedWalletInfo(
          {
            ...provider.session.peer.metadata,
            name: provider.session.peer.metadata.name,
            icon: provider.session.peer.metadata.icons?.[0]
          },
          this.chainNamespace
        )
      }
    } else if (providerType === ConstantsUtil.COINBASE_SDK_CONNECTOR_ID) {
      const connector = this.appKit
        ?.getConnectors()
        .find(c => c.id === ConstantsUtil.COINBASE_SDK_CONNECTOR_ID)

      this.appKit?.setConnectedWalletInfo(
        { name: 'Coinbase Wallet', icon: this.appKit?.getConnectorImage(connector) },
        this.chainNamespace
      )
    } else if (currentActiveWallet) {
      this.appKit?.setConnectedWalletInfo({ name: currentActiveWallet }, this.chainNamespace)
    }
  }

  private syncRequestedNetworks(caipNetworks: CaipNetwork[]) {
    const uniqueChainNamespaces = [
      ...new Set(caipNetworks.map(caipNetwork => caipNetwork.chainNamespace))
    ]
    uniqueChainNamespaces.forEach(chainNamespace => {
      this.appKit?.setRequestedCaipNetworks(
        caipNetworks.filter(caipNetwork => caipNetwork.chainNamespace === chainNamespace),
        chainNamespace
      )
    })
  }

  public async switchNetwork(caipNetwork: CaipNetwork) {
    const requestSwitchNetwork = async (provider: Provider) => {
      try {
        await provider.request({
          method: 'wallet_switchEthereumChain',
          params: [{ chainId: EthersHelpersUtil.numberToHexString(caipNetwork.chainId) }]
        })
        this.appKit?.setCaipNetwork(caipNetwork)
        // eslint-disable-next-line @typescript-eslint/no-explicit-any
      } catch (switchError: any) {
        if (
          switchError.code === WcConstantsUtil.ERROR_CODE_UNRECOGNIZED_CHAIN_ID ||
          switchError.code === WcConstantsUtil.ERROR_CODE_DEFAULT ||
          switchError?.data?.originalError?.code ===
            WcConstantsUtil.ERROR_CODE_UNRECOGNIZED_CHAIN_ID
        ) {
          await EthersHelpersUtil.addEthereumChain(provider, caipNetwork)
        } else {
          throw new Error('Chain is not supported')
        }
      }
    }

    const provider = ProviderUtil.getProvider<Provider | UniversalProvider>('eip155')
    const providerType = ProviderUtil.state.providerIds['eip155']

    switch (providerType) {
      case ConstantsUtil.WALLET_CONNECT_CONNECTOR_ID:
        this.appKit?.universalAdapter?.networkControllerClient.switchCaipNetwork(caipNetwork)
        break
      case ConstantsUtil.INJECTED_CONNECTOR_ID:
      case ConstantsUtil.EIP6963_CONNECTOR_ID:
      case ConstantsUtil.COINBASE_SDK_CONNECTOR_ID:
        if (provider) {
          await requestSwitchNetwork(provider as Provider)
        }
        break
      case ConstantsUtil.AUTH_CONNECTOR_ID:
        if (this.authProvider) {
          try {
            this.appKit?.setLoading(true)
            await this.authProvider.switchNetwork(caipNetwork.chainId as number)
            this.appKit?.setCaipNetwork(caipNetwork)

            const { address, preferredAccountType } = await this.authProvider.connect({
              chainId: caipNetwork.chainId as number | undefined
            })

            // @ts-expect-error - address type will be checked todo(enes|sven)
            this.appKit?.setCaipAddress(address, this.chainNamespace)
            this.appKit?.setPreferredAccountType(
              preferredAccountType as W3mFrameTypes.AccountType,
              this.chainNamespace
            )
            await this.syncAccount({ address: address as Address })
          } catch {
            throw new Error('Switching chain failed')
          } finally {
            this.appKit?.setLoading(false)
          }
        }
        break
      default:
        throw new Error('Unsupported provider type')
    }
  }

  private syncConnectors(config: ProviderType) {
    const w3mConnectors: Connector[] = []

    if (config.injected) {
      const injectedConnectorType =
        PresetsUtil.ConnectorTypesMap[ConstantsUtil.INJECTED_CONNECTOR_ID]
      if (injectedConnectorType) {
        w3mConnectors.push({
          id: ConstantsUtil.INJECTED_CONNECTOR_ID,
          explorerId: PresetsUtil.ConnectorExplorerIds[ConstantsUtil.INJECTED_CONNECTOR_ID],
          imageId: PresetsUtil.ConnectorImageIds[ConstantsUtil.INJECTED_CONNECTOR_ID],
          imageUrl: this.options?.connectorImages?.[ConstantsUtil.INJECTED_CONNECTOR_ID],
          name: PresetsUtil.ConnectorNamesMap[ConstantsUtil.INJECTED_CONNECTOR_ID],
          type: injectedConnectorType,
          chain: this.chainNamespace
        })
      }
    }

    if (config.coinbase) {
      w3mConnectors.push({
        id: ConstantsUtil.COINBASE_SDK_CONNECTOR_ID,
        explorerId: PresetsUtil.ConnectorExplorerIds[ConstantsUtil.COINBASE_SDK_CONNECTOR_ID],
        imageId: PresetsUtil.ConnectorImageIds[ConstantsUtil.COINBASE_SDK_CONNECTOR_ID],
        imageUrl: this.options?.connectorImages?.[ConstantsUtil.COINBASE_SDK_CONNECTOR_ID],
        name: PresetsUtil.ConnectorNamesMap[ConstantsUtil.COINBASE_SDK_CONNECTOR_ID],
        type: 'EXTERNAL',
        chain: this.chainNamespace
      })
    }

    this.appKit?.setConnectors(w3mConnectors)
  }

  private async syncAuthConnector(projectId: string, bypassWindowCheck = false) {
    if (bypassWindowCheck || typeof window !== 'undefined') {
      this.authProvider = new W3mFrameProvider(projectId)

      this.appKit?.addConnector({
        id: ConstantsUtil.AUTH_CONNECTOR_ID,
        type: 'AUTH',
        name: 'Auth',
        provider: this.authProvider,
        chain: this.chainNamespace
      })

      this.appKit?.setLoading(true)
      const isLoginEmailUsed = this.authProvider.getLoginEmailUsed()
      this.appKit?.setLoading(isLoginEmailUsed)
      const { isConnected } = await this.authProvider.isConnected()
      if (isConnected) {
        await this.setAuthProvider()
      } else {
        this.appKit?.setLoading(false)
      }
    }
  }

  private eip6963EventHandler(event: CustomEventInit<EIP6963ProviderDetail>) {
    if (event.detail) {
      const { info, provider } = event.detail
      const connectors = this.appKit?.getConnectors()
      const existingConnector = connectors?.find(c => c.name === info.name)
      const coinbaseConnector = connectors?.find(
        c => c.id === ConstantsUtil.COINBASE_SDK_CONNECTOR_ID
      )
      const isCoinbaseDuplicated =
        coinbaseConnector &&
        event.detail.info.rdns ===
          ConstantsUtil.CONNECTOR_RDNS_MAP[ConstantsUtil.COINBASE_SDK_CONNECTOR_ID]

      if (!existingConnector && !isCoinbaseDuplicated) {
        const type = PresetsUtil.ConnectorTypesMap[ConstantsUtil.EIP6963_CONNECTOR_ID]
        if (type) {
          this.appKit?.addConnector({
            id: ConstantsUtil.EIP6963_CONNECTOR_ID,
            type,
            imageUrl:
              info.icon ?? this.options?.connectorImages?.[ConstantsUtil.EIP6963_CONNECTOR_ID],
            name: info.name,
            provider,
            info,
            chain: this.chainNamespace
          })

          const eip6963ProviderObj = {
            provider,
            info
          }

          this.EIP6963Providers.push(eip6963ProviderObj)
        }
      }
    }
  }

  private listenConnectors(enableEIP6963: boolean) {
    if (typeof window !== 'undefined' && enableEIP6963) {
      const handler = this.eip6963EventHandler.bind(this)
      window.addEventListener(ConstantsUtil.EIP6963_ANNOUNCE_EVENT, handler)
      window.dispatchEvent(new Event(ConstantsUtil.EIP6963_REQUEST_EVENT))
    }
  }
}<|MERGE_RESOLUTION|>--- conflicted
+++ resolved
@@ -2,10 +2,7 @@
 import {
   NetworkUtil,
   SafeLocalStorage,
-<<<<<<< HEAD
-=======
   SafeLocalStorageKeys,
->>>>>>> 64c833a8
   type AdapterType,
   type CaipAddress,
   type CaipNetwork,
@@ -340,11 +337,7 @@
         }
 
         // Common cleanup actions
-<<<<<<< HEAD
-        SafeLocalStorage.removeItem(WcConstantsUtil.WALLET_ID)
-=======
         SafeLocalStorage.removeItem(SafeLocalStorageKeys.WALLET_ID)
->>>>>>> 64c833a8
         this.appKit?.resetAccount('eip155')
       },
       signMessage: async (message: string) => {
@@ -520,11 +513,7 @@
   }
 
   private getApprovedCaipNetworksData() {
-<<<<<<< HEAD
-    const walletId = SafeLocalStorage.getItem(WcConstantsUtil.WALLET_ID)
-=======
     const walletId = SafeLocalStorage.getItem(SafeLocalStorageKeys.WALLET_ID)
->>>>>>> 64c833a8
 
     if (!walletId) {
       return {
@@ -555,13 +544,8 @@
   }
 
   private checkActiveProviders(config: ProviderType) {
-<<<<<<< HEAD
-    const walletId = SafeLocalStorage.getItem(WcConstantsUtil.WALLET_ID)
-    const walletName = SafeLocalStorage.getItem(WcConstantsUtil.WALLET_NAME)
-=======
     const walletId = SafeLocalStorage.getItem(SafeLocalStorageKeys.WALLET_ID)
     const walletName = SafeLocalStorage.getItem(SafeLocalStorageKeys.WALLET_NAME)
->>>>>>> 64c833a8
 
     if (!walletId) {
       return
@@ -593,15 +577,9 @@
     } else {
       const walletId = providerId
 
-<<<<<<< HEAD
-      SafeLocalStorage.setItem(WcConstantsUtil.WALLET_ID, walletId)
-      if (name) {
-        SafeLocalStorage.setItem(WcConstantsUtil.WALLET_NAME, name)
-=======
       SafeLocalStorage.setItem(SafeLocalStorageKeys.WALLET_ID, walletId)
       if (name) {
         SafeLocalStorage.setItem(SafeLocalStorageKeys.WALLET_NAME, name)
->>>>>>> 64c833a8
       }
 
       if (provider) {
@@ -628,11 +606,7 @@
   }
 
   private async setAuthProvider() {
-<<<<<<< HEAD
-    SafeLocalStorage.setItem(WcConstantsUtil.WALLET_ID, ConstantsUtil.AUTH_CONNECTOR_ID)
-=======
     SafeLocalStorage.setItem(SafeLocalStorageKeys.WALLET_ID, ConstantsUtil.AUTH_CONNECTOR_ID)
->>>>>>> 64c833a8
 
     if (this.authProvider) {
       this.appKit?.setLoading(true)
@@ -694,11 +668,7 @@
 
   private setupProviderListeners(provider: Provider, providerId: ProviderId) {
     const disconnectHandler = () => {
-<<<<<<< HEAD
-      SafeLocalStorage.removeItem(WcConstantsUtil.WALLET_ID)
-=======
       SafeLocalStorage.removeItem(SafeLocalStorageKeys.WALLET_ID)
->>>>>>> 64c833a8
       this.removeListeners(provider)
     }
 
@@ -717,11 +687,7 @@
         if (providerId === ConstantsUtil.EIP6963_CONNECTOR_ID) {
           this.appKit?.setAllAccounts([], this.chainNamespace)
         }
-<<<<<<< HEAD
-        SafeLocalStorage.removeItem(WcConstantsUtil.WALLET_ID)
-=======
         SafeLocalStorage.removeItem(SafeLocalStorageKeys.WALLET_ID)
->>>>>>> 64c833a8
         this.appKit?.resetAccount('eip155')
       }
     }
@@ -965,11 +931,7 @@
   }
 
   private syncConnectedWalletInfo() {
-<<<<<<< HEAD
-    const currentActiveWallet = SafeLocalStorage.getItem(WcConstantsUtil.WALLET_ID)
-=======
     const currentActiveWallet = SafeLocalStorage.getItem(SafeLocalStorageKeys.WALLET_ID)
->>>>>>> 64c833a8
     const providerType = ProviderUtil.state.providerIds['eip155']
 
     if (providerType === ConstantsUtil.EIP6963_CONNECTOR_ID) {
