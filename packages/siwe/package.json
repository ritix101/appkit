--- conflicted
+++ resolved
@@ -9,11 +9,7 @@
     "!tsconfig.tsbuildinfo"
   ],
   "scripts": {
-<<<<<<< HEAD
-    "clean": "rm -rf dist",
-=======
     "build:clean": "rm -rf dist",
->>>>>>> ca59854d
     "build": "tsc --build",
     "watch": "tsc --watch",
     "typecheck": "tsc --noEmit",
