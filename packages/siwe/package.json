{
  "name": "@web3modal/siwe",
<<<<<<< HEAD
  "version": "4.0.0-alpha.0",
=======
  "version": "4.0.0-alpha.3",
>>>>>>> 21f60962
  "type": "module",
  "main": "./dist/esm/exports/index.js",
  "types": "./dist/types/exports/index.d.ts",
  "files": [
    "dist",
    "!tsconfig.tsbuildinfo"
  ],
  "scripts": {
    "build:clean": "rm -rf dist",
    "build:siwe": "tsc --build",
    "watch": "tsc --watch",
    "typecheck": "tsc --noEmit",
    "lint": "eslint . --ext .js,.jsx,.ts,.tsx"
  },
  "dependencies": {
<<<<<<< HEAD
    "@web3modal/core": "4.0.0-alpha.0",
    "@web3modal/scaffold-utils": "4.0.0-alpha.0"
=======
    "@web3modal/core": "4.0.0-alpha.3",
    "@web3modal/scaffold-utils": "4.0.0-alpha.3"
>>>>>>> 21f60962
  },
  "peerDependencies": {
    "react": ">=17",
    "react-dom": ">=17",
    "vue": ">=3"
  },
  "peerDependenciesMeta": {
    "react": {
      "optional": true
    },
    "react-dom": {
      "optional": true
    },
    "vue": {
      "optional": true
    }
  },
  "optionalDependencies": {
    "react": ">=17",
    "react-dom": ">=17",
    "vue": ">=3"
  },
  "keywords": [
    "web3",
    "crypto",
    "ethereum",
    "web3modal",
    "walletconnect",
    "lit",
    "webcomponents",
    "siwe"
  ],
  "author": "WalletConnect <walletconnect.com>",
  "license": "Apache-2.0",
  "homepage": "https://github.com/web3modal/web3modal",
  "repository": {
    "type": "git",
    "url": "git+https://github.com/web3modal/web3modal.git"
  },
  "bugs": {
    "url": "https://github.com/web3modal/web3modal/issues"
  }
}<|MERGE_RESOLUTION|>--- conflicted
+++ resolved
@@ -1,10 +1,6 @@
 {
   "name": "@web3modal/siwe",
-<<<<<<< HEAD
-  "version": "4.0.0-alpha.0",
-=======
   "version": "4.0.0-alpha.3",
->>>>>>> 21f60962
   "type": "module",
   "main": "./dist/esm/exports/index.js",
   "types": "./dist/types/exports/index.d.ts",
@@ -20,13 +16,8 @@
     "lint": "eslint . --ext .js,.jsx,.ts,.tsx"
   },
   "dependencies": {
-<<<<<<< HEAD
-    "@web3modal/core": "4.0.0-alpha.0",
-    "@web3modal/scaffold-utils": "4.0.0-alpha.0"
-=======
     "@web3modal/core": "4.0.0-alpha.3",
     "@web3modal/scaffold-utils": "4.0.0-alpha.3"
->>>>>>> 21f60962
   },
   "peerDependencies": {
     "react": ">=17",
