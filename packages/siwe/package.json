{
  "name": "@web3modal/siwe",
<<<<<<< HEAD
  "version": "5.0.6",
=======
  "version": "5.0.10",
>>>>>>> 9866b3d6
  "type": "module",
  "main": "./dist/esm/exports/index.js",
  "types": "./dist/types/exports/index.d.ts",
  "files": [
    "dist",
    "!tsconfig.tsbuildinfo"
  ],
  "scripts": {
    "build:clean": "rm -rf dist",
    "build": "tsc --build",
    "watch": "tsc --watch",
    "typecheck": "tsc --noEmit",
    "lint": "eslint . --ext .js,.jsx,.ts,.tsx"
  },
  "dependencies": {
    "@walletconnect/utils": "2.12.0",
<<<<<<< HEAD
    "@web3modal/core": "5.0.6",
    "@web3modal/scaffold-utils": "5.0.6",
    "@web3modal/common": "5.0.6",
=======
    "@web3modal/core": "workspace:*",
    "@web3modal/ui": "workspace:*",
    "@web3modal/common": "workspace:*",
    "@web3modal/wallet": "workspace:*",
    "@web3modal/scaffold-utils": "workspace:*",
>>>>>>> 9866b3d6
    "valtio": "1.11.2",
    "lit": "3.1.0"
  },
  "keywords": [
    "web3",
    "crypto",
    "ethereum",
    "web3modal",
    "walletconnect",
    "lit",
    "webcomponents",
    "siwe"
  ],
  "author": "WalletConnect <walletconnect.com>",
  "license": "Apache-2.0",
  "homepage": "https://github.com/web3modal/web3modal",
  "repository": {
    "type": "git",
    "url": "git+https://github.com/web3modal/web3modal.git"
  },
  "bugs": {
    "url": "https://github.com/web3modal/web3modal/issues"
  }
}<|MERGE_RESOLUTION|>--- conflicted
+++ resolved
@@ -1,10 +1,6 @@
 {
   "name": "@web3modal/siwe",
-<<<<<<< HEAD
-  "version": "5.0.6",
-=======
   "version": "5.0.10",
->>>>>>> 9866b3d6
   "type": "module",
   "main": "./dist/esm/exports/index.js",
   "types": "./dist/types/exports/index.d.ts",
@@ -21,19 +17,31 @@
   },
   "dependencies": {
     "@walletconnect/utils": "2.12.0",
-<<<<<<< HEAD
-    "@web3modal/core": "5.0.6",
-    "@web3modal/scaffold-utils": "5.0.6",
-    "@web3modal/common": "5.0.6",
-=======
     "@web3modal/core": "workspace:*",
     "@web3modal/ui": "workspace:*",
     "@web3modal/common": "workspace:*",
     "@web3modal/wallet": "workspace:*",
     "@web3modal/scaffold-utils": "workspace:*",
->>>>>>> 9866b3d6
     "valtio": "1.11.2",
     "lit": "3.1.0"
+  },
+  "peerDependencies": {
+    "react": ">=17",
+    "react-dom": ">=17"
+  },
+  "devDependencies": {
+    "@types/react": "18.2.62",
+    "@types/react-dom": "18.2.7",
+    "react": "18.2.0",
+    "react-dom": "18.2.0"
+  },
+  "peerDependenciesMeta": {
+    "react": {
+      "optional": true
+    },
+    "react-dom": {
+      "optional": true
+    }
   },
   "keywords": [
     "web3",
