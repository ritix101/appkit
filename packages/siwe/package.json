--- conflicted
+++ resolved
@@ -1,10 +1,6 @@
 {
   "name": "@web3modal/siwe",
-<<<<<<< HEAD
-  "version": "3.4.0-0c7ed050",
-=======
   "version": "3.3.1",
->>>>>>> 688a5b4e
   "type": "module",
   "main": "./dist/esm/exports/index.js",
   "types": "./dist/types/exports/index.d.ts",
@@ -27,11 +23,7 @@
     "lint": "eslint . --ext .js,.jsx,.ts,.tsx"
   },
   "dependencies": {
-<<<<<<< HEAD
-    "@web3modal/core": "3.4.0-0c7ed050"
-=======
     "@web3modal/core": "3.3.1"
->>>>>>> 688a5b4e
   },
   "peerDependencies": {
     "react": ">=17",
