--- conflicted
+++ resolved
@@ -1,10 +1,6 @@
 {
   "name": "@web3modal/siwe",
-<<<<<<< HEAD
-  "version": "4.1.11",
-=======
   "version": "4.1.12-910a844.0",
->>>>>>> 88d8ba45
   "type": "module",
   "main": "./dist/esm/exports/index.js",
   "types": "./dist/types/exports/index.d.ts",
@@ -20,14 +16,9 @@
     "lint": "eslint . --ext .js,.jsx,.ts,.tsx"
   },
   "dependencies": {
-<<<<<<< HEAD
-    "@web3modal/core": "4.1.11",
-    "@web3modal/scaffold-utils": "4.1.11",
-=======
     "@walletconnect/utils": "2.12.0",
     "@web3modal/core": "4.1.12-910a844.0",
     "@web3modal/scaffold-utils": "4.1.12-910a844.0",
->>>>>>> 88d8ba45
     "valtio": "1.11.2",
     "lit": "3.1.0"
   },
