--- conflicted
+++ resolved
@@ -1,10 +1,6 @@
 {
   "name": "@web3modal/siwe",
-<<<<<<< HEAD
   "version": "3.4.0-7f62a20e",
-=======
-  "version": "3.4.0",
->>>>>>> 4bddf74b
   "type": "module",
   "main": "./dist/esm/exports/index.js",
   "types": "./dist/types/exports/index.d.ts",
@@ -27,12 +23,7 @@
     "lint": "eslint . --ext .js,.jsx,.ts,.tsx"
   },
   "dependencies": {
-<<<<<<< HEAD
-    "@web3modal/core": "3.4.0-7f62a20e"
-=======
-    "@web3modal/core": "3.4.0",
-    "@web3modal/scaffold-utils": "3.4.0"
->>>>>>> 4bddf74b
+    "@web3modal/scaffold-utils": "3.4.0-7f62a20e"
   },
   "peerDependencies": {
     "react": ">=17",
