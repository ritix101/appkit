--- conflicted
+++ resolved
@@ -111,15 +111,8 @@
 
       return session
     } catch (error) {
-<<<<<<< HEAD
       const preferredAccountType = AccountController.getProperty('preferredAccountType')
       if (preferredAccountType === W3mFrameRpcConstants.ACCOUNT_TYPES.SMART_ACCOUNT) {
-=======
-      const preferredAccountType = AccountController.state.preferredAccountType
-      const isSmartAccount =
-        preferredAccountType === W3mFrameRpcConstants.ACCOUNT_TYPES.SMART_ACCOUNT
-      if (isSmartAccount) {
->>>>>>> 0db5605f
         SnackController.showError('This application might not support Smart Accounts')
       } else {
         SnackController.showError('Signature declined')
