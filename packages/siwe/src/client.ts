import { SIWEController, type SIWEControllerClient } from '../core/controller/SIWEController.js'
import type {
  SIWEClientMethods,
  SIWEConfig,
  SIWECreateMessageArgs,
  SIWEMessageArgs,
  SIWESession,
  SIWEVerifyMessageArgs
} from '../core/utils/TypeUtils.js'

import {
  AccountController,
<<<<<<< HEAD
=======
  ChainController,
>>>>>>> b9003eb9
  ConnectionController,
  NetworkController,
  RouterController,
  RouterUtil,
  StorageUtil
} from '@web3modal/core'

import { NetworkUtil } from '@web3modal/common'
import { ConstantsUtil } from '../core/utils/ConstantsUtil.js'

// -- Client -------------------------------------------------------------------- //
export class Web3ModalSIWEClient {
  public options: SIWEControllerClient['options']

  public methods: SIWEClientMethods

  public constructor(siweConfig: SIWEConfig) {
    const {
      enabled = true,
      nonceRefetchIntervalMs = ConstantsUtil.FIVE_MINUTES_IN_MS,
      sessionRefetchIntervalMs = ConstantsUtil.FIVE_MINUTES_IN_MS,
      signOutOnAccountChange = true,
      signOutOnDisconnect = true,
      signOutOnNetworkChange = true,
      ...siweConfigMethods
    } = siweConfig

    this.options = {
      // Default options
      enabled,
      nonceRefetchIntervalMs,
      sessionRefetchIntervalMs,
      signOutOnDisconnect,
      signOutOnAccountChange,
      signOutOnNetworkChange
    }

    this.methods = siweConfigMethods
  }

  async getNonce(address?: string) {
    const nonce = await this.methods.getNonce(address)
    if (!nonce) {
      throw new Error('siweControllerClient:getNonce - nonce is undefined')
    }

    return nonce
  }

  async getMessageParams?() {
    return ((await this.methods.getMessageParams?.()) || {}) as SIWEMessageArgs
  }

  createMessage(args: SIWECreateMessageArgs) {
    const message = this.methods.createMessage(args)

    if (!message) {
      throw new Error('siweControllerClient:createMessage - message is undefined')
    }

    return message
  }

  async verifyMessage(args: SIWEVerifyMessageArgs) {
    const isValid = await this.methods.verifyMessage(args)

    return isValid
  }

  async getSession() {
    const session = await this.methods.getSession()

    return session
  }

  async signIn(): Promise<SIWESession> {
    if (!SIWEController.state._client) {
      throw new Error('SIWE client needs to be initialized before calling signIn')
    }

    const address = AccountController.state.address
<<<<<<< HEAD
    let nonce = SIWEController.state.nonce
    if (!nonce) {
      nonce = await SIWEController.getNonce()
    }
    if (!address) {
      throw new Error('An address is required to create a SIWE message.')
    }
    const chainId = NetworkUtil.caipNetworkIdToNumber(NetworkController.state.caipNetwork?.id)
=======

    const nonce = await this.methods.getNonce(address)
    if (!address) {
      throw new Error('An address is required to create a SIWE message.')
    }

    const caipNetwork = ChainController.getNetworkProp('caipNetwork')

    if (!caipNetwork?.id) {
      throw new Error('A chainId is required to create a SIWE message.')
    }

    const chainId = NetworkUtil.caipNetworkIdToNumber(caipNetwork.id)
>>>>>>> b9003eb9

    if (!chainId) {
      throw new Error('A chainId is required to create a SIWE message.')
    }

    const signOutOnNetworkChange = SIWEController.state._client?.options.signOutOnNetworkChange
    // Sign out if signOutOnNetworkChange is enabled to avoid re-prompting the user for a signature
    if (signOutOnNetworkChange) {
      SIWEController.state._client.options.signOutOnNetworkChange = false
      await this.signOut()
    }

    await NetworkController.switchActiveNetwork(caipNetwork)

    // Enable the signOutOnNetworkChange option if it was previously enabled
    if (signOutOnNetworkChange) {
      SIWEController.state._client.options.signOutOnNetworkChange = true
    }

    const messageParams = await this.getMessageParams?.()
    const message = this.methods.createMessage({
      address: `eip155:${chainId}:${address}`,
      chainId,
      nonce,
      version: '1',
      iat: messageParams?.iat || new Date().toISOString(),
      // eslint-disable-next-line @typescript-eslint/no-non-null-assertion
      ...messageParams!
    })

    const type = StorageUtil.getConnectedConnector()
    if (type === 'AUTH') {
      RouterController.pushTransactionStack({
        view: null,
        goBack: false,
        replace: true,
        onCancel() {
          RouterController.replace('ConnectingSiwe')
        }
      })
    }
<<<<<<< HEAD
    const clientId = ConnectionController.state.wcClientId
=======

>>>>>>> b9003eb9
    const signature = await ConnectionController.signMessage(message)
    const isValid = await this.methods.verifyMessage({ message, signature, clientId })
    if (!isValid) {
      throw new Error('Error verifying SIWE signature')
    }

    const session = await this.methods.getSession()
    if (!session) {
      throw new Error('Error verifying SIWE signature')
    }
    if (this.methods.onSignIn) {
      this.methods.onSignIn(session)
    }

    RouterUtil.navigateAfterNetworkSwitch()

    return session
  }

  async signOut() {
    this.methods.onSignOut?.()

    return this.methods.signOut()
  }

  onSignIn(session?: SIWESession) {
    this.methods.onSignIn?.(session)
  }
}<|MERGE_RESOLUTION|>--- conflicted
+++ resolved
@@ -10,10 +10,15 @@
 
 import {
   AccountController,
-<<<<<<< HEAD
-=======
+
+
+
+
   ChainController,
->>>>>>> b9003eb9
+
+
+
+
   ConnectionController,
   NetworkController,
   RouterController,
@@ -95,18 +100,12 @@
     }
 
     const address = AccountController.state.address
-<<<<<<< HEAD
+
     let nonce = SIWEController.state.nonce
     if (!nonce) {
       nonce = await SIWEController.getNonce()
     }
-    if (!address) {
-      throw new Error('An address is required to create a SIWE message.')
-    }
-    const chainId = NetworkUtil.caipNetworkIdToNumber(NetworkController.state.caipNetwork?.id)
-=======
 
-    const nonce = await this.methods.getNonce(address)
     if (!address) {
       throw new Error('An address is required to create a SIWE message.')
     }
@@ -118,7 +117,6 @@
     }
 
     const chainId = NetworkUtil.caipNetworkIdToNumber(caipNetwork.id)
->>>>>>> b9003eb9
 
     if (!chainId) {
       throw new Error('A chainId is required to create a SIWE message.')
@@ -160,11 +158,7 @@
         }
       })
     }
-<<<<<<< HEAD
     const clientId = ConnectionController.state.wcClientId
-=======
-
->>>>>>> b9003eb9
     const signature = await ConnectionController.signMessage(message)
     const isValid = await this.methods.verifyMessage({ message, signature, clientId })
     if (!isValid) {
