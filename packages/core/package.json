--- conflicted
+++ resolved
@@ -1,10 +1,6 @@
 {
   "name": "@web3modal/core",
-<<<<<<< HEAD
-  "version": "3.3.0-e39005b",
-=======
   "version": "3.2.1",
->>>>>>> 3b849aa8
   "type": "module",
   "main": "./dist/esm/index.js",
   "types": "./dist/types/index.d.ts",
