--- conflicted
+++ resolved
@@ -1,10 +1,6 @@
 {
   "name": "@web3modal/core",
-<<<<<<< HEAD
-  "version": "5.0.10",
-=======
   "version": "5.1.1",
->>>>>>> 543585f8
   "type": "module",
   "main": "./dist/esm/index.js",
   "types": "./dist/types/index.d.ts",
@@ -28,11 +24,7 @@
   "devDependencies": {
     "vitest": "2.0.3",
     "@vitest/coverage-v8": "2.0.5",
-<<<<<<< HEAD
-    "viem": "2.17.8"
-=======
     "viem": "2.19.6"
->>>>>>> 543585f8
   },
   "keywords": [
     "web3",
