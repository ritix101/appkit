{
  "name": "@web3modal/core",
<<<<<<< HEAD
  "version": "4.1.10-sl.0",
=======
  "version": "4.1.12-910a844.0",
>>>>>>> 29998c99
  "type": "module",
  "main": "./dist/esm/index.js",
  "types": "./dist/types/index.d.ts",
  "files": [
    "dist",
    "!tsconfig.tsbuildinfo"
  ],
  "scripts": {
    "build:clean": "rm -rf dist",
    "build:core": "tsc --build",
    "watch": "tsc --watch",
    "typecheck": "tsc --noEmit",
    "test": "vitest run --dir tests --coverage.enabled=true --coverage.reporter=json --coverage.reporter=json-summary --coverage.reportOnFailure=true",
    "lint": "eslint . --ext .js,.jsx,.ts,.tsx"
  },
  "dependencies": {
<<<<<<< HEAD
    "@web3modal/common": "4.1.10-sl.0",
    "@web3modal/wallet": "4.1.10-sl.0",
=======
    "@web3modal/common": "4.1.12-910a844.0",
    "@web3modal/wallet": "4.1.12-910a844.0",
>>>>>>> 29998c99
    "valtio": "1.11.2"
  },
  "devDependencies": {
    "@vitest/coverage-v8": "1.1.2"
  },
  "keywords": [
    "web3",
    "crypto",
    "ethereum",
    "web3modal",
    "walletconnect",
    "lit",
    "webcomponents"
  ],
  "author": "WalletConnect <walletconnect.com>",
  "license": "Apache-2.0",
  "homepage": "https://github.com/web3modal/web3modal",
  "repository": {
    "type": "git",
    "url": "git+https://github.com/web3modal/web3modal.git"
  },
  "bugs": {
    "url": "https://github.com/web3modal/web3modal/issues"
  }
}<|MERGE_RESOLUTION|>--- conflicted
+++ resolved
@@ -1,10 +1,6 @@
 {
   "name": "@web3modal/core",
-<<<<<<< HEAD
-  "version": "4.1.10-sl.0",
-=======
-  "version": "4.1.12-910a844.0",
->>>>>>> 29998c99
+  "version": "4.1.12-cn-sl-13.1",
   "type": "module",
   "main": "./dist/esm/index.js",
   "types": "./dist/types/index.d.ts",
@@ -21,13 +17,8 @@
     "lint": "eslint . --ext .js,.jsx,.ts,.tsx"
   },
   "dependencies": {
-<<<<<<< HEAD
-    "@web3modal/common": "4.1.10-sl.0",
-    "@web3modal/wallet": "4.1.10-sl.0",
-=======
-    "@web3modal/common": "4.1.12-910a844.0",
-    "@web3modal/wallet": "4.1.12-910a844.0",
->>>>>>> 29998c99
+    "@web3modal/common": "4.1.12-cn-sl-13.1",
+    "@web3modal/wallet": "4.1.12-cn-sl-13.1",
     "valtio": "1.11.2"
   },
   "devDependencies": {
