{
  "name": "@web3modal/core",
<<<<<<< HEAD
  "version": "4.1.6-canary-sl-001.1",
=======
  "version": "4.1.9",
>>>>>>> 5262d088
  "type": "module",
  "main": "./dist/esm/index.js",
  "types": "./dist/types/index.d.ts",
  "files": [
    "dist",
    "!tsconfig.tsbuildinfo"
  ],
  "scripts": {
    "build:clean": "rm -rf dist",
    "build:core": "tsc --build",
    "watch": "tsc --watch",
    "typecheck": "tsc --noEmit",
    "test": "vitest run --dir tests --coverage.enabled --reporter=junit --coverage.reporter=json-summary --coverage.reporter=html",
    "lint": "eslint . --ext .js,.jsx,.ts,.tsx"
  },
  "dependencies": {
<<<<<<< HEAD
    "@web3modal/common": "4.1.6-canary-sl-001.1",
    "@web3modal/wallet": "4.1.6-canary-sl-001.1",
=======
    "@web3modal/common": "4.1.9",
    "@web3modal/wallet": "4.1.9",
>>>>>>> 5262d088
    "valtio": "1.11.2"
  },
  "devDependencies": {
    "@vitest/coverage-v8": "1.1.2"
  },
  "keywords": [
    "web3",
    "crypto",
    "ethereum",
    "web3modal",
    "walletconnect",
    "lit",
    "webcomponents"
  ],
  "author": "WalletConnect <walletconnect.com>",
  "license": "Apache-2.0",
  "homepage": "https://github.com/web3modal/web3modal",
  "repository": {
    "type": "git",
    "url": "git+https://github.com/web3modal/web3modal.git"
  },
  "bugs": {
    "url": "https://github.com/web3modal/web3modal/issues"
  }
}<|MERGE_RESOLUTION|>--- conflicted
+++ resolved
@@ -1,10 +1,6 @@
 {
   "name": "@web3modal/core",
-<<<<<<< HEAD
-  "version": "4.1.6-canary-sl-001.1",
-=======
-  "version": "4.1.9",
->>>>>>> 5262d088
+  "version": "4.1.10-sl.0",
   "type": "module",
   "main": "./dist/esm/index.js",
   "types": "./dist/types/index.d.ts",
@@ -21,13 +17,8 @@
     "lint": "eslint . --ext .js,.jsx,.ts,.tsx"
   },
   "dependencies": {
-<<<<<<< HEAD
-    "@web3modal/common": "4.1.6-canary-sl-001.1",
-    "@web3modal/wallet": "4.1.6-canary-sl-001.1",
-=======
-    "@web3modal/common": "4.1.9",
-    "@web3modal/wallet": "4.1.9",
->>>>>>> 5262d088
+    "@web3modal/common": "4.1.10-sl.0",
+    "@web3modal/wallet": "4.1.10-sl.0",
     "valtio": "1.11.2"
   },
   "devDependencies": {
