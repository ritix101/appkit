--- conflicted
+++ resolved
@@ -1,10 +1,6 @@
 {
   "name": "@web3modal/core",
-<<<<<<< HEAD
-  "version": "3.4.0-0c7ed050",
-=======
   "version": "3.3.1",
->>>>>>> 688a5b4e
   "type": "module",
   "main": "./dist/esm/index.js",
   "types": "./dist/types/index.d.ts",
@@ -21,12 +17,8 @@
     "lint": "eslint . --ext .js,.jsx,.ts,.tsx"
   },
   "dependencies": {
-<<<<<<< HEAD
-    "valtio": "1.12.0"
-=======
     "@web3modal/common": "3.3.1",
     "valtio": "1.11.2"
->>>>>>> 688a5b4e
   },
   "keywords": [
     "web3",
