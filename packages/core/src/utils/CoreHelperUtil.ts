--- conflicted
+++ resolved
@@ -271,13 +271,13 @@
 
     return { dollars, pennies }
   },
-<<<<<<< HEAD
 
   get1inchApiUrl(chainId: number) {
     return CoreHelperUtil.isRestrictedRegion()
       ? `https://swap.walletconnect.org/${chainId}`
       : `https://swap.walletconnect.com/${chainId}`
-=======
+  },
+
   isAddress(address: string): boolean {
     if (!/^(?:0x)?[0-9a-f]{40}$/iu.test(address)) {
       return false
@@ -286,6 +286,5 @@
     }
 
     return false
->>>>>>> 9887e9fc
   }
 }