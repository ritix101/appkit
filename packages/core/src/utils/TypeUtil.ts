import type { W3mFrameProvider } from '@web3modal/wallet'
import type { Transaction } from '@web3modal/common'

export type CaipAddress = `${string}:${string}:${string}`

export type CaipNetworkId = `${string}:${string}`

export type CaipNetworkCoinbaseNetwork =
  | 'Ethereum'
  | 'Arbitrum One'
  | 'Polygon'
  | 'Avalanche'
  | 'OP Mainnet'
  | 'Celo'

export interface CaipNetwork {
  id: CaipNetworkId
  name?: string
  imageId?: string
  imageUrl?: string
}

export interface LinkingRecord {
  redirect: string
  href: string
}

export type ProjectId = string

export type Platform =
  | 'mobile'
  | 'desktop'
  | 'browser'
  | 'web'
  | 'qrcode'
  | 'unsupported'
  | 'external'

export type ConnectorType = 'EXTERNAL' | 'WALLET_CONNECT' | 'INJECTED' | 'ANNOUNCED' | 'EMAIL'

export type Connector = {
  id: string
  type: ConnectorType
  name?: string
  imageId?: string
  explorerId?: string
  imageUrl?: string
  info?: { rdns?: string }
  provider?: unknown
}

export interface EmailConnector extends Connector {
  provider: W3mFrameProvider
}

export type CaipNamespaces = Record<
  string,
  {
    chains: CaipNetworkId[]
    methods: string[]
    events: string[]
  }
>

export type SdkVersion =
  | `${'html' | 'react' | 'vue'}-wagmi-${string}`
  | `${'html' | 'react' | 'vue'}-ethers5-${string}`
  | `${'html' | 'react' | 'vue'}-ethers-${string}`
  | `${'html' | 'react' | 'vue'}-solana-${string}`

export interface BaseError {
  message?: string
}

export type Metadata = {
  name: string
  description: string
  url: string
  icons: string[]
}

// -- ApiController Types -------------------------------------------------------
export interface WcWallet {
  id: string
  name: string
  homepage?: string
  image_id?: string
  image_url?: string
  order?: number
  mobile_link?: string | null
  desktop_link?: string | null
  webapp_link?: string | null
  app_store?: string | null
  play_store?: string | null
  chrome_store?: string | null
  rdns?: string | null
  injected?:
  | {
    namespace?: string
    injected_id?: string
  }[]
  | null
}

export interface ApiGetWalletsRequest {
  page: number
  entries: number
  search?: string
  include?: string[]
  exclude?: string[]
}

export interface ApiGetWalletsResponse {
  data: WcWallet[]
  count: number
}

export interface ApiGetAnalyticsConfigResponse {
  isAnalyticsEnabled: boolean
}

export type ThemeMode = 'dark' | 'light'

export interface ThemeVariables {
  '--w3m-font-family'?: string
  '--w3m-accent'?: string
  '--w3m-color-mix'?: string
  '--w3m-color-mix-strength'?: number
  '--w3m-font-size-master'?: string
  '--w3m-border-radius-master'?: string
  '--w3m-z-index'?: number
}

// -- BlockchainApiController Types ---------------------------------------------
export interface BlockchainApiIdentityRequest {
  caipChainId: CaipNetworkId
  address: string
}

export interface BlockchainApiIdentityResponse {
  avatar: string | null
  name: string | null
}

export interface BlockchainApiTransactionsRequest {
  account: string
  projectId: string
  cursor?: string
  onramp?: 'coinbase'
  signal?: AbortSignal
}

export interface BlockchainApiTransactionsResponse {
  data: Transaction[]
  next: string | null
}

export interface CoinbaseApiTransactionsRequest {
  pageSize: number
  pageKey: string
  accountAddress: string
}

export interface CoinbaseApiTransactionsResponse {
  transactions: CoinbaseTransaction[]
  next_page_key: string
  total_count: number
}

export interface CoinbaseAmount {
  value: string
  currency: string
}

export interface CoinbaseTransaction {
  status: string
  purchaseCurrency: string
  purchase_network: string
  payment_total: CoinbaseAmount
  payment_subtotal: CoinbaseAmount
  purchase_amount: CoinbaseAmount
  created_at: string
  purchase_currency: string
  transaction_id: string
}

// -- OptionsController Types ---------------------------------------------------
export interface Token {
  address: string
  image?: string
}

export type Tokens = Record<CaipNetworkId, Token>

export type CustomWallet = Pick<
  WcWallet,
  | 'id'
  | 'name'
  | 'homepage'
  | 'image_url'
  | 'mobile_link'
  | 'desktop_link'
  | 'webapp_link'
  | 'app_store'
  | 'play_store'
>

// -- EventsController Types ----------------------------------------------------

export type Event =
  | {
    type: 'track'
    event: 'MODAL_CREATED'
  }
  | {
    type: 'track'
    event: 'MODAL_LOADED'
  }
  | {
<<<<<<< HEAD
    type: 'track'
    event: 'MODAL_OPEN'
  }
  | {
    type: 'track'
    event: 'MODAL_CLOSE'
  }
=======
      type: 'track'
      event: 'MODAL_OPEN'
      properties: {
        connected: boolean
      }
    }
  | {
      type: 'track'
      event: 'MODAL_CLOSE'
      properties: {
        connected: boolean
      }
    }
>>>>>>> 915aa821
  | {
    type: 'track'
    event: 'CLICK_ALL_WALLETS'
  }
  | {
    type: 'track'
    event: 'SELECT_WALLET'
    properties: {
      name: string
      platform: Platform
    }
  }
  | {
    type: 'track'
    event: 'CONNECT_SUCCESS'
    properties: {
      method: 'qrcode' | 'mobile' | 'external' | 'browser' | 'email'
    }
  }
  | {
    type: 'track'
    event: 'CONNECT_ERROR'
    properties: {
      message: string
    }
  }
  | {
    type: 'track'
    event: 'DISCONNECT_SUCCESS'
  }
  | {
    type: 'track'
    event: 'DISCONNECT_ERROR'
  }
  | {
    type: 'track'
    event: 'CLICK_WALLET_HELP'
  }
  | {
    type: 'track'
    event: 'CLICK_NETWORK_HELP'
  }
  | {
    type: 'track'
    event: 'CLICK_GET_WALLET'
  }
  | {
    type: 'track'
    event: 'CLICK_TRANSACTIONS'
  }
  | {
    type: 'track'
    event: 'ERROR_FETCH_TRANSACTIONS'
    properties: {
      address: string
      projectId: string
      cursor: string | undefined
    }
  }
  | {
    type: 'track'
    event: 'LOAD_MORE_TRANSACTIONS'
    properties: {
      address: string | undefined
      projectId: string
      cursor: string | undefined
    }
  }
  | {
    type: 'track'
    event: 'CLICK_SIGN_SIWE_MESSAGE'
  }
  | {
    type: 'track'
    event: 'CLICK_CANCEL_SIWE'
  }
  | {
<<<<<<< HEAD
    type: 'track'
    event: 'SIWE_AUTH_SUCCESS'
  }
=======
      type: 'track'
      event: 'CLICK_NETWORKS'
    }
  | {
      type: 'track'
      event: 'SIWE_AUTH_SUCCESS'
    }
>>>>>>> 915aa821
  | {
    type: 'track'
    event: 'SIWE_AUTH_ERROR'
  }
  | {
    type: 'track'
    event: 'EMAIL_LOGIN_SELECTED'
  }
  | {
    type: 'track'
    event: 'EMAIL_SUBMITTED'
  }
  | {
    type: 'track'
    event: 'DEVICE_REGISTERED_FOR_EMAIL'
  }
  | {
    type: 'track'
    event: 'EMAIL_VERIFICATION_CODE_SENT'
  }
  | {
    type: 'track'
    event: 'EMAIL_VERIFICATION_CODE_PASS'
  }
  | {
    type: 'track'
    event: 'EMAIL_VERIFICATION_CODE_FAIL'
  }
  | {
    type: 'track'
    event: 'EMAIL_EDIT'
  }
  | {
<<<<<<< HEAD
    type: 'track'
    event: 'EMAIL_UPGRADE_FROM_MODAL'
  }
=======
      type: 'track'
      event: 'EMAIL_UPGRADE_FROM_MODAL'
    }
  | {
      type: 'track'
      event: 'SWITCH_NETWORK'
      properties: {
        network: string
      }
    }
>>>>>>> 915aa821

// -- SIWEController Types ---------------------------------------------------

export interface SIWESession {
  address: string
  chainId: number
}

export interface SIWECreateMessageArgs {
  nonce: string
  address: string
  chainId: number
}

export interface SIWEVerifyMessageArgs {
  message: string
  signature: string
}

export interface SIWEClientMethods {
  getNonce: () => Promise<string>
  createMessage: (args: SIWECreateMessageArgs) => string
  verifyMessage: (args: SIWEVerifyMessageArgs) => Promise<boolean>
  getSession: () => Promise<SIWESession | null>
  signOut: () => Promise<boolean>
  onSignIn?: (session?: SIWESession) => void
  onSignOut?: () => void
}

export interface SIWEConfig extends SIWEClientMethods {
  // Defaults to true
  enabled?: boolean
  // In milliseconds, defaults to 5 minutes
  nonceRefetchIntervalMs?: number
  // In milliseconds, defaults to 5 minutes
  sessionRefetchIntervalMs?: number
  // Defaults to true
  signOutOnDisconnect?: boolean
  // Defaults to true
  signOutOnAccountChange?: boolean
  // Defaults to true
  signOutOnNetworkChange?: boolean
}<|MERGE_RESOLUTION|>--- conflicted
+++ resolved
@@ -95,11 +95,11 @@
   chrome_store?: string | null
   rdns?: string | null
   injected?:
-  | {
-    namespace?: string
-    injected_id?: string
-  }[]
-  | null
+    | {
+        namespace?: string
+        injected_id?: string
+      }[]
+    | null
 }
 
 export interface ApiGetWalletsRequest {
@@ -209,23 +209,14 @@
 
 export type Event =
   | {
-    type: 'track'
-    event: 'MODAL_CREATED'
-  }
-  | {
-    type: 'track'
-    event: 'MODAL_LOADED'
-  }
-  | {
-<<<<<<< HEAD
-    type: 'track'
-    event: 'MODAL_OPEN'
-  }
-  | {
-    type: 'track'
-    event: 'MODAL_CLOSE'
-  }
-=======
+      type: 'track'
+      event: 'MODAL_CREATED'
+    }
+  | {
+      type: 'track'
+      event: 'MODAL_LOADED'
+    }
+  | {
       type: 'track'
       event: 'MODAL_OPEN'
       properties: {
@@ -239,89 +230,83 @@
         connected: boolean
       }
     }
->>>>>>> 915aa821
-  | {
-    type: 'track'
-    event: 'CLICK_ALL_WALLETS'
-  }
-  | {
-    type: 'track'
-    event: 'SELECT_WALLET'
-    properties: {
-      name: string
-      platform: Platform
-    }
-  }
-  | {
-    type: 'track'
-    event: 'CONNECT_SUCCESS'
-    properties: {
-      method: 'qrcode' | 'mobile' | 'external' | 'browser' | 'email'
-    }
-  }
-  | {
-    type: 'track'
-    event: 'CONNECT_ERROR'
-    properties: {
-      message: string
-    }
-  }
-  | {
-    type: 'track'
-    event: 'DISCONNECT_SUCCESS'
-  }
-  | {
-    type: 'track'
-    event: 'DISCONNECT_ERROR'
-  }
-  | {
-    type: 'track'
-    event: 'CLICK_WALLET_HELP'
-  }
-  | {
-    type: 'track'
-    event: 'CLICK_NETWORK_HELP'
-  }
-  | {
-    type: 'track'
-    event: 'CLICK_GET_WALLET'
-  }
-  | {
-    type: 'track'
-    event: 'CLICK_TRANSACTIONS'
-  }
-  | {
-    type: 'track'
-    event: 'ERROR_FETCH_TRANSACTIONS'
-    properties: {
-      address: string
-      projectId: string
-      cursor: string | undefined
-    }
-  }
-  | {
-    type: 'track'
-    event: 'LOAD_MORE_TRANSACTIONS'
-    properties: {
-      address: string | undefined
-      projectId: string
-      cursor: string | undefined
-    }
-  }
-  | {
-    type: 'track'
-    event: 'CLICK_SIGN_SIWE_MESSAGE'
-  }
-  | {
-    type: 'track'
-    event: 'CLICK_CANCEL_SIWE'
-  }
-  | {
-<<<<<<< HEAD
-    type: 'track'
-    event: 'SIWE_AUTH_SUCCESS'
-  }
-=======
+  | {
+      type: 'track'
+      event: 'CLICK_ALL_WALLETS'
+    }
+  | {
+      type: 'track'
+      event: 'SELECT_WALLET'
+      properties: {
+        name: string
+        platform: Platform
+      }
+    }
+  | {
+      type: 'track'
+      event: 'CONNECT_SUCCESS'
+      properties: {
+        method: 'qrcode' | 'mobile' | 'external' | 'browser' | 'email'
+      }
+    }
+  | {
+      type: 'track'
+      event: 'CONNECT_ERROR'
+      properties: {
+        message: string
+      }
+    }
+  | {
+      type: 'track'
+      event: 'DISCONNECT_SUCCESS'
+    }
+  | {
+      type: 'track'
+      event: 'DISCONNECT_ERROR'
+    }
+  | {
+      type: 'track'
+      event: 'CLICK_WALLET_HELP'
+    }
+  | {
+      type: 'track'
+      event: 'CLICK_NETWORK_HELP'
+    }
+  | {
+      type: 'track'
+      event: 'CLICK_GET_WALLET'
+    }
+  | {
+      type: 'track'
+      event: 'CLICK_TRANSACTIONS'
+    }
+  | {
+      type: 'track'
+      event: 'ERROR_FETCH_TRANSACTIONS'
+      properties: {
+        address: string
+        projectId: string
+        cursor: string | undefined
+      }
+    }
+  | {
+      type: 'track'
+      event: 'LOAD_MORE_TRANSACTIONS'
+      properties: {
+        address: string | undefined
+        projectId: string
+        cursor: string | undefined
+      }
+    }
+  | {
+      type: 'track'
+      event: 'CLICK_SIGN_SIWE_MESSAGE'
+    }
+  | {
+      type: 'track'
+      event: 'CLICK_CANCEL_SIWE'
+    }
+  | {
       type: 'track'
       event: 'CLICK_NETWORKS'
     }
@@ -329,45 +314,39 @@
       type: 'track'
       event: 'SIWE_AUTH_SUCCESS'
     }
->>>>>>> 915aa821
-  | {
-    type: 'track'
-    event: 'SIWE_AUTH_ERROR'
-  }
-  | {
-    type: 'track'
-    event: 'EMAIL_LOGIN_SELECTED'
-  }
-  | {
-    type: 'track'
-    event: 'EMAIL_SUBMITTED'
-  }
-  | {
-    type: 'track'
-    event: 'DEVICE_REGISTERED_FOR_EMAIL'
-  }
-  | {
-    type: 'track'
-    event: 'EMAIL_VERIFICATION_CODE_SENT'
-  }
-  | {
-    type: 'track'
-    event: 'EMAIL_VERIFICATION_CODE_PASS'
-  }
-  | {
-    type: 'track'
-    event: 'EMAIL_VERIFICATION_CODE_FAIL'
-  }
-  | {
-    type: 'track'
-    event: 'EMAIL_EDIT'
-  }
-  | {
-<<<<<<< HEAD
-    type: 'track'
-    event: 'EMAIL_UPGRADE_FROM_MODAL'
-  }
-=======
+  | {
+      type: 'track'
+      event: 'SIWE_AUTH_ERROR'
+    }
+  | {
+      type: 'track'
+      event: 'EMAIL_LOGIN_SELECTED'
+    }
+  | {
+      type: 'track'
+      event: 'EMAIL_SUBMITTED'
+    }
+  | {
+      type: 'track'
+      event: 'DEVICE_REGISTERED_FOR_EMAIL'
+    }
+  | {
+      type: 'track'
+      event: 'EMAIL_VERIFICATION_CODE_SENT'
+    }
+  | {
+      type: 'track'
+      event: 'EMAIL_VERIFICATION_CODE_PASS'
+    }
+  | {
+      type: 'track'
+      event: 'EMAIL_VERIFICATION_CODE_FAIL'
+    }
+  | {
+      type: 'track'
+      event: 'EMAIL_EDIT'
+    }
+  | {
       type: 'track'
       event: 'EMAIL_UPGRADE_FROM_MODAL'
     }
@@ -378,7 +357,6 @@
         network: string
       }
     }
->>>>>>> 915aa821
 
 // -- SIWEController Types ---------------------------------------------------
 
