--- conflicted
+++ resolved
@@ -53,9 +53,6 @@
   | 'AUTH'
   | 'MULTI_CHAIN'
 
-<<<<<<< HEAD
-export type SocialProvider = 'google' | 'github' | 'apple' | 'facebook' | 'x' | 'discord'
-=======
 export type SocialProvider =
   | 'google'
   | 'github'
@@ -64,7 +61,6 @@
   | 'x'
   | 'discord'
   | 'farcaster'
->>>>>>> 9866b3d6
 
 export type Connector = {
   id: string
