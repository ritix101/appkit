<<<<<<< HEAD
import type { W3mFrameProvider } from '@web3modal/smart-account'
=======
import type { Transaction } from '@web3modal/common'
>>>>>>> 688a5b4e

export type CaipAddress = `${string}:${string}:${string}`

export type CaipNetworkId = `${string}:${string}`

export interface CaipNetwork {
  id: CaipNetworkId
  name?: string
  imageId?: string
  imageUrl?: string
}

export interface LinkingRecord {
  redirect: string
  href: string
}

export type ProjectId = string

export type Platform =
  | 'mobile'
  | 'desktop'
  | 'browser'
  | 'web'
  | 'qrcode'
  | 'unsupported'
  | 'external'

export type ConnectorType = 'EXTERNAL' | 'WALLET_CONNECT' | 'INJECTED' | 'ANNOUNCED' | 'EMAIL'

export type Connector = {
  id: string
  type: ConnectorType
  name?: string
  imageId?: string
  explorerId?: string
  imageUrl?: string
  info?: { rdns?: string }
  provider?: unknown
}

export interface EmailConnector extends Connector {
  provider: W3mFrameProvider
}

export type CaipNamespaces = Record<
  string,
  {
    chains: CaipNetworkId[]
    methods: string[]
    events: string[]
  }
>

export type SdkVersion =
  | `${'html' | 'react' | 'vue'}-wagmi-${string}`
  | `${'html' | 'react' | 'vue'}-ethers5-${string}`

export interface BaseError {
  message?: string
}

export type Metadata = {
  name: string
  description: string
  url: string
  icons: string[]
}

// -- ApiController Types -------------------------------------------------------
export interface WcWallet {
  id: string
  name: string
  homepage?: string
  image_id?: string
  image_url?: string
  order?: number
  mobile_link?: string | null
  desktop_link?: string | null
  webapp_link?: string | null
  app_store?: string | null
  play_store?: string | null
  chrome_store?: string | null
  rdns?: string | null
  injected?:
    | {
        namespace?: string
        injected_id?: string
      }[]
    | null
}

export interface ApiGetWalletsRequest {
  page: number
  entries: number
  search?: string
  include?: string[]
  exclude?: string[]
}

export interface ApiGetWalletsResponse {
  data: WcWallet[]
  count: number
}

export type ThemeMode = 'dark' | 'light'

export interface ThemeVariables {
  '--w3m-font-family'?: string
  '--w3m-accent'?: string
  '--w3m-color-mix'?: string
  '--w3m-color-mix-strength'?: number
  '--w3m-font-size-master'?: string
  '--w3m-border-radius-master'?: string
  '--w3m-z-index'?: number
}

// -- BlockchainApiController Types ---------------------------------------------
export interface BlockchainApiIdentityRequest {
  caipChainId: CaipNetworkId
  address: string
}

export interface BlockchainApiIdentityResponse {
  avatar: string
  name: string
}

export interface BlockchainApiTransactionsRequest {
  account: string
  projectId: string
  cursor?: string
}

export interface BlockchainApiTransactionsResponse {
  data: Transaction[]
  next: string | null
}

// -- OptionsController Types ---------------------------------------------------
export interface Token {
  address: string
  image?: string
}

export type Tokens = Record<CaipNetworkId, Token>

export type CustomWallet = Pick<
  WcWallet,
  | 'id'
  | 'name'
  | 'homepage'
  | 'image_url'
  | 'mobile_link'
  | 'desktop_link'
  | 'webapp_link'
  | 'app_store'
  | 'play_store'
>

// -- EventsController Types ----------------------------------------------------

export type Event =
  | {
      type: 'track'
      event: 'MODAL_CREATED'
    }
  | {
      type: 'track'
      event: 'MODAL_LOADED'
    }
  | {
      type: 'track'
      event: 'MODAL_OPEN'
    }
  | {
      type: 'track'
      event: 'MODAL_CLOSE'
    }
  | {
      type: 'track'
      event: 'CLICK_ALL_WALLETS'
    }
  | {
      type: 'track'
      event: 'SELECT_WALLET'
      properties: {
        name: string
        platform: Platform
      }
    }
  | {
      type: 'track'
      event: 'CONNECT_SUCCESS'
      properties: {
        method: 'qrcode' | 'mobile' | 'external' | 'browser' | 'email'
      }
    }
  | {
      type: 'track'
      event: 'CONNECT_ERROR'
      properties: {
        message: string
      }
    }
  | {
      type: 'track'
      event: 'DISCONNECT_SUCCESS'
    }
  | {
      type: 'track'
      event: 'DISCONNECT_ERROR'
    }
  | {
      type: 'track'
      event: 'CLICK_WALLET_HELP'
    }
  | {
      type: 'track'
      event: 'CLICK_NETWORK_HELP'
    }
  | {
      type: 'track'
      event: 'CLICK_GET_WALLET'
    }
  | {
      type: 'track'
      event: 'CLICK_TRANSACTIONS'
    }
  | {
      type: 'track'
      event: 'ERROR_FETCH_TRANSACTIONS'
      properties: {
        address: string
        projectId: string
        cursor: string | undefined
      }
    }
  | {
      type: 'track'
      event: 'LOAD_MORE_TRANSACTIONS'
      properties: {
        address: string | undefined
        projectId: string
        cursor: string | undefined
      }
    }

// -- SIWEController Types ---------------------------------------------------

export interface SIWESession {
  address: string
  chainId: number
}

export interface SIWECreateMessageArgs {
  nonce: string
  address: string
  chainId: number
}

export interface SIWEVerifyMessageArgs {
  message: string
  signature: string
}

export interface SIWEClientMethods {
  getNonce: () => Promise<string>
  createMessage: (args: SIWECreateMessageArgs) => string
  verifyMessage: (args: SIWEVerifyMessageArgs) => Promise<boolean>
  getSession: () => Promise<SIWESession | null>
  signOut: () => Promise<boolean>
  onSignIn?: (session?: SIWESession) => void
  onSignOut?: () => void
}

export interface SIWEConfig extends SIWEClientMethods {
  // Defaults to true
  enabled?: boolean
  // In milliseconds, defaults to 5 minutes
  nonceRefetchIntervalMs?: number
  // In milliseconds, defaults to 5 minutes
  sessionRefetchIntervalMs?: number
  // Defaults to true
  signOutOnDisconnect?: boolean
  // Defaults to true
  signOutOnAccountChange?: boolean
  // Defaults to true
  signOutOnNetworkChange?: boolean
}<|MERGE_RESOLUTION|>--- conflicted
+++ resolved
@@ -1,8 +1,5 @@
-<<<<<<< HEAD
 import type { W3mFrameProvider } from '@web3modal/smart-account'
-=======
 import type { Transaction } from '@web3modal/common'
->>>>>>> 688a5b4e
 
 export type CaipAddress = `${string}:${string}:${string}`
 
