--- conflicted
+++ resolved
@@ -155,11 +155,7 @@
 
   NATIVE_TOKEN_ADDRESS: '0xeeeeeeeeeeeeeeeeeeeeeeeeeeeeeeeeeeeeeeee',
 
-<<<<<<< HEAD
-  CONVERT_SLIPPAGE_TOLERANCE: '0.5'
-=======
   CONVERT_SLIPPAGE_TOLERANCE: 1
->>>>>>> 19529071
 }
 
 export type CoinbasePaySDKChainNameValues =
