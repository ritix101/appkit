import type { Transaction } from '@web3modal/common'
import { proxy, subscribe as sub } from 'valtio/vanilla'
import { OptionsController } from './OptionsController.js'
import { EventsController } from './EventsController.js'
import { SnackController } from './SnackController.js'
import type { CoinbaseTransaction } from '../utils/TypeUtil.js'
import { BlockchainApiController } from './BlockchainApiController.js'

// -- Types --------------------------------------------- //
<<<<<<< HEAD
export type GroupedTransaction =
  | {
      type: 'zerion'
      value: Transaction
    }
  | {
      type: 'coinbase'
      value: CoinbaseTransaction
    }

type TransactionByYearMap = Record<number, GroupedTransaction[]>
=======
type TransactionByMonthMap = Record<number, Transaction[]>
type TransactionByYearMap = Record<number, TransactionByMonthMap>
>>>>>>> 4ddb891e

export interface TransactionsControllerState {
  transactions: Transaction[]
  coinbaseTransactions: CoinbaseTransaction[]
  transactionsByYear: TransactionByYearMap
  loading: boolean
  empty: boolean
  next: string | undefined
}

// -- State --------------------------------------------- //
const state = proxy<TransactionsControllerState>({
  transactions: [],
  coinbaseTransactions: [],
  transactionsByYear: {},
  loading: false,
  empty: false,
  next: undefined
})

// -- Controller ---------------------------------------- //
export const TransactionsController = {
  state,

  subscribe(callback: (newState: TransactionsControllerState) => void) {
    return sub(state, () => callback(state))
  },

  async fetchTransactions(accountAddress?: string) {
    const { projectId } = OptionsController.state

    if (!projectId || !accountAddress) {
      throw new Error("Transactions can't be fetched without a projectId and an accountAddress")
    }

    state.loading = true

    try {
      const response = await BlockchainApiController.fetchTransactions({
        account: accountAddress,
        projectId,
        cursor: state.next
      })

      const nonSpamTransactions = this.filterSpamTransactions(response.data)
      const filteredTransactions = [...state.transactions, ...nonSpamTransactions]

      state.loading = false
      state.transactions = filteredTransactions
      state.transactionsByYear = this.groupTransactionsByYearAndMonth(
        state.transactionsByYear,
        nonSpamTransactions
      )
      state.empty = filteredTransactions.length === 0
      state.next = response.next ? response.next : undefined
    } catch (error) {
      EventsController.sendEvent({
        type: 'track',
        event: 'ERROR_FETCH_TRANSACTIONS',
        properties: {
          address: accountAddress,
          projectId,
          cursor: state.next
        }
      })
      SnackController.showError('Failed to fetch transactions')
      state.loading = false
      state.empty = true
    }
  },

  groupTransactionsByYearAndMonth(
    transactionsMap: TransactionByYearMap = {},
    transactions: Transaction[] = []
  ) {
    const grouped: TransactionByYearMap = transactionsMap

    transactions.forEach(transaction => {
      const year = new Date(transaction.metadata.minedAt).getFullYear()
      const month = new Date(transaction.metadata.minedAt).getMonth()
      const yearTransactions = grouped[year] ?? {}
      const monthTransactions = yearTransactions[month] ?? []

      grouped[year] = {
        ...yearTransactions,
        [month]: [...monthTransactions, transaction]
      }
<<<<<<< HEAD
      grouped[year]?.push({
        type: 'zerion',
        value: transaction
      })
    })

    return grouped
  },

  groupCoinbaseTransactionsByYear(
    transactionsMap: TransactionByYearMap = {},
    transactions: CoinbaseTransaction[] = []
  ) {
    const grouped: TransactionByYearMap = transactionsMap

    transactions.forEach(transaction => {
      const year = new Date(transaction.created_at).getFullYear()
      if (!grouped[year]) {
        grouped[year] = []
      }
      grouped[year]?.push({
        type: 'coinbase',
        value: transaction
      })
=======
>>>>>>> 4ddb891e
    })

    return grouped
  },

  filterSpamTransactions(transactions: Transaction[]) {
    return transactions.filter(transaction => {
      const isAllSpam = transaction.transfers.every(
        transfer => transfer.nft_info?.flags.is_spam === true
      )

      return !isAllSpam
    })
  },

  resetTransactions() {
    state.transactions = []
    state.transactionsByYear = {}
    state.loading = false
    state.empty = false
    state.next = undefined
  }
}<|MERGE_RESOLUTION|>--- conflicted
+++ resolved
@@ -6,8 +6,6 @@
 import type { CoinbaseTransaction } from '../utils/TypeUtil.js'
 import { BlockchainApiController } from './BlockchainApiController.js'
 
-// -- Types --------------------------------------------- //
-<<<<<<< HEAD
 export type GroupedTransaction =
   | {
       type: 'zerion'
@@ -18,11 +16,9 @@
       value: CoinbaseTransaction
     }
 
-type TransactionByYearMap = Record<number, GroupedTransaction[]>
-=======
-type TransactionByMonthMap = Record<number, Transaction[]>
+// -- Types --------------------------------------------- //
+type TransactionByMonthMap = Record<number, GroupedTransaction[]>
 type TransactionByYearMap = Record<number, TransactionByMonthMap>
->>>>>>> 4ddb891e
 
 export interface TransactionsControllerState {
   transactions: Transaction[]
@@ -109,18 +105,13 @@
       grouped[year] = {
         ...yearTransactions,
         [month]: [...monthTransactions, transaction]
-      }
-<<<<<<< HEAD
-      grouped[year]?.push({
-        type: 'zerion',
-        value: transaction
-      })
+      } as GroupedTransaction
     })
 
     return grouped
   },
 
-  groupCoinbaseTransactionsByYear(
+  groupCoinbaseTransactionsByYearAndMonth(
     transactionsMap: TransactionByYearMap = {},
     transactions: CoinbaseTransaction[] = []
   ) {
@@ -128,15 +119,14 @@
 
     transactions.forEach(transaction => {
       const year = new Date(transaction.created_at).getFullYear()
-      if (!grouped[year]) {
-        grouped[year] = []
-      }
-      grouped[year]?.push({
-        type: 'coinbase',
-        value: transaction
-      })
-=======
->>>>>>> 4ddb891e
+      const month = new Date(transaction.created_at).getMonth()
+      const yearTransactions = grouped[year] ?? {}
+      const monthTransactions = yearTransactions[month] ?? []
+
+      grouped[year] = {
+        ...yearTransactions,
+        [month]: [...monthTransactions, transaction]
+      } as GroupedTransaction
     })
 
     return grouped
