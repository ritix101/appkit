import { proxyMap, subscribeKey as subKey } from 'valtio/utils'
import { proxy, ref, subscribe as sub } from 'valtio/vanilla'
import type { CaipNetwork, ChainAdapter, Connector } from '../utils/TypeUtil.js'

import { NetworkController, type NetworkControllerState } from './NetworkController.js'
import { AccountController, type AccountControllerState } from './AccountController.js'
import { PublicStateController } from './PublicStateController.js'
import { type Chain } from '@web3modal/common'

// -- Types --------------------------------------------- //
export interface ChainControllerState {
  multiChainEnabled: boolean
  activeChain: Chain | undefined
  activeCaipNetwork?: CaipNetwork
  chains: Map<Chain, ChainAdapter>
  activeConnector?: Connector
}

type ChainControllerStateKey = keyof ChainControllerState

type ChainsInitializerAdapter = Pick<
  ChainAdapter,
  'connectionControllerClient' | 'networkControllerClient' | 'chain' | 'defaultChain'
>

// -- Constants ----------------------------------------- //
const accountState: AccountControllerState = {
  isConnected: false,
  currentTab: 0,
  tokenBalance: [],
  smartAccountDeployed: false
}

const networkState: NetworkControllerState = {
  supportsAllNetworks: true,
  isDefaultCaipNetwork: false,
  smartAccountEnabledNetworks: []
}

// -- State --------------------------------------------- //
const state = proxy<ChainControllerState>({
  multiChainEnabled: false,
  chains: proxyMap<Chain, ChainAdapter>(),
  activeChain: undefined,
  activeCaipNetwork: undefined
})

// -- Controller ---------------------------------------- //
export const ChainController = {
  state,

  subscribeKey<K extends ChainControllerStateKey>(
    key: K,
    callback: (value: ChainControllerState[K]) => void
  ) {
    return subKey(state, key, callback)
  },

  subscribeChain(callback: (value: ChainAdapter | undefined) => void) {
    let prev: ChainAdapter | undefined = undefined

    return sub(state.chains, () => {
      const activeChain = state.activeChain

      if (activeChain) {
        const nextValue = state.chains.get(activeChain)
        if (!prev || prev !== nextValue) {
          prev = nextValue
          callback(nextValue)
        }
      }
    })
  },

  subscribeChainProp<K extends keyof ChainAdapter>(
    property: K,
    callback: (value: ChainAdapter[K] | undefined) => void
  ) {
    let prev: ChainAdapter[K] | undefined = undefined

    return sub(state.chains, () => {
      const activeChain = state.activeChain

      if (activeChain) {
        const nextValue = state.chains.get(activeChain)?.[property]
        if (prev !== nextValue) {
          prev = nextValue
          callback(nextValue)
        }
      }
    })
  },

  initialize(adapters: ChainsInitializerAdapter[]) {
    const adapterToActivate = adapters?.[0]

    if (!adapterToActivate) {
      throw new Error('Adapter is required to initialize ChainController')
    }

    state.activeChain = adapterToActivate.chain
    PublicStateController.set({ activeChain: adapterToActivate.chain })
    this.setActiveCaipNetwork(adapterToActivate.defaultChain)

    adapters.forEach((adapter: ChainsInitializerAdapter) => {
      state.chains.set(adapter.chain, {
        chain: adapter.chain,
        connectionControllerClient: adapter.connectionControllerClient,
        networkControllerClient: adapter.networkControllerClient,
        accountState,
        networkState
      })
    })
  },

  setMultiChainEnabled(multiChain: boolean) {
    state.multiChainEnabled = multiChain
  },

  setChainNetworkData(
    chain: Chain | undefined,
    props: Partial<NetworkControllerState>,
    replaceState: boolean = true
  ) {
    if (!chain) {
      throw new Error('Chain is required to update chain network data')
    }

    const chainAdapter = state.chains.get(chain)

    if (chainAdapter) {
      chainAdapter.networkState = {
        ...chainAdapter.networkState,
        ...props
      } as NetworkControllerState
      state.chains.set(chain, chainAdapter)
      if (replaceState) {
        NetworkController.replaceState(chainAdapter.networkState)
      }
    }
  },

  setChainAccountData(chain: Chain | undefined, accountProps: Partial<AccountControllerState>) {
    if (!chain) {
      throw new Error('Chain is required to update chain account data')
    }

    const chainAdapter = state.chains.get(chain)

    if (chainAdapter) {
      chainAdapter.accountState = {
        ...chainAdapter.accountState,
        ...accountProps
      } as AccountControllerState
      state.chains.set(chain, chainAdapter)
      AccountController.replaceState(chainAdapter.accountState)
    }
  },

  setAccountProp(
    prop: keyof AccountControllerState,
    value: AccountControllerState[keyof AccountControllerState],
    chain?: Chain
  ) {
    this.setChainAccountData(state.multiChainEnabled ? chain : state.activeChain, {
      [prop]: value
    })
  },

  setActiveChain(chain?: Chain) {
    const newAdapter = chain ? state.chains.get(chain) : undefined

    if (newAdapter && newAdapter.chain !== state.activeChain) {
      state.activeChain = newAdapter.chain
      AccountController.replaceState(newAdapter.accountState)
      NetworkController.replaceState(newAdapter.networkState)
      PublicStateController.set({ activeChain: chain })
    }
  },

<<<<<<< HEAD
  setClient(client: NetworkControllerClient, chain?: Chain) {
    const chainToWrite = state.multiChainEnabled ? chain : 'evm'

    if (!chainToWrite) {
      throw new Error('chainToWrite is required to set default network')
    }

    state.chains[chainToWrite].networkState = {
      ...state.chains[chainToWrite].networkState,
      _client: client
    }
  },

  setCaipNetwork(caipNetwork: ChainOptions['caipNetwork']) {
    const chainToWrite = 'evm'

    if (!chainToWrite) {
      throw new Error('chainToWrite is required to set default network')
    }

=======
  setActiveCaipNetwork(caipNetwork: NetworkControllerState['caipNetwork']) {
>>>>>>> f8a4de6c
    if (!caipNetwork) {
      return
    }

    if (caipNetwork.chain !== state.activeChain) {
      this.setActiveChain(caipNetwork.chain)
    }

    state.activeCaipNetwork = caipNetwork
    this.setCaipNetwork(caipNetwork.chain, caipNetwork)
    PublicStateController.set({
      activeChain: caipNetwork.chain,
      selectedNetworkId: caipNetwork?.id
    })
  },

  setCaipNetwork(chain: Chain, caipNetwork: NetworkControllerState['caipNetwork']) {
    this.setChainNetworkData(chain, { caipNetwork }, false)
  },

  setActiveConnector(connector: ChainControllerState['activeConnector']) {
    if (connector) {
      state.activeConnector = ref(connector)
    }
  },

  getNetworkControllerClient() {
    const chain = state.activeChain

    if (!chain) {
      throw new Error('Chain is required to get network controller client')
    }

    const chainAdapter = state.chains.get(chain)

    if (!chainAdapter) {
      throw new Error('Chain adapter not found')
    }

    if (!chainAdapter.networkControllerClient) {
      throw new Error('NetworkController client not set')
    }

    return chainAdapter.networkControllerClient
  },

  getConnectionControllerClient(_chain?: Chain) {
    const chain = _chain || state.activeChain

    if (!chain) {
      throw new Error('Chain is required to get connection controller client')
    }

    const chainAdapter = state.chains.get(chain)

    if (!chainAdapter) {
      throw new Error('Chain adapter not found')
    }

    if (!chainAdapter.connectionControllerClient) {
      throw new Error('ConnectionController client not set')
    }

    return chainAdapter.connectionControllerClient
  },

  getAccountProp<K extends keyof AccountControllerState>(
    key: K,
    _chain?: Chain
  ): AccountControllerState[K] | undefined {
    let chain = state.multiChainEnabled ? state.activeChain : state.activeChain

    if (_chain) {
      chain = _chain
    }

    if (!chain) {
      return undefined
    }

    const chainAccountState = state.chains.get(chain)?.accountState

    if (!chainAccountState) {
      return undefined
    }

    return chainAccountState[key]
  },

  getNetworkProp<K extends keyof NetworkControllerState>(
    key: K
  ): NetworkControllerState[K] | undefined {
    const chainToWrite = state.multiChainEnabled ? state.activeChain : state.activeChain

    if (!chainToWrite) {
      return undefined
    }

    const chainNetworkState = state.chains.get(chainToWrite)?.networkState

    if (!chainNetworkState) {
      return undefined
    }

    return chainNetworkState[key]
  },

  resetAccount(chain?: Chain) {
    const chainToWrite = state.multiChainEnabled ? chain : state.activeChain

    if (!chainToWrite) {
      throw new Error('Chain is required to set account prop')
    }

    this.setChainAccountData(chainToWrite, {
      isConnected: false,
      smartAccountDeployed: false,
      currentTab: 0,
      caipAddress: undefined,
      address: undefined,
      balance: undefined,
      balanceSymbol: undefined,
      profileName: undefined,
      profileImage: undefined,
      addressExplorerUrl: undefined,
      tokenBalance: [],
      connectedWalletInfo: undefined,
      preferredAccountType: undefined,
      socialProvider: undefined,
      socialWindow: undefined
    })
  }
}<|MERGE_RESOLUTION|>--- conflicted
+++ resolved
@@ -178,30 +178,7 @@
     }
   },
 
-<<<<<<< HEAD
-  setClient(client: NetworkControllerClient, chain?: Chain) {
-    const chainToWrite = state.multiChainEnabled ? chain : 'evm'
-
-    if (!chainToWrite) {
-      throw new Error('chainToWrite is required to set default network')
-    }
-
-    state.chains[chainToWrite].networkState = {
-      ...state.chains[chainToWrite].networkState,
-      _client: client
-    }
-  },
-
-  setCaipNetwork(caipNetwork: ChainOptions['caipNetwork']) {
-    const chainToWrite = 'evm'
-
-    if (!chainToWrite) {
-      throw new Error('chainToWrite is required to set default network')
-    }
-
-=======
   setActiveCaipNetwork(caipNetwork: NetworkControllerState['caipNetwork']) {
->>>>>>> f8a4de6c
     if (!caipNetwork) {
       return
     }
@@ -211,6 +188,7 @@
     }
 
     state.activeCaipNetwork = caipNetwork
+
     this.setCaipNetwork(caipNetwork.chain, caipNetwork)
     PublicStateController.set({
       activeChain: caipNetwork.chain,
