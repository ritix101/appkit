import { proxyMap, subscribeKey as subKey } from 'valtio/utils'
import { proxy, ref, subscribe as sub } from 'valtio/vanilla'
import type { ChainAdapter, Connector } from '../utils/TypeUtil.js'

import { NetworkController, type NetworkControllerState } from './NetworkController.js'
import { AccountController, type AccountControllerState } from './AccountController.js'
import { PublicStateController } from './PublicStateController.js'
<<<<<<< HEAD
import { type CaipNetwork, type ChainNamespace } from '@web3modal/common'
import { SafeLocalStorage } from '@web3modal/common'
=======
import {
  SafeLocalStorage,
  SafeLocalStorageKeys,
  type CaipNetwork,
  type ChainNamespace
} from '@web3modal/common'
>>>>>>> 64c833a8

// -- Types --------------------------------------------- //
export interface ChainControllerState {
  activeChain: ChainNamespace | undefined
  activeCaipNetwork?: CaipNetwork
  chains: Map<ChainNamespace, ChainAdapter>
  activeConnector?: Connector
  universalAdapter: Pick<ChainAdapter, 'networkControllerClient' | 'connectionControllerClient'>
  noAdapters: boolean
}

type ChainControllerStateKey = keyof ChainControllerState

type ChainsInitializerAdapter = Pick<
  ChainAdapter,
  | 'connectionControllerClient'
  | 'networkControllerClient'
  | 'defaultNetwork'
  | 'chainNamespace'
  | 'adapterType'
>

// -- Constants ----------------------------------------- //
const accountState: AccountControllerState = {
  isConnected: false,
  currentTab: 0,
  tokenBalance: [],
  smartAccountDeployed: false,
  addressLabels: new Map(),
  allAccounts: []
}

const networkState: NetworkControllerState = {
  supportsAllNetworks: true,
  isDefaultCaipNetwork: false,
  smartAccountEnabledNetworks: []
}

// -- State --------------------------------------------- //
const state = proxy<ChainControllerState>({
  chains: proxyMap<ChainNamespace, ChainAdapter>(),
  activeChain: undefined,
  activeCaipNetwork: undefined,
  noAdapters: false,
  universalAdapter: {
    networkControllerClient: undefined,
    connectionControllerClient: undefined
  }
})

// -- Controller ---------------------------------------- //
export const ChainController = {
  state,

  subscribeKey<K extends ChainControllerStateKey>(
    key: K,
    callback: (value: ChainControllerState[K]) => void
  ) {
    return subKey(state, key, callback)
  },

  subscribeChainProp<K extends keyof ChainAdapter>(
    property: K,
    callback: (value: ChainAdapter[K] | undefined) => void,
    chain?: ChainNamespace
  ) {
    let prev: ChainAdapter[K] | undefined = undefined

    return sub(state.chains, () => {
      const activeChain = chain || state.activeChain

      if (activeChain) {
        const nextValue = state.chains.get(activeChain)?.[property]
        if (prev !== nextValue) {
          prev = nextValue
          callback(nextValue)
        }
      }
    })
  },

  initialize(adapters: ChainsInitializerAdapter[]) {
    const adapterToActivate = adapters?.[0]

    if (adapters?.length === 0) {
      state.noAdapters = true
    }

    if (!state.noAdapters) {
      state.activeChain = adapterToActivate?.chainNamespace
      PublicStateController.set({ activeChain: adapterToActivate?.chainNamespace })
      this.setActiveCaipNetwork(adapterToActivate?.defaultNetwork)

      adapters.forEach((adapter: ChainsInitializerAdapter) => {
        state.chains.set(adapter.chainNamespace, {
          chainNamespace: adapter.chainNamespace,
          connectionControllerClient: adapter.connectionControllerClient,
          networkControllerClient: adapter.networkControllerClient,
          adapterType: adapter.adapterType,
          accountState,
          networkState
        })
      })
    }
  },

  initializeUniversalAdapter(
    adapter: ChainsInitializerAdapter,
    adapters: ChainsInitializerAdapter[]
  ) {
    state.activeChain = 'eip155'
    PublicStateController.set({ activeChain: 'eip155' })
    state.universalAdapter = adapter

    if (adapters.length === 0) {
      this.setActiveCaipNetwork(adapter?.defaultNetwork)
    }
    const chains: ChainNamespace[] = ['eip155', 'solana']
    chains.forEach((chain: ChainNamespace) => {
      state.chains.set(chain, {
        chainNamespace: chain,
        connectionControllerClient: undefined,
        networkControllerClient: undefined,
        adapterType: adapter.adapterType,
        accountState,
        networkState
      })
    })
  },

  setChainNetworkData(
    chain: ChainNamespace | undefined,
    props: Partial<NetworkControllerState>,
    replaceState = false
  ) {
    if (!chain) {
      throw new Error('Chain is required to update chain network data')
    }

    const chainAdapter = state.chains.get(chain)

    if (chainAdapter) {
      chainAdapter.networkState = ref({
        ...chainAdapter.networkState,
        ...props
      } as NetworkControllerState)
      state.chains.set(chain, ref(chainAdapter))
      if (replaceState || state.chains.size === 1 || state.activeChain === chain) {
        NetworkController.replaceState(chainAdapter.networkState)
      }
    }
  },

  setChainAccountData(
    chain: ChainNamespace | undefined,
    accountProps: Partial<AccountControllerState>,
    replaceState = true
  ) {
    if (!chain) {
      throw new Error('Chain is required to update chain account data')
    }

    const chainAdapter = state.chains.get(chain)

    if (chainAdapter) {
      chainAdapter.accountState = ref({
        ...chainAdapter.accountState,
        ...accountProps
      } as AccountControllerState)
      state.chains.set(chain, chainAdapter)
      if (replaceState || state.chains.size === 1 || state.activeChain === chain) {
        AccountController.replaceState(chainAdapter.accountState)
      }
    }
  },

  // eslint-disable-next-line max-params
  setAccountProp(
    prop: keyof AccountControllerState,
    value: AccountControllerState[keyof AccountControllerState],
    chain: ChainNamespace | undefined,
    replaceState = true
  ) {
    this.setChainAccountData(
      chain,
      {
        [prop]: value
      },
      replaceState
    )
  },

  setActiveChain(chain: ChainNamespace | undefined) {
    const newAdapter = chain ? state.chains.get(chain) : undefined

    if (newAdapter && newAdapter.chainNamespace !== state.activeChain) {
      state.activeChain = newAdapter.chainNamespace
      state.activeCaipNetwork = newAdapter.networkState?.caipNetwork
        ? ref(newAdapter.networkState?.caipNetwork)
        : undefined

      if (!newAdapter.accountState) {
        this.resetAccount(newAdapter.chainNamespace)
      }

      AccountController.replaceState(newAdapter.accountState)

      NetworkController.replaceState(newAdapter.networkState)
      this.setCaipNetwork(newAdapter.chainNamespace, newAdapter.networkState?.caipNetwork, true)
      PublicStateController.set({
        activeChain: chain,
        selectedNetworkId: newAdapter.networkState?.caipNetwork?.id
      })
    }
  },

  setActiveCaipNetwork(caipNetwork: NetworkControllerState['caipNetwork']) {
    if (!caipNetwork) {
      return
    }

    if (caipNetwork.chainNamespace !== state.activeChain) {
      this.setActiveChain(caipNetwork.chainNamespace)
    }

    state.activeCaipNetwork = ref(caipNetwork)
    state.activeChain = caipNetwork.chainNamespace
    this.setCaipNetwork(caipNetwork.chainNamespace, caipNetwork, true)
    PublicStateController.set({
      activeChain: caipNetwork.chainNamespace,
      selectedNetworkId: caipNetwork?.id
    })
  },

  /**
   * The setCaipNetwork function is being called for different purposes and it needs to be controlled if it should replace the NetworkController state or not.
   * While we initializing the adapters, we need to set the caipNetwork without replacing the state.
   * But when we switch the network, we need to replace the state.
   * @param chain
   * @param caipNetwork
   * @param shouldReplace - if true, it will replace the NetworkController state
   */
  setCaipNetwork(
    chain: ChainNamespace | undefined,
    caipNetwork: NetworkControllerState['caipNetwork'],
    shouldReplace = false
  ) {
    this.setChainNetworkData(chain, { caipNetwork }, shouldReplace)
  },

  setActiveConnector(connector: ChainControllerState['activeConnector']) {
    if (connector) {
      state.activeConnector = ref(connector)
    }
  },

  getNetworkControllerClient() {
    const chain = state.activeChain
<<<<<<< HEAD
    const isWcConnector = SafeLocalStorage.getItem('@w3m/wallet_id') === 'walletConnect'
=======
    const isWcConnector =
      SafeLocalStorage.getItem(SafeLocalStorageKeys.WALLET_ID) === 'walletConnect'
>>>>>>> 64c833a8
    const universalNetworkControllerClient = state.universalAdapter.networkControllerClient
    const hasWagmiAdapter = state.chains.get('eip155')?.adapterType === 'wagmi'

    const shouldUseUniversalAdapter = (isWcConnector && !hasWagmiAdapter) || state.noAdapters

    if (shouldUseUniversalAdapter) {
      if (!universalNetworkControllerClient) {
        throw new Error("Universal Adapter's networkControllerClient is not set")
      }

      return universalNetworkControllerClient
    }

    if (!chain) {
      throw new Error('Chain is required to get network controller client')
    }

    const chainAdapter = state.chains.get(chain)

    if (!chainAdapter) {
      throw new Error('Chain adapter not found')
    }

    if (!chainAdapter.networkControllerClient) {
      throw new Error('NetworkController client not set')
    }

    return chainAdapter.networkControllerClient
  },

  getConnectionControllerClient(_chain?: ChainNamespace) {
    const chain = _chain || state.activeChain
<<<<<<< HEAD
    const isWcConnector = SafeLocalStorage.getItem('@w3m/wallet_id') === 'walletConnect'
=======
    const isWcConnector =
      SafeLocalStorage.getItem(SafeLocalStorageKeys.WALLET_ID) === 'walletConnect'
>>>>>>> 64c833a8
    const universalConnectionControllerClient = state.universalAdapter.connectionControllerClient
    const hasWagmiAdapter = state.chains.get('eip155')?.adapterType === 'wagmi'

    const shouldUseUniversalAdapter = (isWcConnector && !hasWagmiAdapter) || state.noAdapters

    if (shouldUseUniversalAdapter) {
      if (!universalConnectionControllerClient) {
        throw new Error("Universal Adapter's ConnectionControllerClient is not set")
      }

      return universalConnectionControllerClient
    }

    if (!chain) {
      throw new Error('Chain is required to get connection controller client')
    }

    const chainAdapter = state.chains.get(chain)

    if (!chainAdapter) {
      throw new Error('Chain adapter not found')
    }

    if (!chainAdapter.connectionControllerClient) {
      throw new Error('ConnectionController client not set')
    }

    return chainAdapter.connectionControllerClient
  },

  getAccountProp<K extends keyof AccountControllerState>(
    key: K,
    _chain?: ChainNamespace
  ): AccountControllerState[K] | undefined {
    let chain = state.activeChain

    if (_chain) {
      chain = _chain
    }

    if (!chain) {
      return undefined
    }

    const chainAccountState = state.chains.get(chain)?.accountState

    if (!chainAccountState) {
      return undefined
    }

    return chainAccountState[key]
  },

  getNetworkProp<K extends keyof NetworkControllerState>(
    key: K,
    _chain?: ChainNamespace
  ): NetworkControllerState[K] | undefined {
    const chain = _chain || state.activeChain

    if (!chain) {
      return undefined
    }

    const chainNetworkState = state.chains.get(chain)?.networkState

    if (!chainNetworkState) {
      return undefined
    }

    return chainNetworkState[key]
  },

  getAllApprovedCaipNetworks(): NetworkControllerState['approvedCaipNetworkIds'] {
    const approvedCaipNetworkIds: NetworkControllerState['approvedCaipNetworkIds'] = []

    state.chains.forEach(chainAdapter => {
      const chainNetworkState = chainAdapter.networkState
      if (chainNetworkState?.approvedCaipNetworkIds) {
        approvedCaipNetworkIds.push(...chainNetworkState.approvedCaipNetworkIds)
      }
    })

    return approvedCaipNetworkIds
  },

  resetAccount(chain: ChainNamespace | undefined) {
    const chainToWrite = chain

    if (!chainToWrite) {
      throw new Error('Chain is required to set account prop')
    }

    this.setChainAccountData(
      chainToWrite,
      ref({
        isConnected: false,
        smartAccountDeployed: false,
        currentTab: 0,
        caipAddress: undefined,
        address: undefined,
        balance: undefined,
        balanceSymbol: undefined,
        profileName: undefined,
        profileImage: undefined,
        addressExplorerUrl: undefined,
        tokenBalance: [],
        connectedWalletInfo: undefined,
        preferredAccountType: undefined,
        socialProvider: undefined,
        socialWindow: undefined,
        farcasterUrl: undefined,
        provider: undefined
      })
    )
  }
}<|MERGE_RESOLUTION|>--- conflicted
+++ resolved
@@ -5,17 +5,12 @@
 import { NetworkController, type NetworkControllerState } from './NetworkController.js'
 import { AccountController, type AccountControllerState } from './AccountController.js'
 import { PublicStateController } from './PublicStateController.js'
-<<<<<<< HEAD
-import { type CaipNetwork, type ChainNamespace } from '@web3modal/common'
-import { SafeLocalStorage } from '@web3modal/common'
-=======
 import {
   SafeLocalStorage,
   SafeLocalStorageKeys,
   type CaipNetwork,
   type ChainNamespace
 } from '@web3modal/common'
->>>>>>> 64c833a8
 
 // -- Types --------------------------------------------- //
 export interface ChainControllerState {
@@ -274,12 +269,8 @@
 
   getNetworkControllerClient() {
     const chain = state.activeChain
-<<<<<<< HEAD
-    const isWcConnector = SafeLocalStorage.getItem('@w3m/wallet_id') === 'walletConnect'
-=======
     const isWcConnector =
       SafeLocalStorage.getItem(SafeLocalStorageKeys.WALLET_ID) === 'walletConnect'
->>>>>>> 64c833a8
     const universalNetworkControllerClient = state.universalAdapter.networkControllerClient
     const hasWagmiAdapter = state.chains.get('eip155')?.adapterType === 'wagmi'
 
@@ -312,12 +303,8 @@
 
   getConnectionControllerClient(_chain?: ChainNamespace) {
     const chain = _chain || state.activeChain
-<<<<<<< HEAD
-    const isWcConnector = SafeLocalStorage.getItem('@w3m/wallet_id') === 'walletConnect'
-=======
     const isWcConnector =
       SafeLocalStorage.getItem(SafeLocalStorageKeys.WALLET_ID) === 'walletConnect'
->>>>>>> 64c833a8
     const universalConnectionControllerClient = state.universalAdapter.connectionControllerClient
     const hasWagmiAdapter = state.chains.get('eip155')?.adapterType === 'wagmi'
 
