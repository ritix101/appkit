--- conflicted
+++ resolved
@@ -203,11 +203,7 @@
     })
   },
 
-<<<<<<< HEAD
-  setActiveChain(chain?: ChainNamespace) {
-=======
-  setActiveChain(chain: Chain | undefined) {
->>>>>>> d9e6bd29
+  setActiveChain(chain: ChainNamespace | undefined) {
     const newAdapter = chain ? state.chains.get(chain) : undefined
 
     if (newAdapter && newAdapter.chainNamespace !== state.activeChain) {
@@ -365,7 +361,6 @@
     return chainNetworkState[key]
   },
 
-<<<<<<< HEAD
   getAllApprovedCaipNetworks(): NetworkControllerState['approvedCaipNetworkIds'] {
     const approvedCaipNetworkIds: NetworkControllerState['approvedCaipNetworkIds'] = []
 
@@ -379,12 +374,8 @@
     return approvedCaipNetworkIds
   },
 
-  resetAccount(chain?: ChainNamespace) {
-    const chainToWrite = state.multiChainEnabled ? chain : state.activeChain
-=======
-  resetAccount(chain: Chain | undefined) {
+  resetAccount(chain: ChainNamespace | undefined) {
     const chainToWrite = chain
->>>>>>> d9e6bd29
 
     if (!chainToWrite) {
       throw new Error('Chain is required to set account prop')
