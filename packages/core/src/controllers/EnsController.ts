--- conflicted
+++ resolved
@@ -145,11 +145,7 @@
 
       AccountController.setProfileName(
         `${name}${ConstantsUtil.WC_NAME_SUFFIX}`,
-<<<<<<< HEAD
         network.chainNamespace
-=======
-        ChainController.state.activeChain
->>>>>>> 29e180b1
       )
       RouterController.replace('RegisterAccountNameSuccess')
     } catch (e) {
