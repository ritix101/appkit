import { CoreHelperUtil } from '../utils/CoreHelperUtil.js'
import type {
  AccountType,
  CaipAddress,
  ConnectedWalletInfo,
  SocialProvider
} from '../utils/TypeUtil.js'
import type { Balance } from '@web3modal/common'
import { BlockchainApiController } from './BlockchainApiController.js'
import { SnackController } from './SnackController.js'
import { SwapController } from './SwapController.js'
import { SwapApiUtil } from '../utils/SwapApiUtil.js'
import type { W3mFrameTypes } from '@web3modal/wallet'
import { ChainController } from './ChainController.js'
import type { Chain } from '@web3modal/common'
import { NetworkController } from './NetworkController.js'
import { proxy, ref } from 'valtio'

// -- Types --------------------------------------------- //
export interface AccountControllerState {
  isConnected: boolean
  currentTab: number
  caipAddress?: CaipAddress
  address?: string
  addressLabels: Map<string, string>
  allAccounts: AccountType[]
  balance?: string
  balanceSymbol?: string
  profileName?: string | null
  profileImage?: string | null
  addressExplorerUrl?: string
  smartAccountDeployed?: boolean
  socialProvider?: SocialProvider
  tokenBalance?: Balance[]
  shouldUpdateToAddress?: string
  connectedWalletInfo?: ConnectedWalletInfo
  preferredAccountType?: W3mFrameTypes.AccountType
  socialWindow?: Window
}

// -- State --------------------------------------------- //
const state = proxy<AccountControllerState>({
  isConnected: false,
  currentTab: 0,
  tokenBalance: [],
  smartAccountDeployed: false,
  addressLabels: new Map(),
  allAccounts: []
})

// -- Controller ---------------------------------------- //
export const AccountController = {
  state,

  replaceState(newState: AccountControllerState) {
    Object.assign(state, newState)
<<<<<<< HEAD
  },

  subscribe(callback: (val: AccountControllerState) => void) {
    return ChainController.subscribeChainProp('accountState', accountState => {
      if (accountState) {
        return callback(accountState)
      }

      return undefined
    })
  },

  subscribeKey<K extends keyof AccountControllerState>(
    property: K,
    callback: (val: AccountControllerState[K]) => void
  ) {
    let prev: AccountControllerState[K] | undefined = undefined

    return ChainController.subscribeChainProp('accountState', accountState => {
      if (accountState) {
        const nextValue = accountState[property]
        if (prev !== nextValue) {
          prev = nextValue
          callback(nextValue)
        }
      }
    })
  },

  setIsConnected(isConnected: AccountControllerState['isConnected'], chain?: Chain) {
    ChainController.setAccountProp('isConnected', isConnected, chain)
  },

=======
  },

  subscribe(callback: (val: AccountControllerState) => void) {
    return ChainController.subscribeChainProp('accountState', accountState => {
      if (accountState) {
        return callback(accountState)
      }

      return undefined
    })
  },

  subscribeKey<K extends keyof AccountControllerState>(
    property: K,
    callback: (val: AccountControllerState[K]) => void
  ) {
    let prev: AccountControllerState[K] | undefined = undefined

    return ChainController.subscribeChainProp('accountState', accountState => {
      if (accountState) {
        const nextValue = accountState[property]
        if (prev !== nextValue) {
          prev = nextValue
          callback(nextValue)
        }
      }
    })
  },

  setIsConnected(isConnected: AccountControllerState['isConnected'], chain?: Chain) {
    ChainController.setAccountProp('isConnected', isConnected, chain)
  },

>>>>>>> 802b30f8
  setCaipAddress(caipAddress: AccountControllerState['caipAddress'], chain?: Chain) {
    const newCaipAddress = caipAddress ? CoreHelperUtil.getPlainAddress(caipAddress) : undefined

    ChainController.setAccountProp('caipAddress', caipAddress, chain)
    ChainController.setAccountProp('address', newCaipAddress, chain)
  },

  setBalance(
    balance: AccountControllerState['balance'],
    balanceSymbol: AccountControllerState['balanceSymbol'],
    chain?: Chain
  ) {
    ChainController.setAccountProp('balance', balance, chain)
    ChainController.setAccountProp('balanceSymbol', balanceSymbol, chain)
  },

  setProfileName(profileName: AccountControllerState['profileName'], chain?: Chain) {
    ChainController.setAccountProp('profileName', profileName, chain)
  },

  setProfileImage(profileImage: AccountControllerState['profileImage'], chain?: Chain) {
    ChainController.setAccountProp('profileImage', profileImage, chain)
  },

  setAddressExplorerUrl(explorerUrl: AccountControllerState['addressExplorerUrl'], chain?: Chain) {
    ChainController.setAccountProp('addressExplorerUrl', explorerUrl, chain)
  },

  setSmartAccountDeployed(isDeployed: boolean, chain?: Chain) {
    ChainController.setAccountProp('smartAccountDeployed', isDeployed, chain)
  },

  setCurrentTab(currentTab: AccountControllerState['currentTab'], chain?: Chain) {
    ChainController.setAccountProp('currentTab', currentTab, chain)
  },

  setTokenBalance(tokenBalance: AccountControllerState['tokenBalance'], chain?: Chain) {
    if (tokenBalance) {
      ChainController.setAccountProp('tokenBalance', tokenBalance, chain)
    }
  },
  setShouldUpdateToAddress(address: string) {
    ChainController.setAccountProp('shouldUpdateToAddress', address)
  },

<<<<<<< HEAD
  setConnectedWalletInfo(
    connectedWalletInfo: AccountControllerState['connectedWalletInfo'],
    chain?: Chain
  ) {
    ChainController.setAccountProp('connectedWalletInfo', connectedWalletInfo, chain)
  },

=======
  setAllAccounts(accounts: AccountType[], chain?: Chain) {
    ChainController.setAccountProp('allAccounts', accounts, chain)
  },

  addAddressLabel(address: string, label: string) {
    const map = ChainController.getAccountProp('addressLabels') || new Map()
    map.set(address, label)
    ChainController.setAccountProp('addressLabels', map)
  },

  removeAddressLabel(address: string) {
    const map = ChainController.getAccountProp('addressLabels') || new Map()
    map.delete(address)
    ChainController.setAccountProp('addressLabels', map)
  },

  setConnectedWalletInfo(
    connectedWalletInfo: AccountControllerState['connectedWalletInfo'],
    chain?: Chain
  ) {
    ChainController.setAccountProp('connectedWalletInfo', connectedWalletInfo, chain)
  },

>>>>>>> 802b30f8
  setPreferredAccountType(
    preferredAccountType: AccountControllerState['preferredAccountType'],
    chain?: Chain
  ) {
    ChainController.setAccountProp('preferredAccountType', preferredAccountType, chain)
  },

  setSocialProvider(socialProvider: AccountControllerState['socialProvider'], chain?: Chain) {
    if (socialProvider) {
      ChainController.setAccountProp('socialProvider', socialProvider, chain)
    }
  },

  setSocialWindow(socialWindow: AccountControllerState['socialWindow'], chain?: Chain) {
    if (socialWindow) {
      ChainController.setAccountProp('socialWindow', ref(socialWindow), chain)
    }
  },

  async fetchTokenBalance() {
    const chainId = NetworkController.state.caipNetwork?.id
    const chain = NetworkController.state.caipNetwork?.chain
    const address = AccountController.state.address

    try {
      if (address && chainId) {
        const response = await BlockchainApiController.getBalance(address, chainId)

        const filteredBalances = response.balances.filter(
          balance => balance.quantity.decimals !== '0'
        )

        this.setTokenBalance(filteredBalances, chain)
        SwapController.setBalances(SwapApiUtil.mapBalancesToSwapTokens(response.balances))
      }
    } catch (error) {
      SnackController.showError('Failed to fetch token balance')
    }
  },

  resetAccount(chain?: Chain) {
    ChainController.resetAccount(chain)
  }
}<|MERGE_RESOLUTION|>--- conflicted
+++ resolved
@@ -54,7 +54,6 @@
 
   replaceState(newState: AccountControllerState) {
     Object.assign(state, newState)
-<<<<<<< HEAD
   },
 
   subscribe(callback: (val: AccountControllerState) => void) {
@@ -88,41 +87,6 @@
     ChainController.setAccountProp('isConnected', isConnected, chain)
   },
 
-=======
-  },
-
-  subscribe(callback: (val: AccountControllerState) => void) {
-    return ChainController.subscribeChainProp('accountState', accountState => {
-      if (accountState) {
-        return callback(accountState)
-      }
-
-      return undefined
-    })
-  },
-
-  subscribeKey<K extends keyof AccountControllerState>(
-    property: K,
-    callback: (val: AccountControllerState[K]) => void
-  ) {
-    let prev: AccountControllerState[K] | undefined = undefined
-
-    return ChainController.subscribeChainProp('accountState', accountState => {
-      if (accountState) {
-        const nextValue = accountState[property]
-        if (prev !== nextValue) {
-          prev = nextValue
-          callback(nextValue)
-        }
-      }
-    })
-  },
-
-  setIsConnected(isConnected: AccountControllerState['isConnected'], chain?: Chain) {
-    ChainController.setAccountProp('isConnected', isConnected, chain)
-  },
-
->>>>>>> 802b30f8
   setCaipAddress(caipAddress: AccountControllerState['caipAddress'], chain?: Chain) {
     const newCaipAddress = caipAddress ? CoreHelperUtil.getPlainAddress(caipAddress) : undefined
 
@@ -168,15 +132,6 @@
     ChainController.setAccountProp('shouldUpdateToAddress', address)
   },
 
-<<<<<<< HEAD
-  setConnectedWalletInfo(
-    connectedWalletInfo: AccountControllerState['connectedWalletInfo'],
-    chain?: Chain
-  ) {
-    ChainController.setAccountProp('connectedWalletInfo', connectedWalletInfo, chain)
-  },
-
-=======
   setAllAccounts(accounts: AccountType[], chain?: Chain) {
     ChainController.setAccountProp('allAccounts', accounts, chain)
   },
@@ -200,7 +155,6 @@
     ChainController.setAccountProp('connectedWalletInfo', connectedWalletInfo, chain)
   },
 
->>>>>>> 802b30f8
   setPreferredAccountType(
     preferredAccountType: AccountControllerState['preferredAccountType'],
     chain?: Chain
