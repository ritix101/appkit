import { CoreHelperUtil } from '../utils/CoreHelperUtil.js'
import type {
  AccountType,
  CombinedProvider,
  ConnectedWalletInfo,
  Provider,
  SocialProvider
} from '../utils/TypeUtil.js'
import type { CaipAddress, ChainNamespace } from '@web3modal/common'
import type { Balance } from '@web3modal/common'
import { BlockchainApiController } from './BlockchainApiController.js'
import { SnackController } from './SnackController.js'
import { SwapController } from './SwapController.js'
import { SwapApiUtil } from '../utils/SwapApiUtil.js'
import type { W3mFrameTypes } from '@web3modal/wallet'
import { ChainController } from './ChainController.js'
import { NetworkController } from './NetworkController.js'
import { proxy, ref } from 'valtio'
import UniversalProvider from '@walletconnect/universal-provider'

// -- Types --------------------------------------------- //
export interface AccountControllerState {
  isConnected: boolean
  currentTab: number
  caipAddress?: CaipAddress
  address?: string
  addressLabels: Map<string, string>
  allAccounts: AccountType[]
  balance?: string
  balanceSymbol?: string
  profileName?: string | null
  profileImage?: string | null
  addressExplorerUrl?: string
  smartAccountDeployed?: boolean
  socialProvider?: SocialProvider
  tokenBalance?: Balance[]
  shouldUpdateToAddress?: string
  connectedWalletInfo?: ConnectedWalletInfo
  preferredAccountType?: W3mFrameTypes.AccountType
  socialWindow?: Window
  farcasterUrl?: string
  provider?: UniversalProvider | Provider | CombinedProvider
  status?: 'reconnecting' | 'connected' | 'disconnected' | 'connecting'
}

// -- State --------------------------------------------- //
const state = proxy<AccountControllerState>({
  isConnected: false,
  currentTab: 0,
  tokenBalance: [],
  smartAccountDeployed: false,
  addressLabels: new Map(),
  allAccounts: []
})

// -- Controller ---------------------------------------- //
export const AccountController = {
  state,

  replaceState(newState: AccountControllerState | undefined) {
    if (!newState) {
      return
    }

    Object.assign(state, ref(newState))
  },

  subscribe(callback: (val: AccountControllerState) => void) {
    return ChainController.subscribeChainProp('accountState', accountState => {
      if (accountState) {
        return callback(accountState)
      }

      return undefined
    })
  },

  subscribeKey<K extends keyof AccountControllerState>(
    property: K,
    callback: (val: AccountControllerState[K]) => void
  ) {
    let prev: AccountControllerState[K] | undefined = undefined

    return ChainController.subscribeChainProp('accountState', accountState => {
      if (accountState) {
        const nextValue = accountState[property]
        if (prev !== nextValue) {
          prev = nextValue
          callback(nextValue)
        }
      }
    })
  },

<<<<<<< HEAD
  setIsConnected(isConnected: AccountControllerState['isConnected'], chain?: ChainNamespace) {
    ChainController.setAccountProp('isConnected', isConnected, chain)
  },

  setStatus(status: AccountControllerState['status'], chain?: ChainNamespace) {
    ChainController.setAccountProp('status', status, chain)
  },

  getChainIsConnected(chain?: ChainNamespace) {
    return ChainController.getAccountProp('isConnected', chain)
  },

  setProvider(provider: AccountControllerState['provider'], chain?: ChainNamespace) {
    if (provider) {
      ChainController.setAccountProp('provider', provider, chain)
    }
  },

  setCaipAddress(caipAddress: AccountControllerState['caipAddress'], chain?: ChainNamespace) {
=======
  setIsConnected(isConnected: AccountControllerState['isConnected'], chain: Chain | undefined) {
    ChainController.setAccountProp('isConnected', isConnected, chain)
  },

  getChainIsConnected(chain: Chain) {
    return ChainController.getAccountProp('isConnected', chain)
  },

  setCaipAddress(caipAddress: AccountControllerState['caipAddress'], chain: Chain | undefined) {
>>>>>>> d9e6bd29
    const newCaipAddress = caipAddress ? CoreHelperUtil.getPlainAddress(caipAddress) : undefined

    ChainController.setAccountProp('caipAddress', caipAddress, chain)
    ChainController.setAccountProp('address', newCaipAddress, chain)
  },

  setBalance(
    balance: AccountControllerState['balance'],
    balanceSymbol: AccountControllerState['balanceSymbol'],
<<<<<<< HEAD
    chain?: ChainNamespace
=======
    chain: Chain
>>>>>>> d9e6bd29
  ) {
    ChainController.setAccountProp('balance', balance, chain)
    ChainController.setAccountProp('balanceSymbol', balanceSymbol, chain)
  },

<<<<<<< HEAD
  setProfileName(profileName: AccountControllerState['profileName'], chain?: ChainNamespace) {
    ChainController.setAccountProp('profileName', profileName, chain)
  },

  setProfileImage(profileImage: AccountControllerState['profileImage'], chain?: ChainNamespace) {
=======
  setProfileName(profileName: AccountControllerState['profileName'], chain: Chain | undefined) {
    ChainController.setAccountProp('profileName', profileName, chain)
  },

  setProfileImage(profileImage: AccountControllerState['profileImage'], chain: Chain | undefined) {
>>>>>>> d9e6bd29
    ChainController.setAccountProp('profileImage', profileImage, chain)
  },

  setAddressExplorerUrl(
    explorerUrl: AccountControllerState['addressExplorerUrl'],
<<<<<<< HEAD
    chain?: ChainNamespace
=======
    chain: Chain | undefined
>>>>>>> d9e6bd29
  ) {
    ChainController.setAccountProp('addressExplorerUrl', explorerUrl, chain)
  },

<<<<<<< HEAD
  setSmartAccountDeployed(isDeployed: boolean, chain?: ChainNamespace) {
=======
  setSmartAccountDeployed(isDeployed: boolean, chain: Chain | undefined) {
>>>>>>> d9e6bd29
    ChainController.setAccountProp('smartAccountDeployed', isDeployed, chain)
  },

  setCurrentTab(currentTab: AccountControllerState['currentTab']) {
    ChainController.setAccountProp('currentTab', currentTab, ChainController.state.activeChain)
  },

<<<<<<< HEAD
  setTokenBalance(tokenBalance: AccountControllerState['tokenBalance'], chain?: ChainNamespace) {
=======
  setTokenBalance(tokenBalance: AccountControllerState['tokenBalance'], chain: Chain | undefined) {
>>>>>>> d9e6bd29
    if (tokenBalance) {
      ChainController.setAccountProp('tokenBalance', tokenBalance, chain)
    }
  },
<<<<<<< HEAD
  setShouldUpdateToAddress(address: string, chain?: ChainNamespace) {
    ChainController.setAccountProp('shouldUpdateToAddress', address, chain)
  },

  setAllAccounts(accounts: AccountType[], chain?: ChainNamespace) {
    ChainController.setAccountProp('allAccounts', accounts, chain)
  },

  addAddressLabel(address: string, label: string, chain?: ChainNamespace) {
=======
  setShouldUpdateToAddress(address: string, chain: Chain | undefined) {
    ChainController.setAccountProp('shouldUpdateToAddress', address, chain)
  },

  setAllAccounts(accounts: AccountType[], chain: Chain | undefined) {
    ChainController.setAccountProp('allAccounts', accounts, chain)
  },

  addAddressLabel(address: string, label: string, chain: Chain | undefined) {
>>>>>>> d9e6bd29
    const map = ChainController.getAccountProp('addressLabels', chain) || new Map()
    map.set(address, label)
    ChainController.setAccountProp('addressLabels', map, chain)
  },

<<<<<<< HEAD
  removeAddressLabel(address: string, chain?: ChainNamespace) {
=======
  removeAddressLabel(address: string, chain: Chain | undefined) {
>>>>>>> d9e6bd29
    const map = ChainController.getAccountProp('addressLabels', chain) || new Map()
    map.delete(address)
    ChainController.setAccountProp('addressLabels', map, chain)
  },

  setConnectedWalletInfo(
    connectedWalletInfo: AccountControllerState['connectedWalletInfo'],
<<<<<<< HEAD
    chain?: ChainNamespace
=======
    chain: Chain
>>>>>>> d9e6bd29
  ) {
    ChainController.setAccountProp('connectedWalletInfo', connectedWalletInfo, chain)
  },

  setPreferredAccountType(
    preferredAccountType: AccountControllerState['preferredAccountType'],
<<<<<<< HEAD
    chain?: ChainNamespace
=======
    chain: Chain
>>>>>>> d9e6bd29
  ) {
    ChainController.setAccountProp('preferredAccountType', preferredAccountType, chain)
  },

  setSocialProvider(
    socialProvider: AccountControllerState['socialProvider'],
<<<<<<< HEAD
    chain?: ChainNamespace
=======
    chain: Chain | undefined
>>>>>>> d9e6bd29
  ) {
    if (socialProvider) {
      ChainController.setAccountProp('socialProvider', socialProvider, chain)
    }
  },

<<<<<<< HEAD
  setSocialWindow(socialWindow: AccountControllerState['socialWindow'], chain?: ChainNamespace) {
=======
  setSocialWindow(socialWindow: AccountControllerState['socialWindow'], chain: Chain | undefined) {
>>>>>>> d9e6bd29
    if (socialWindow) {
      ChainController.setAccountProp('socialWindow', ref(socialWindow), chain)
    }
  },

<<<<<<< HEAD
  setFarcasterUrl(farcasterUrl: AccountControllerState['farcasterUrl'], chain?: ChainNamespace) {
=======
  setFarcasterUrl(farcasterUrl: AccountControllerState['farcasterUrl'], chain: Chain | undefined) {
>>>>>>> d9e6bd29
    if (farcasterUrl) {
      ChainController.setAccountProp('farcasterUrl', farcasterUrl, chain)
    }
  },

  async fetchTokenBalance() {
    const chainId = NetworkController.state.caipNetwork?.id
    const chain = NetworkController.state.caipNetwork?.chainNamespace
    const address = AccountController.state.address

    try {
      if (address && chainId && chain) {
        const response = await BlockchainApiController.getBalance(address, chainId)

        const filteredBalances = response.balances.filter(
          balance => balance.quantity.decimals !== '0'
        )

        this.setTokenBalance(filteredBalances, chain)
        SwapController.setBalances(SwapApiUtil.mapBalancesToSwapTokens(response.balances))
      }
    } catch (error) {
      SnackController.showError('Failed to fetch token balance')
    }
  },

<<<<<<< HEAD
  resetAccount(chain?: ChainNamespace) {
=======
  resetAccount(chain: Chain) {
>>>>>>> d9e6bd29
    ChainController.resetAccount(chain)
  }
}<|MERGE_RESOLUTION|>--- conflicted
+++ resolved
@@ -92,37 +92,31 @@
     })
   },
 
-<<<<<<< HEAD
-  setIsConnected(isConnected: AccountControllerState['isConnected'], chain?: ChainNamespace) {
+  setIsConnected(
+    isConnected: AccountControllerState['isConnected'],
+    chain: ChainNamespace | undefined
+  ) {
     ChainController.setAccountProp('isConnected', isConnected, chain)
   },
 
-  setStatus(status: AccountControllerState['status'], chain?: ChainNamespace) {
+  setStatus(status: AccountControllerState['status'], chain: ChainNamespace | undefined) {
     ChainController.setAccountProp('status', status, chain)
   },
 
-  getChainIsConnected(chain?: ChainNamespace) {
+  getChainIsConnected(chain: ChainNamespace | undefined) {
     return ChainController.getAccountProp('isConnected', chain)
   },
 
-  setProvider(provider: AccountControllerState['provider'], chain?: ChainNamespace) {
+  setProvider(provider: AccountControllerState['provider'], chain: ChainNamespace | undefined) {
     if (provider) {
       ChainController.setAccountProp('provider', provider, chain)
     }
   },
 
-  setCaipAddress(caipAddress: AccountControllerState['caipAddress'], chain?: ChainNamespace) {
-=======
-  setIsConnected(isConnected: AccountControllerState['isConnected'], chain: Chain | undefined) {
-    ChainController.setAccountProp('isConnected', isConnected, chain)
-  },
-
-  getChainIsConnected(chain: Chain) {
-    return ChainController.getAccountProp('isConnected', chain)
-  },
-
-  setCaipAddress(caipAddress: AccountControllerState['caipAddress'], chain: Chain | undefined) {
->>>>>>> d9e6bd29
+  setCaipAddress(
+    caipAddress: AccountControllerState['caipAddress'],
+    chain: ChainNamespace | undefined
+  ) {
     const newCaipAddress = caipAddress ? CoreHelperUtil.getPlainAddress(caipAddress) : undefined
 
     ChainController.setAccountProp('caipAddress', caipAddress, chain)
@@ -132,48 +126,28 @@
   setBalance(
     balance: AccountControllerState['balance'],
     balanceSymbol: AccountControllerState['balanceSymbol'],
-<<<<<<< HEAD
-    chain?: ChainNamespace
-=======
-    chain: Chain
->>>>>>> d9e6bd29
+    chain: ChainNamespace
   ) {
     ChainController.setAccountProp('balance', balance, chain)
     ChainController.setAccountProp('balanceSymbol', balanceSymbol, chain)
   },
 
-<<<<<<< HEAD
-  setProfileName(profileName: AccountControllerState['profileName'], chain?: ChainNamespace) {
+  setProfileName(profileName: AccountControllerState['profileName'], chain: ChainNamespace) {
     ChainController.setAccountProp('profileName', profileName, chain)
   },
 
   setProfileImage(profileImage: AccountControllerState['profileImage'], chain?: ChainNamespace) {
-=======
-  setProfileName(profileName: AccountControllerState['profileName'], chain: Chain | undefined) {
-    ChainController.setAccountProp('profileName', profileName, chain)
-  },
-
-  setProfileImage(profileImage: AccountControllerState['profileImage'], chain: Chain | undefined) {
->>>>>>> d9e6bd29
     ChainController.setAccountProp('profileImage', profileImage, chain)
   },
 
   setAddressExplorerUrl(
     explorerUrl: AccountControllerState['addressExplorerUrl'],
-<<<<<<< HEAD
-    chain?: ChainNamespace
-=======
-    chain: Chain | undefined
->>>>>>> d9e6bd29
+    chain: ChainNamespace | undefined
   ) {
     ChainController.setAccountProp('addressExplorerUrl', explorerUrl, chain)
   },
 
-<<<<<<< HEAD
-  setSmartAccountDeployed(isDeployed: boolean, chain?: ChainNamespace) {
-=======
-  setSmartAccountDeployed(isDeployed: boolean, chain: Chain | undefined) {
->>>>>>> d9e6bd29
+  setSmartAccountDeployed(isDeployed: boolean, chain: ChainNamespace | undefined) {
     ChainController.setAccountProp('smartAccountDeployed', isDeployed, chain)
   },
 
@@ -181,46 +155,29 @@
     ChainController.setAccountProp('currentTab', currentTab, ChainController.state.activeChain)
   },
 
-<<<<<<< HEAD
-  setTokenBalance(tokenBalance: AccountControllerState['tokenBalance'], chain?: ChainNamespace) {
-=======
-  setTokenBalance(tokenBalance: AccountControllerState['tokenBalance'], chain: Chain | undefined) {
->>>>>>> d9e6bd29
+  setTokenBalance(
+    tokenBalance: AccountControllerState['tokenBalance'],
+    chain: ChainNamespace | undefined
+  ) {
     if (tokenBalance) {
       ChainController.setAccountProp('tokenBalance', tokenBalance, chain)
     }
   },
-<<<<<<< HEAD
-  setShouldUpdateToAddress(address: string, chain?: ChainNamespace) {
+  setShouldUpdateToAddress(address: string, chain: ChainNamespace | undefined) {
     ChainController.setAccountProp('shouldUpdateToAddress', address, chain)
   },
 
-  setAllAccounts(accounts: AccountType[], chain?: ChainNamespace) {
+  setAllAccounts(accounts: AccountType[], chain: ChainNamespace | undefined) {
     ChainController.setAccountProp('allAccounts', accounts, chain)
   },
 
-  addAddressLabel(address: string, label: string, chain?: ChainNamespace) {
-=======
-  setShouldUpdateToAddress(address: string, chain: Chain | undefined) {
-    ChainController.setAccountProp('shouldUpdateToAddress', address, chain)
-  },
-
-  setAllAccounts(accounts: AccountType[], chain: Chain | undefined) {
-    ChainController.setAccountProp('allAccounts', accounts, chain)
-  },
-
-  addAddressLabel(address: string, label: string, chain: Chain | undefined) {
->>>>>>> d9e6bd29
+  addAddressLabel(address: string, label: string, chain: ChainNamespace | undefined) {
     const map = ChainController.getAccountProp('addressLabels', chain) || new Map()
     map.set(address, label)
     ChainController.setAccountProp('addressLabels', map, chain)
   },
 
-<<<<<<< HEAD
-  removeAddressLabel(address: string, chain?: ChainNamespace) {
-=======
-  removeAddressLabel(address: string, chain: Chain | undefined) {
->>>>>>> d9e6bd29
+  removeAddressLabel(address: string, chain: ChainNamespace | undefined) {
     const map = ChainController.getAccountProp('addressLabels', chain) || new Map()
     map.delete(address)
     ChainController.setAccountProp('addressLabels', map, chain)
@@ -228,54 +185,40 @@
 
   setConnectedWalletInfo(
     connectedWalletInfo: AccountControllerState['connectedWalletInfo'],
-<<<<<<< HEAD
-    chain?: ChainNamespace
-=======
-    chain: Chain
->>>>>>> d9e6bd29
+    chain: ChainNamespace
   ) {
     ChainController.setAccountProp('connectedWalletInfo', connectedWalletInfo, chain)
   },
 
   setPreferredAccountType(
     preferredAccountType: AccountControllerState['preferredAccountType'],
-<<<<<<< HEAD
-    chain?: ChainNamespace
-=======
-    chain: Chain
->>>>>>> d9e6bd29
+    chain: ChainNamespace
   ) {
     ChainController.setAccountProp('preferredAccountType', preferredAccountType, chain)
   },
 
   setSocialProvider(
     socialProvider: AccountControllerState['socialProvider'],
-<<<<<<< HEAD
-    chain?: ChainNamespace
-=======
-    chain: Chain | undefined
->>>>>>> d9e6bd29
+    chain: ChainNamespace
   ) {
     if (socialProvider) {
       ChainController.setAccountProp('socialProvider', socialProvider, chain)
     }
   },
 
-<<<<<<< HEAD
-  setSocialWindow(socialWindow: AccountControllerState['socialWindow'], chain?: ChainNamespace) {
-=======
-  setSocialWindow(socialWindow: AccountControllerState['socialWindow'], chain: Chain | undefined) {
->>>>>>> d9e6bd29
+  setSocialWindow(
+    socialWindow: AccountControllerState['socialWindow'],
+    chain: ChainNamespace | undefined
+  ) {
     if (socialWindow) {
       ChainController.setAccountProp('socialWindow', ref(socialWindow), chain)
     }
   },
 
-<<<<<<< HEAD
-  setFarcasterUrl(farcasterUrl: AccountControllerState['farcasterUrl'], chain?: ChainNamespace) {
-=======
-  setFarcasterUrl(farcasterUrl: AccountControllerState['farcasterUrl'], chain: Chain | undefined) {
->>>>>>> d9e6bd29
+  setFarcasterUrl(
+    farcasterUrl: AccountControllerState['farcasterUrl'],
+    chain: ChainNamespace | undefined
+  ) {
     if (farcasterUrl) {
       ChainController.setAccountProp('farcasterUrl', farcasterUrl, chain)
     }
@@ -302,11 +245,7 @@
     }
   },
 
-<<<<<<< HEAD
-  resetAccount(chain?: ChainNamespace) {
-=======
-  resetAccount(chain: Chain) {
->>>>>>> d9e6bd29
+  resetAccount(chain: ChainNamespace) {
     ChainController.resetAccount(chain)
   }
 }