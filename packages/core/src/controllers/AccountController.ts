import { subscribeKey as subKey } from 'valtio/vanilla/utils'
import { proxy, ref, subscribe as sub } from 'valtio/vanilla'
import { CoreHelperUtil } from '../utils/CoreHelperUtil.js'
<<<<<<< HEAD
import type { CaipAddress, SocialProvider } from '../utils/TypeUtil.js'
=======
import type { CaipAddress, ConnectedWalletInfo } from '../utils/TypeUtil.js'
>>>>>>> a0733f56
import type { Balance } from '@web3modal/common'
import { BlockchainApiController } from './BlockchainApiController.js'
import { SnackController } from './SnackController.js'

// -- Types --------------------------------------------- //
export interface AccountControllerState {
  isConnected: boolean
  currentTab: number
  caipAddress?: CaipAddress
  address?: string
  balance?: string
  balanceSymbol?: string
  profileName?: string | null
  profileImage?: string | null
  addressExplorerUrl?: string
  smartAccountDeployed?: boolean
  tokenBalance?: Balance[]
<<<<<<< HEAD
  socialProvider?: SocialProvider
=======
  connectedWalletInfo?: ConnectedWalletInfo
>>>>>>> a0733f56
}

type StateKey = keyof AccountControllerState

// -- State --------------------------------------------- //
const state = proxy<AccountControllerState>({
  isConnected: false,
  currentTab: 0,
  tokenBalance: [],
  smartAccountDeployed: false
})

// -- Controller ---------------------------------------- //
export const AccountController = {
  state,

  subscribe(callback: (newState: AccountControllerState) => void) {
    return sub(state, () => callback(state))
  },

  subscribeKey<K extends StateKey>(key: K, callback: (value: AccountControllerState[K]) => void) {
    return subKey(state, key, callback)
  },

  setIsConnected(isConnected: AccountControllerState['isConnected']) {
    state.isConnected = isConnected
  },

  setCaipAddress(caipAddress: AccountControllerState['caipAddress']) {
    state.caipAddress = caipAddress
    state.address = caipAddress ? CoreHelperUtil.getPlainAddress(caipAddress) : undefined
  },

  setBalance(
    balance: AccountControllerState['balance'],
    balanceSymbol: AccountControllerState['balanceSymbol']
  ) {
    state.balance = balance
    state.balanceSymbol = balanceSymbol
  },

  setProfileName(profileName: AccountControllerState['profileName']) {
    state.profileName = profileName
  },

  setProfileImage(profileImage: AccountControllerState['profileImage']) {
    state.profileImage = profileImage
  },

  setAddressExplorerUrl(explorerUrl: AccountControllerState['addressExplorerUrl']) {
    state.addressExplorerUrl = explorerUrl
  },

  setSmartAccountDeployed(isDeployed: boolean) {
    state.smartAccountDeployed = isDeployed
  },

  setCurrentTab(currentTab: AccountControllerState['currentTab']) {
    state.currentTab = currentTab
  },

  setTokenBalance(tokenBalance: AccountControllerState['tokenBalance']) {
    if (tokenBalance) {
      state.tokenBalance = ref(tokenBalance)
    }
  },

<<<<<<< HEAD
  setSocialProvider(socialProvider: AccountControllerState['socialProvider']) {
    if (socialProvider) {
      state.socialProvider = socialProvider
    }
=======
  setConnectedWalletInfo(connectedWalletInfo: AccountControllerState['connectedWalletInfo']) {
    state.connectedWalletInfo = connectedWalletInfo
>>>>>>> a0733f56
  },

  async fetchTokenBalance() {
    try {
      if (state.address) {
        const response = await BlockchainApiController.getBalance(state.address)

        this.setTokenBalance(response.balances)
      }
    } catch (error) {
      SnackController.showError('Failed to fetch token balance')
    }
  },

  resetAccount() {
    state.isConnected = false
    state.smartAccountDeployed = false
    state.currentTab = 0
    state.caipAddress = undefined
    state.address = undefined
    state.balance = undefined
    state.balanceSymbol = undefined
    state.profileName = undefined
    state.profileImage = undefined
    state.addressExplorerUrl = undefined
<<<<<<< HEAD
    state.smartAccountDeployed = undefined
    state.currentTab = 0
    state.socialProvider = undefined
=======
    state.tokenBalance = []
    state.connectedWalletInfo = undefined
>>>>>>> a0733f56
  }
}<|MERGE_RESOLUTION|>--- conflicted
+++ resolved
@@ -1,11 +1,7 @@
 import { subscribeKey as subKey } from 'valtio/vanilla/utils'
 import { proxy, ref, subscribe as sub } from 'valtio/vanilla'
 import { CoreHelperUtil } from '../utils/CoreHelperUtil.js'
-<<<<<<< HEAD
-import type { CaipAddress, SocialProvider } from '../utils/TypeUtil.js'
-=======
-import type { CaipAddress, ConnectedWalletInfo } from '../utils/TypeUtil.js'
->>>>>>> a0733f56
+import type { CaipAddress, ConnectedWalletInfo, SocialProvider } from '../utils/TypeUtil.js'
 import type { Balance } from '@web3modal/common'
 import { BlockchainApiController } from './BlockchainApiController.js'
 import { SnackController } from './SnackController.js'
@@ -23,11 +19,8 @@
   addressExplorerUrl?: string
   smartAccountDeployed?: boolean
   tokenBalance?: Balance[]
-<<<<<<< HEAD
   socialProvider?: SocialProvider
-=======
   connectedWalletInfo?: ConnectedWalletInfo
->>>>>>> a0733f56
 }
 
 type StateKey = keyof AccountControllerState
@@ -95,15 +88,14 @@
     }
   },
 
-<<<<<<< HEAD
   setSocialProvider(socialProvider: AccountControllerState['socialProvider']) {
     if (socialProvider) {
       state.socialProvider = socialProvider
     }
-=======
+  },
+
   setConnectedWalletInfo(connectedWalletInfo: AccountControllerState['connectedWalletInfo']) {
     state.connectedWalletInfo = connectedWalletInfo
->>>>>>> a0733f56
   },
 
   async fetchTokenBalance() {
@@ -129,13 +121,8 @@
     state.profileName = undefined
     state.profileImage = undefined
     state.addressExplorerUrl = undefined
-<<<<<<< HEAD
-    state.smartAccountDeployed = undefined
-    state.currentTab = 0
-    state.socialProvider = undefined
-=======
     state.tokenBalance = []
     state.connectedWalletInfo = undefined
->>>>>>> a0733f56
+    state.socialProvider = undefined
   }
 }