import { subscribeKey as subKey } from 'valtio/vanilla/utils'
import { proxy, ref, subscribe as sub } from 'valtio/vanilla'
import { CoreHelperUtil } from '../utils/CoreHelperUtil.js'
import type { AccountType, CaipAddress, ConnectedWalletInfo } from '../utils/TypeUtil.js'
import type { Balance } from '@web3modal/common'
import { BlockchainApiController } from './BlockchainApiController.js'
import { SnackController } from './SnackController.js'
<<<<<<< HEAD
import { ConvertController } from './ConvertController.js'
import { ConvertApiUtil } from '../utils/ConvertApiUtil.js'
import type { W3mFrameTypes } from '@web3modal/wallet'
=======
import { SwapController } from './SwapController.js'
import { SwapApiUtil } from '../utils/SwapApiUtil.js'
import type { W3mFrameTypes } from '@web3modal/wallet'
import { NetworkController } from './NetworkController.js'
>>>>>>> 88d8ba45

// -- Types --------------------------------------------- //
export interface AccountControllerState {
  isConnected: boolean
  currentTab: number
  caipAddress?: CaipAddress
  address?: string
  addresses?: string[]
  allAccounts: AccountType[]
  balance?: string
  balanceSymbol?: string
  profileName?: string | null
  profileImage?: string | null
  addressExplorerUrl?: string
  smartAccountDeployed?: boolean
  tokenBalance?: Balance[]
  shouldUpdateToAddress?: string
  connectedWalletInfo?: ConnectedWalletInfo
  preferredAccountType?: W3mFrameTypes.AccountType
}

type StateKey = keyof AccountControllerState

// -- State --------------------------------------------- //
const state = proxy<AccountControllerState>({
  isConnected: false,
  currentTab: 0,
  tokenBalance: [],
  smartAccountDeployed: false,
  allAccounts: []
})

// -- Controller ---------------------------------------- //
export const AccountController = {
  state,

  subscribe(callback: (newState: AccountControllerState) => void) {
    return sub(state, () => callback(state))
  },

  subscribeKey<K extends StateKey>(key: K, callback: (value: AccountControllerState[K]) => void) {
    return subKey(state, key, callback)
  },

  setIsConnected(isConnected: AccountControllerState['isConnected']) {
    state.isConnected = isConnected
  },

  setCaipAddress(caipAddress: AccountControllerState['caipAddress']) {
    state.caipAddress = caipAddress
    state.address = caipAddress ? CoreHelperUtil.getPlainAddress(caipAddress) : undefined
  },

  setAddresses(addresses: AccountControllerState['addresses']) {
    state.addresses = addresses
  },

  setBalance(
    balance: AccountControllerState['balance'],
    balanceSymbol: AccountControllerState['balanceSymbol']
  ) {
    state.balance = balance
    state.balanceSymbol = balanceSymbol
  },

  setProfileName(profileName: AccountControllerState['profileName']) {
    state.profileName = profileName
  },

  setProfileImage(profileImage: AccountControllerState['profileImage']) {
    state.profileImage = profileImage
  },

  setAddressExplorerUrl(explorerUrl: AccountControllerState['addressExplorerUrl']) {
    state.addressExplorerUrl = explorerUrl
  },

  setSmartAccountDeployed(isDeployed: boolean) {
    state.smartAccountDeployed = isDeployed
  },

  setCurrentTab(currentTab: AccountControllerState['currentTab']) {
    state.currentTab = currentTab
  },

  setTokenBalance(tokenBalance: AccountControllerState['tokenBalance']) {
    if (tokenBalance) {
      state.tokenBalance = ref(tokenBalance)
    }
  },
  setShouldUpdateToAddress(address: string) {
    state.shouldUpdateToAddress = address
  },

  setAllAccounts(accounts: AccountType[]) {
    console.log('@AccountController setAllAccounts', accounts)
    state.allAccounts = accounts
  },

  setConnectedWalletInfo(connectedWalletInfo: AccountControllerState['connectedWalletInfo']) {
    state.connectedWalletInfo = connectedWalletInfo
  },

  setPreferredAccountType(preferredAccountType: AccountControllerState['preferredAccountType']) {
    state.preferredAccountType = preferredAccountType
  },

  async fetchTokenBalance() {
    const chainId = NetworkController.state.caipNetwork?.id

    try {
      if (state.address && chainId) {
        const response = await BlockchainApiController.getBalance(state.address, chainId)

        this.setTokenBalance(response.balances)
<<<<<<< HEAD
        ConvertController.setBalances(ConvertApiUtil.mapBalancesToConvertTokens(response.balances))
=======
        SwapController.setBalances(SwapApiUtil.mapBalancesToSwapTokens(response.balances))
>>>>>>> 88d8ba45
      }
    } catch (error) {
      SnackController.showError('Failed to fetch token balance')
    }
  },

  resetAccount() {
    state.isConnected = false
    state.smartAccountDeployed = false
    state.currentTab = 0
    state.caipAddress = undefined
    state.address = undefined
    state.balance = undefined
    state.balanceSymbol = undefined
    state.profileName = undefined
    state.profileImage = undefined
    state.addressExplorerUrl = undefined
    state.tokenBalance = []
    state.shouldUpdateToAddress = undefined
    state.connectedWalletInfo = undefined
    state.preferredAccountType = undefined
  }
}<|MERGE_RESOLUTION|>--- conflicted
+++ resolved
@@ -5,16 +5,10 @@
 import type { Balance } from '@web3modal/common'
 import { BlockchainApiController } from './BlockchainApiController.js'
 import { SnackController } from './SnackController.js'
-<<<<<<< HEAD
-import { ConvertController } from './ConvertController.js'
-import { ConvertApiUtil } from '../utils/ConvertApiUtil.js'
-import type { W3mFrameTypes } from '@web3modal/wallet'
-=======
 import { SwapController } from './SwapController.js'
 import { SwapApiUtil } from '../utils/SwapApiUtil.js'
 import type { W3mFrameTypes } from '@web3modal/wallet'
 import { NetworkController } from './NetworkController.js'
->>>>>>> 88d8ba45
 
 // -- Types --------------------------------------------- //
 export interface AccountControllerState {
@@ -130,11 +124,7 @@
         const response = await BlockchainApiController.getBalance(state.address, chainId)
 
         this.setTokenBalance(response.balances)
-<<<<<<< HEAD
-        ConvertController.setBalances(ConvertApiUtil.mapBalancesToConvertTokens(response.balances))
-=======
         SwapController.setBalances(SwapApiUtil.mapBalancesToSwapTokens(response.balances))
->>>>>>> 88d8ba45
       }
     } catch (error) {
       SnackController.showError('Failed to fetch token balance')
