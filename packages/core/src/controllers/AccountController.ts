import { subscribeKey as subKey } from 'valtio/vanilla/utils'
import { proxy, ref, subscribe as sub } from 'valtio/vanilla'
import { CoreHelperUtil } from '../utils/CoreHelperUtil.js'
import type { CaipAddress, ConnectedWalletInfo, SocialProvider } from '../utils/TypeUtil.js'
import type { Balance } from '@web3modal/common'
import { BlockchainApiController } from './BlockchainApiController.js'
import { SnackController } from './SnackController.js'
import { SwapController } from './SwapController.js'
import { SwapApiUtil } from '../utils/SwapApiUtil.js'
import type { W3mFrameTypes } from '@web3modal/wallet'
import { NetworkController } from './NetworkController.js'

// -- Types --------------------------------------------- //
export interface AccountControllerState {
  isConnected: boolean
  currentTab: number
  caipAddress?: CaipAddress
  address?: string
  balance?: string
  balanceSymbol?: string
  profileName?: string | null
  profileImage?: string | null
  addressExplorerUrl?: string
  smartAccountDeployed?: boolean
  socialProvider?: SocialProvider
  tokenBalance?: Balance[]
  connectedWalletInfo?: ConnectedWalletInfo
  preferredAccountType?: W3mFrameTypes.AccountType
  socialWindow?: Window
}

type StateKey = keyof AccountControllerState

// -- State --------------------------------------------- //
const state = proxy<AccountControllerState>({
  isConnected: false,
  currentTab: 0,
  tokenBalance: [],
  smartAccountDeployed: false
})

// -- Controller ---------------------------------------- //
export const AccountController = {
  state,

  subscribe(callback: (newState: AccountControllerState) => void) {
    return sub(state, () => callback(state))
  },

  subscribeKey<K extends StateKey>(key: K, callback: (value: AccountControllerState[K]) => void) {
    return subKey(state, key, callback)
  },

  setIsConnected(isConnected: AccountControllerState['isConnected']) {
    state.isConnected = isConnected
  },

  setCaipAddress(caipAddress: AccountControllerState['caipAddress']) {
    state.caipAddress = caipAddress
    state.address = caipAddress ? CoreHelperUtil.getPlainAddress(caipAddress) : undefined
  },

  setBalance(
    balance: AccountControllerState['balance'],
    balanceSymbol: AccountControllerState['balanceSymbol']
  ) {
    state.balance = balance
    state.balanceSymbol = balanceSymbol
  },

  setProfileName(profileName: AccountControllerState['profileName']) {
    state.profileName = profileName
  },

  setProfileImage(profileImage: AccountControllerState['profileImage']) {
    state.profileImage = profileImage
  },

  setAddressExplorerUrl(explorerUrl: AccountControllerState['addressExplorerUrl']) {
    state.addressExplorerUrl = explorerUrl
  },

  setSmartAccountDeployed(isDeployed: boolean) {
    state.smartAccountDeployed = isDeployed
  },

  setCurrentTab(currentTab: AccountControllerState['currentTab']) {
    state.currentTab = currentTab
  },

  setTokenBalance(tokenBalance: AccountControllerState['tokenBalance']) {
    if (tokenBalance) {
      state.tokenBalance = ref(tokenBalance)
    }
  },

  setConnectedWalletInfo(connectedWalletInfo: AccountControllerState['connectedWalletInfo']) {
    state.connectedWalletInfo = connectedWalletInfo
  },

  setPreferredAccountType(preferredAccountType: AccountControllerState['preferredAccountType']) {
    state.preferredAccountType = preferredAccountType
  },

  setSocialProvider(socialProvider: AccountControllerState['socialProvider']) {
    if (socialProvider) {
      state.socialProvider = socialProvider
    }
  },

<<<<<<< HEAD
=======
  setSocialWindow(socialWindow: AccountControllerState['socialWindow']) {
    if (socialWindow) {
      state.socialWindow = ref(socialWindow)
    }
  },

>>>>>>> 084ac4cb
  async fetchTokenBalance() {
    const chainId = NetworkController.state.caipNetwork?.id

    try {
      if (state.address && chainId) {
        const response = await BlockchainApiController.getBalance(state.address, chainId)

        const filteredBalances = response.balances.filter(
          balance => balance.quantity.decimals !== '0'
        )

        this.setTokenBalance(filteredBalances)
        SwapController.setBalances(SwapApiUtil.mapBalancesToSwapTokens(response.balances))
      }
    } catch (error) {
      SnackController.showError('Failed to fetch token balance')
    }
  },

  resetAccount() {
    state.isConnected = false
    state.smartAccountDeployed = false
    state.currentTab = 0
    state.caipAddress = undefined
    state.address = undefined
    state.balance = undefined
    state.balanceSymbol = undefined
    state.profileName = undefined
    state.profileImage = undefined
    state.addressExplorerUrl = undefined
    state.tokenBalance = []
    state.connectedWalletInfo = undefined
    state.preferredAccountType = undefined
    state.socialProvider = undefined
<<<<<<< HEAD
=======
    state.socialWindow = undefined
>>>>>>> 084ac4cb
  }
}<|MERGE_RESOLUTION|>--- conflicted
+++ resolved
@@ -108,15 +108,12 @@
     }
   },
 
-<<<<<<< HEAD
-=======
   setSocialWindow(socialWindow: AccountControllerState['socialWindow']) {
     if (socialWindow) {
       state.socialWindow = ref(socialWindow)
     }
   },
 
->>>>>>> 084ac4cb
   async fetchTokenBalance() {
     const chainId = NetworkController.state.caipNetwork?.id
 
@@ -151,9 +148,6 @@
     state.connectedWalletInfo = undefined
     state.preferredAccountType = undefined
     state.socialProvider = undefined
-<<<<<<< HEAD
-=======
     state.socialWindow = undefined
->>>>>>> 084ac4cb
   }
 }