import { CoreHelperUtil } from '../utils/CoreHelperUtil.js'
import type {
  AccountType,
  CaipAddress,
  ConnectedWalletInfo,
  SocialProvider
} from '../utils/TypeUtil.js'
import type { Balance } from '@web3modal/common'
import { BlockchainApiController } from './BlockchainApiController.js'
import { SnackController } from './SnackController.js'
import { SwapController } from './SwapController.js'
import { SwapApiUtil } from '../utils/SwapApiUtil.js'
import type { W3mFrameTypes } from '@web3modal/wallet'
import { ChainController } from './ChainController.js'
import type { Chain } from '@web3modal/common'
import { NetworkController } from './NetworkController.js'
import { proxy, ref } from 'valtio'

// -- Types --------------------------------------------- //
export interface AccountControllerState {
  isConnected: boolean
  currentTab: number
  caipAddress?: CaipAddress
  address?: string
  addressLabels: Map<string, string>
  allAccounts: AccountType[]
  balance?: string
  balanceSymbol?: string
  profileName?: string | null
  profileImage?: string | null
  addressExplorerUrl?: string
  smartAccountDeployed?: boolean
  socialProvider?: SocialProvider
  tokenBalance?: Balance[]
  shouldUpdateToAddress?: string
  connectedWalletInfo?: ConnectedWalletInfo
  preferredAccountType?: W3mFrameTypes.AccountType
  socialWindow?: Window
  farcasterUrl?: string
}

// -- State --------------------------------------------- //
const state = proxy<AccountControllerState>({
  isConnected: false,
  currentTab: 0,
  tokenBalance: [],
  smartAccountDeployed: false,
  addressLabels: new Map(),
  allAccounts: []
})

// -- Controller ---------------------------------------- //
export const AccountController = {
  state,

  replaceState(newState: AccountControllerState) {
    Object.assign(state, newState)
  },

  subscribe(callback: (val: AccountControllerState) => void) {
    return ChainController.subscribeChainProp('accountState', accountState => {
      if (accountState) {
        return callback(accountState)
      }

      return undefined
    })
  },

  subscribeKey<K extends keyof AccountControllerState>(
    property: K,
    callback: (val: AccountControllerState[K]) => void
  ) {
    let prev: AccountControllerState[K] | undefined = undefined

    return ChainController.subscribeChainProp('accountState', accountState => {
      if (accountState) {
        const nextValue = accountState[property]
        if (prev !== nextValue) {
          prev = nextValue
          callback(nextValue)
        }
      }
    })
  },

  setIsConnected(isConnected: AccountControllerState['isConnected'], chain?: Chain) {
    ChainController.setAccountProp('isConnected', isConnected, chain)
  },

  setCaipAddress(caipAddress: AccountControllerState['caipAddress'], chain?: Chain) {
    const newCaipAddress = caipAddress ? CoreHelperUtil.getPlainAddress(caipAddress) : undefined

    ChainController.setAccountProp('caipAddress', caipAddress, chain)
    ChainController.setAccountProp('address', newCaipAddress, chain)
  },

  setBalance(
    balance: AccountControllerState['balance'],
    balanceSymbol: AccountControllerState['balanceSymbol'],
    chain?: Chain
  ) {
    ChainController.setAccountProp('balance', balance, chain)
    ChainController.setAccountProp('balanceSymbol', balanceSymbol, chain)
  },

  setProfileName(profileName: AccountControllerState['profileName'], chain?: Chain) {
    ChainController.setAccountProp('profileName', profileName, chain)
  },

  setProfileImage(profileImage: AccountControllerState['profileImage'], chain?: Chain) {
    ChainController.setAccountProp('profileImage', profileImage, chain)
  },

  setAddressExplorerUrl(explorerUrl: AccountControllerState['addressExplorerUrl'], chain?: Chain) {
    ChainController.setAccountProp('addressExplorerUrl', explorerUrl, chain)
  },

  setSmartAccountDeployed(isDeployed: boolean, chain?: Chain) {
    ChainController.setAccountProp('smartAccountDeployed', isDeployed, chain)
  },

  setCurrentTab(currentTab: AccountControllerState['currentTab'], chain?: Chain) {
    ChainController.setAccountProp('currentTab', currentTab, chain)
  },

  setTokenBalance(tokenBalance: AccountControllerState['tokenBalance'], chain?: Chain) {
    if (tokenBalance) {
      ChainController.setAccountProp('tokenBalance', tokenBalance, chain)
    }
  },
  setShouldUpdateToAddress(address: string) {
    ChainController.setAccountProp('shouldUpdateToAddress', address)
  },

  setAllAccounts(accounts: AccountType[], chain?: Chain) {
    ChainController.setAccountProp('allAccounts', accounts, chain)
  },

  addAddressLabel(address: string, label: string) {
    const map = ChainController.getAccountProp('addressLabels') || new Map()
    map.set(address, label)
    ChainController.setAccountProp('addressLabels', map)
  },

  removeAddressLabel(address: string) {
    const map = ChainController.getAccountProp('addressLabels') || new Map()
    map.delete(address)
    ChainController.setAccountProp('addressLabels', map)
  },

  setConnectedWalletInfo(
    connectedWalletInfo: AccountControllerState['connectedWalletInfo'],
    chain?: Chain
  ) {
    ChainController.setAccountProp('connectedWalletInfo', connectedWalletInfo, chain)
  },

  setPreferredAccountType(
    preferredAccountType: AccountControllerState['preferredAccountType'],
    chain?: Chain
  ) {
    ChainController.setAccountProp('preferredAccountType', preferredAccountType, chain)
  },

  setSocialProvider(socialProvider: AccountControllerState['socialProvider'], chain?: Chain) {
    if (socialProvider) {
      ChainController.setAccountProp('socialProvider', socialProvider, chain)
    }
  },

  setSocialWindow(socialWindow: AccountControllerState['socialWindow'], chain?: Chain) {
    if (socialWindow) {
      ChainController.setAccountProp('socialWindow', ref(socialWindow), chain)
<<<<<<< HEAD
=======
    }
  },

  setFarcasterUrl(farcasterUrl: AccountControllerState['farcasterUrl'], chain?: Chain) {
    if (farcasterUrl) {
      ChainController.setAccountProp('farcasterUrl', farcasterUrl, chain)
>>>>>>> 9866b3d6
    }
  },

  async fetchTokenBalance() {
    const chainId = NetworkController.state.caipNetwork?.id
    const chain = NetworkController.state.caipNetwork?.chain
    const address = AccountController.state.address

    try {
      if (address && chainId) {
        const response = await BlockchainApiController.getBalance(address, chainId)

        const filteredBalances = response.balances.filter(
          balance => balance.quantity.decimals !== '0'
        )

        this.setTokenBalance(filteredBalances, chain)
        SwapController.setBalances(SwapApiUtil.mapBalancesToSwapTokens(response.balances))
      }
    } catch (error) {
      SnackController.showError('Failed to fetch token balance')
    }
  },

  resetAccount(chain?: Chain) {
    ChainController.resetAccount(chain)
  }
}<|MERGE_RESOLUTION|>--- conflicted
+++ resolved
@@ -1,20 +1,19 @@
+import type { Balance, Chain } from '@web3modal/common'
+import type { W3mFrameTypes } from '@web3modal/wallet'
+import { proxy, ref } from 'valtio'
 import { CoreHelperUtil } from '../utils/CoreHelperUtil.js'
+import { SwapApiUtil } from '../utils/SwapApiUtil.js'
 import type {
   AccountType,
   CaipAddress,
   ConnectedWalletInfo,
   SocialProvider
 } from '../utils/TypeUtil.js'
-import type { Balance } from '@web3modal/common'
 import { BlockchainApiController } from './BlockchainApiController.js'
+import { ChainController } from './ChainController.js'
+import { NetworkController } from './NetworkController.js'
 import { SnackController } from './SnackController.js'
 import { SwapController } from './SwapController.js'
-import { SwapApiUtil } from '../utils/SwapApiUtil.js'
-import type { W3mFrameTypes } from '@web3modal/wallet'
-import { ChainController } from './ChainController.js'
-import type { Chain } from '@web3modal/common'
-import { NetworkController } from './NetworkController.js'
-import { proxy, ref } from 'valtio'
 
 // -- Types --------------------------------------------- //
 export interface AccountControllerState {
@@ -172,15 +171,12 @@
   setSocialWindow(socialWindow: AccountControllerState['socialWindow'], chain?: Chain) {
     if (socialWindow) {
       ChainController.setAccountProp('socialWindow', ref(socialWindow), chain)
-<<<<<<< HEAD
-=======
     }
   },
 
   setFarcasterUrl(farcasterUrl: AccountControllerState['farcasterUrl'], chain?: Chain) {
     if (farcasterUrl) {
       ChainController.setAccountProp('farcasterUrl', farcasterUrl, chain)
->>>>>>> 9866b3d6
     }
   },
 
