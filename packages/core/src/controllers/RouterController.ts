--- conflicted
+++ resolved
@@ -57,11 +57,7 @@
     network?: CaipNetwork
     email?: string
     newEmail?: string
-<<<<<<< HEAD
-    target?: 'sourceToken' | 'toToken'
-=======
     target?: ConvertInputTarget
->>>>>>> 19529071
   }
   transactionStack: TransactionAction[]
 }
