import { subscribeKey as subKey } from 'valtio/vanilla/utils'
import { proxy } from 'valtio/vanilla'
import type { CaipNetwork, Connector, WcWallet } from '../utils/TypeUtil.js'
<<<<<<< HEAD
import type { ConvertInputTarget } from './ConvertController.js'
=======
import type { SwapInputTarget } from './SwapController.js'
>>>>>>> 88d8ba45

// -- Types --------------------------------------------- //
type TransactionAction = {
  goBack: boolean
  view: RouterControllerState['view'] | null
  close?: boolean
  onSuccess?: () => void
  onCancel?: () => void
}
export interface RouterControllerState {
  view:
    | 'Account'
    | 'AccountSettings'
    | 'SelectAddresses'
    | 'AllWallets'
    | 'ApproveTransaction'
    | 'BuyInProgress'
    | 'WalletCompatibleNetworks'
    | 'Connect'
    | 'ConnectingExternal'
    | 'ConnectingWalletConnect'
    | 'ConnectingSiwe'
    | 'Downloads'
    | 'EmailVerifyOtp'
    | 'EmailVerifyDevice'
    | 'GetWallet'
    | 'Networks'
    | 'OnRampActivity'
    | 'OnRampFiatSelect'
    | 'OnRampProviders'
    | 'OnRampTokenSelect'
    | 'Profile'
    | 'SwitchNetwork'
    | 'SwitchAddress'
    | 'Transactions'
    | 'UnsupportedChain'
    | 'UpdateEmailWallet'
    | 'UpdateEmailPrimaryOtp'
    | 'UpdateEmailSecondaryOtp'
    | 'UpgradeEmailWallet'
    | 'UpgradeToSmartAccount'
    | 'WalletReceive'
    | 'WalletSend'
    | 'WalletSendPreview'
    | 'WalletSendSelectToken'
    | 'WhatIsANetwork'
    | 'WhatIsAWallet'
    | 'WhatIsABuy'
<<<<<<< HEAD
    | 'Convert'
    | 'ConvertSelectToken'
    | 'ConvertPreview'
=======
    | 'Swap'
    | 'SwapSelectToken'
    | 'SwapPreview'
>>>>>>> 88d8ba45
  history: RouterControllerState['view'][]
  data?: {
    connector?: Connector
    wallet?: WcWallet
    network?: CaipNetwork
    email?: string
    newEmail?: string
<<<<<<< HEAD
    target?: ConvertInputTarget
=======
    target?: SwapInputTarget
    swapUnsupportedChain?: boolean
>>>>>>> 88d8ba45
  }
  transactionStack: TransactionAction[]
}

// -- State --------------------------------------------- //
const state = proxy<RouterControllerState>({
  view: 'Connect',
  history: ['Connect'],
  transactionStack: []
})

type StateKey = keyof RouterControllerState

// -- Controller ---------------------------------------- //
export const RouterController = {
  state,

  subscribeKey<K extends StateKey>(key: K, callback: (value: RouterControllerState[K]) => void) {
    return subKey(state, key, callback)
  },

  pushTransactionStack(action: TransactionAction) {
    state.transactionStack.push(action)
  },

  popTransactionStack(cancel?: boolean) {
    const action = state.transactionStack.pop()

    if (!action) {
      return
    }

    if (cancel) {
      this.goBack()
      action?.onCancel?.()
    } else {
      if (action.goBack) {
        this.goBack()
      } else if (action.view) {
        this.reset(action.view)
      }
      action?.onSuccess?.()
    }
  },

  push(view: RouterControllerState['view'], data?: RouterControllerState['data']) {
    if (view !== state.view) {
      state.view = view
      state.history.push(view)
      state.data = data
    }
  },

  reset(view: RouterControllerState['view']) {
    state.view = view
    state.history = [view]
  },

  replace(view: RouterControllerState['view'], data?: RouterControllerState['data']) {
    if (state.history.length > 1 && state.history.at(-1) !== view) {
      state.view = view
      state.history[state.history.length - 1] = view
      state.data = data
    }
  },

  goBack() {
    if (state.history.length > 1) {
      state.history.pop()
      const [last] = state.history.slice(-1)
      if (last) {
        state.view = last
      }
    }
  },

  goBackToIndex(historyIndex: number) {
    if (state.history.length > 1) {
      state.history = state.history.slice(0, historyIndex + 1)
      const [last] = state.history.slice(-1)
      if (last) {
        state.view = last
      }
    }
  }
}<|MERGE_RESOLUTION|>--- conflicted
+++ resolved
@@ -1,11 +1,7 @@
 import { subscribeKey as subKey } from 'valtio/vanilla/utils'
 import { proxy } from 'valtio/vanilla'
 import type { CaipNetwork, Connector, WcWallet } from '../utils/TypeUtil.js'
-<<<<<<< HEAD
-import type { ConvertInputTarget } from './ConvertController.js'
-=======
 import type { SwapInputTarget } from './SwapController.js'
->>>>>>> 88d8ba45
 
 // -- Types --------------------------------------------- //
 type TransactionAction = {
@@ -54,15 +50,9 @@
     | 'WhatIsANetwork'
     | 'WhatIsAWallet'
     | 'WhatIsABuy'
-<<<<<<< HEAD
-    | 'Convert'
-    | 'ConvertSelectToken'
-    | 'ConvertPreview'
-=======
     | 'Swap'
     | 'SwapSelectToken'
     | 'SwapPreview'
->>>>>>> 88d8ba45
   history: RouterControllerState['view'][]
   data?: {
     connector?: Connector
@@ -70,12 +60,8 @@
     network?: CaipNetwork
     email?: string
     newEmail?: string
-<<<<<<< HEAD
-    target?: ConvertInputTarget
-=======
     target?: SwapInputTarget
     swapUnsupportedChain?: boolean
->>>>>>> 88d8ba45
   }
   transactionStack: TransactionAction[]
 }
