--- conflicted
+++ resolved
@@ -26,15 +26,11 @@
     | 'UpdateEmailWallet'
     | 'UpdateEmailPrimaryOtp'
     | 'UpdateEmailSecondaryOtp'
-<<<<<<< HEAD
-    | 'UpgradeWallet'
+    | 'UnsupportedChain'
     | 'OnRampProviders'
     | 'OnRampActivity'
     | 'WhatIsABuy'
     | 'BuyInProgress'
-=======
-    | 'UnsupportedChain'
->>>>>>> 2f2a1db8
   history: RouterControllerState['view'][]
   data?: {
     connector?: Connector
