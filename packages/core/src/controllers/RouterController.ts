import { subscribeKey as subKey } from 'valtio/vanilla/utils'
import { proxy } from 'valtio/vanilla'
import type { CaipNetwork, Connector, WcWallet } from '../utils/TypeUtil.js'
import type { ConvertInputTarget } from './ConvertController.js'

// -- Types --------------------------------------------- //
type TransactionAction = {
  goBack: boolean
  view: RouterControllerState['view'] | null
  close?: boolean
  onSuccess?: () => void
  onCancel?: () => void
}
<<<<<<< HEAD

=======
>>>>>>> 90fe952a
export interface RouterControllerState {
  view:
    | 'Account'
    | 'AccountSettings'
    | 'AllWallets'
    | 'ApproveTransaction'
    | 'BuyInProgress'
    | 'WalletCompatibleNetworks'
    | 'ChooseAccountName'
    | 'Connect'
    | 'ConnectingExternal'
    | 'ConnectingWalletConnect'
    | 'ConnectingSiwe'
    | 'Downloads'
    | 'EmailVerifyOtp'
    | 'EmailVerifyDevice'
    | 'GetWallet'
    | 'Networks'
    | 'OnRampActivity'
    | 'OnRampFiatSelect'
    | 'OnRampProviders'
    | 'OnRampTokenSelect'
    | 'RegisterAccountName'
    | 'SwitchNetwork'
    | 'Transactions'
    | 'UnsupportedChain'
    | 'UpdateEmailWallet'
    | 'UpdateEmailPrimaryOtp'
    | 'UpdateEmailSecondaryOtp'
    | 'UpgradeEmailWallet'
    | 'UpgradeToSmartAccount'
    | 'WalletReceive'
    | 'WalletSend'
    | 'WalletSendPreview'
    | 'WalletSendSelectToken'
    | 'WhatIsANetwork'
    | 'WhatIsAWallet'
    | 'WhatIsABuy'
    | 'Convert'
    | 'ConvertSelectToken'
    | 'ConvertPreview'
  history: RouterControllerState['view'][]
  data?: {
    connector?: Connector
    wallet?: WcWallet
    network?: CaipNetwork
    email?: string
    newEmail?: string
    target?: ConvertInputTarget
  }
  transactionStack: TransactionAction[]
}

// -- State --------------------------------------------- //
const state = proxy<RouterControllerState>({
  view: 'Connect',
  history: ['Connect'],
  transactionStack: []
})

type StateKey = keyof RouterControllerState

// -- Controller ---------------------------------------- //
export const RouterController = {
  state,

  subscribeKey<K extends StateKey>(key: K, callback: (value: RouterControllerState[K]) => void) {
    return subKey(state, key, callback)
  },

  pushTransactionStack(action: TransactionAction) {
    state.transactionStack.push(action)
  },

  popTransactionStack(cancel?: boolean) {
    const action = state.transactionStack.pop()

    if (!action) {
      return
    }

    if (cancel) {
      this.goBack()
      action?.onCancel?.()
    } else {
      if (action.goBack) {
        this.goBack()
      } else if (action.view) {
        this.reset(action.view)
      }
      action?.onSuccess?.()
    }
  },

  push(view: RouterControllerState['view'], data?: RouterControllerState['data']) {
    if (view !== state.view) {
      state.view = view
      state.history.push(view)
      state.data = data
    }
  },

  reset(view: RouterControllerState['view']) {
    state.view = view
    state.history = [view]
  },

  replace(view: RouterControllerState['view'], data?: RouterControllerState['data']) {
    if (state.history.length > 1 && state.history.at(-1) !== view) {
      state.view = view
      state.history[state.history.length - 1] = view
      state.data = data
    }
  },

  goBack() {
    if (state.history.length > 1) {
      state.history.pop()
      const [last] = state.history.slice(-1)
      if (last) {
        state.view = last
      }
    }
  },

  goBackToIndex(historyIndex: number) {
    if (state.history.length > 1) {
      state.history = state.history.slice(0, historyIndex + 1)
      const [last] = state.history.slice(-1)
      if (last) {
        state.view = last
      }
    }
  },
  pushTransactionStack(action: TransactionAction) {
    state.transactionStack.push(action)
  },

  popTransactionStack(cancel?: boolean) {
    const action = state.transactionStack.pop()

    if (!action) {
      return
    }

    if (cancel) {
      this.goBack()
      action?.onCancel?.()
    } else {
      if (action.goBack) {
        this.goBack()
      } else if (action.view) {
        this.reset(action.view)
      }
      action?.onSuccess?.()
    }
  }
}<|MERGE_RESOLUTION|>--- conflicted
+++ resolved
@@ -11,10 +11,6 @@
   onSuccess?: () => void
   onCancel?: () => void
 }
-<<<<<<< HEAD
-
-=======
->>>>>>> 90fe952a
 export interface RouterControllerState {
   view:
     | 'Account'
@@ -148,28 +144,5 @@
         state.view = last
       }
     }
-  },
-  pushTransactionStack(action: TransactionAction) {
-    state.transactionStack.push(action)
-  },
-
-  popTransactionStack(cancel?: boolean) {
-    const action = state.transactionStack.pop()
-
-    if (!action) {
-      return
-    }
-
-    if (cancel) {
-      this.goBack()
-      action?.onCancel?.()
-    } else {
-      if (action.goBack) {
-        this.goBack()
-      } else if (action.view) {
-        this.reset(action.view)
-      }
-      action?.onSuccess?.()
-    }
   }
 }