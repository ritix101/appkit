import { subscribeKey as subKey } from 'valtio/vanilla/utils'
import { proxy, ref } from 'valtio/vanilla'
import { CoreHelperUtil } from '../utils/CoreHelperUtil.js'
import { StorageUtil } from '../utils/StorageUtil.js'
import type {
  Connector,
  EstimateGasTransactionArgs,
  SendTransactionArgs,
<<<<<<< HEAD
  WcWallet,
  WriteContractArgs
=======
  WcWallet
>>>>>>> 19529071
} from '../utils/TypeUtil.js'
import { TransactionsController } from './TransactionsController.js'

// -- Types --------------------------------------------- //
export interface ConnectExternalOptions {
  id: Connector['id']
  type: Connector['type']
  provider?: Connector['provider']
  info?: Connector['info']
}

export interface ConnectionControllerClient {
  connectWalletConnect: (onUri: (uri: string) => void) => Promise<void>
  disconnect: () => Promise<void>
  signMessage: (message: string) => Promise<string>
  sendTransaction: (args: SendTransactionArgs) => Promise<`0x${string}` | null>
<<<<<<< HEAD
  writeContract: (args: WriteContractArgs) => Promise<`0x${string}` | null>
  getEstimatedGas: (args: EstimateGasTransactionArgs) => Promise<bigint>
=======
  estimateGas: (args: EstimateGasTransactionArgs) => Promise<bigint>
>>>>>>> 19529071
  parseUnits: (value: string, decimals: number) => bigint
  formatUnits: (value: bigint, decimals: number) => string
  connectExternal?: (options: ConnectExternalOptions) => Promise<void>
  checkInstalled?: (ids?: string[]) => boolean
}

export interface ConnectionControllerState {
  _client?: ConnectionControllerClient
  wcUri?: string
  wcPromise?: Promise<void>
  wcPairingExpiry?: number
  wcLinking?: {
    href: string
    name: string
  }
  wcError?: boolean
  recentWallet?: WcWallet
  buffering: boolean
}

type StateKey = keyof ConnectionControllerState

// -- State --------------------------------------------- //
const state = proxy<ConnectionControllerState>({
  wcError: false,
  buffering: false
})

// -- Controller ---------------------------------------- //
export const ConnectionController = {
  state,

  subscribeKey<K extends StateKey>(
    key: K,
    callback: (value: ConnectionControllerState[K]) => void
  ) {
    return subKey(state, key, callback)
  },

  _getClient() {
    if (!state._client) {
      throw new Error('ConnectionController client not set')
    }

    return state._client
  },

  setClient(client: ConnectionControllerClient) {
    state._client = ref(client)
  },

  connectWalletConnect() {
    state.wcPromise = this._getClient().connectWalletConnect(uri => {
      state.wcUri = uri
      state.wcPairingExpiry = CoreHelperUtil.getPairingExpiry()
    })
    StorageUtil.setConnectedConnector('WALLET_CONNECT')
  },

  async connectExternal(options: ConnectExternalOptions) {
    await this._getClient().connectExternal?.(options)
    StorageUtil.setConnectedConnector(options.type)
  },

  async signMessage(message: string) {
    return this._getClient().signMessage(message)
  },

  parseUnits(value: string, decimals: number) {
    return this._getClient().parseUnits(value, decimals)
  },

  formatUnits(value: bigint, decimals: number) {
    return this._getClient().formatUnits(value, decimals)
  },

  async sendTransaction(args: SendTransactionArgs) {
    return this._getClient().sendTransaction(args)
  },

<<<<<<< HEAD
  async writeContract(args: WriteContractArgs) {
    return this._getClient().writeContract(args)
  },

  async getEstimatedGas(args: EstimateGasTransactionArgs) {
    return this._getClient().getEstimatedGas(args)
=======
  async estimateGas(args: EstimateGasTransactionArgs) {
    return this._getClient().estimateGas(args)
>>>>>>> 19529071
  },

  checkInstalled(ids?: string[]) {
    return this._getClient().checkInstalled?.(ids)
  },

  resetWcConnection() {
    state.wcUri = undefined
    state.wcPairingExpiry = undefined
    state.wcPromise = undefined
    state.wcLinking = undefined
    state.recentWallet = undefined
    TransactionsController.resetTransactions()
    StorageUtil.deleteWalletConnectDeepLink()
  },

  setWcLinking(wcLinking: ConnectionControllerState['wcLinking']) {
    state.wcLinking = wcLinking
  },

  setWcError(wcError: ConnectionControllerState['wcError']) {
    state.wcError = wcError
    state.buffering = false
  },

  setRecentWallet(wallet: ConnectionControllerState['recentWallet']) {
    state.recentWallet = wallet
  },

  setBuffering(buffering: ConnectionControllerState['buffering']) {
    state.buffering = buffering
  },

  async disconnect() {
    await this._getClient().disconnect()
    this.resetWcConnection()
  }
}<|MERGE_RESOLUTION|>--- conflicted
+++ resolved
@@ -6,12 +6,8 @@
   Connector,
   EstimateGasTransactionArgs,
   SendTransactionArgs,
-<<<<<<< HEAD
   WcWallet,
   WriteContractArgs
-=======
-  WcWallet
->>>>>>> 19529071
 } from '../utils/TypeUtil.js'
 import { TransactionsController } from './TransactionsController.js'
 
@@ -28,16 +24,12 @@
   disconnect: () => Promise<void>
   signMessage: (message: string) => Promise<string>
   sendTransaction: (args: SendTransactionArgs) => Promise<`0x${string}` | null>
-<<<<<<< HEAD
-  writeContract: (args: WriteContractArgs) => Promise<`0x${string}` | null>
-  getEstimatedGas: (args: EstimateGasTransactionArgs) => Promise<bigint>
-=======
   estimateGas: (args: EstimateGasTransactionArgs) => Promise<bigint>
->>>>>>> 19529071
   parseUnits: (value: string, decimals: number) => bigint
   formatUnits: (value: bigint, decimals: number) => string
   connectExternal?: (options: ConnectExternalOptions) => Promise<void>
   checkInstalled?: (ids?: string[]) => boolean
+  writeContract: (args: WriteContractArgs) => Promise<`0x${string}` | null>
 }
 
 export interface ConnectionControllerState {
@@ -114,17 +106,12 @@
     return this._getClient().sendTransaction(args)
   },
 
-<<<<<<< HEAD
+  async estimateGas(args: EstimateGasTransactionArgs) {
+    return this._getClient().estimateGas(args)
+  },
+
   async writeContract(args: WriteContractArgs) {
     return this._getClient().writeContract(args)
-  },
-
-  async getEstimatedGas(args: EstimateGasTransactionArgs) {
-    return this._getClient().getEstimatedGas(args)
-=======
-  async estimateGas(args: EstimateGasTransactionArgs) {
-    return this._getClient().estimateGas(args)
->>>>>>> 19529071
   },
 
   checkInstalled(ids?: string[]) {
