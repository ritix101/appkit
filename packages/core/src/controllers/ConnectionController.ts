import { subscribeKey as subKey } from 'valtio/vanilla/utils'
import { proxy, ref } from 'valtio/vanilla'
import { CoreHelperUtil } from '../utils/CoreHelperUtil.js'
import { StorageUtil } from '../utils/StorageUtil.js'
import type {
  Connector,
  EstimateGasTransactionArgs,
  SendTransactionArgs,
  WcWallet,
  WriteContractArgs
} from '../utils/TypeUtil.js'
import { TransactionsController } from './TransactionsController.js'
import { ChainController } from './ChainController.js'
import { type W3mFrameTypes } from '@web3modal/wallet'
import { ModalController } from './ModalController.js'
import { ConnectorController } from './ConnectorController.js'
import { EventsController } from './EventsController.js'
import type { Chain } from '@web3modal/common'
import { NetworkController } from './NetworkController.js'

// -- Types --------------------------------------------- //
export interface ConnectExternalOptions {
  id: Connector['id']
  type: Connector['type']
  provider?: Connector['provider']
  info?: Connector['info']
}

export interface ConnectionControllerClient {
  connectWalletConnect: (onUri: (uri: string) => void) => Promise<void>
  disconnect: () => Promise<void>
  signMessage: (message: string) => Promise<string>
  sendTransaction: (args: SendTransactionArgs) => Promise<`0x${string}` | null>
  estimateGas: (args: EstimateGasTransactionArgs) => Promise<bigint>
  parseUnits: (value: string, decimals: number) => bigint
  formatUnits: (value: bigint, decimals: number) => string
  connectExternal?: (options: ConnectExternalOptions) => Promise<void>
  reconnectExternal?: (options: ConnectExternalOptions) => Promise<void>
  checkInstalled?: (ids?: string[]) => boolean
  writeContract: (args: WriteContractArgs) => Promise<`0x${string}` | null>
  getEnsAddress: (value: string) => Promise<false | string>
  getEnsAvatar: (value: string) => Promise<false | string>
}

export interface ConnectionControllerState {
  _client?: ConnectionControllerClient
  wcUri?: string
  wcPairingExpiry?: number
  wcLinking?: {
    href: string
    name: string
  }
  wcError?: boolean
  recentWallet?: WcWallet
  buffering: boolean
  wcClientId?: string
}

type StateKey = keyof ConnectionControllerState

// -- State --------------------------------------------- //
const state = proxy<ConnectionControllerState>({
  wcError: false,
  buffering: false
})

// -- Controller ---------------------------------------- //
export const ConnectionController = {
  state,

  subscribeKey<K extends StateKey>(
    key: K,
    callback: (value: ConnectionControllerState[K]) => void
  ) {
    return subKey(state, key, callback)
  },

  _getClient() {
    return ChainController.getConnectionControllerClient()
  },

  setClient(client: ConnectionControllerClient) {
    state._client = ref(client)
  },

  async connectWalletConnect() {
    StorageUtil.setConnectedConnector('WALLET_CONNECT')
    await this._getClient().connectWalletConnect(uri => {
      state.wcUri = uri
      state.wcPairingExpiry = CoreHelperUtil.getPairingExpiry()
    })
  },

  async connectExternal(options: ConnectExternalOptions, chain?: Chain) {
    await this._getClient().connectExternal?.(options)
    ChainController.setActiveChain(chain)
    StorageUtil.setConnectedConnector(options.type)
  },

  async reconnectExternal(options: ConnectExternalOptions) {
    await this._getClient().reconnectExternal?.(options)
    StorageUtil.setConnectedConnector(options.type)
  },

  async setPreferredAccountType(accountType: W3mFrameTypes.AccountType) {
    ModalController.setLoading(true)
    const authConnector = ConnectorController.getAuthConnector()
    if (!authConnector) {
      return
    }
    await authConnector?.provider.setPreferredAccount(accountType)
    await this.reconnectExternal(authConnector)
    ModalController.setLoading(false)
    EventsController.sendEvent({
      type: 'track',
      event: 'SET_PREFERRED_ACCOUNT_TYPE',
      properties: { accountType, network: NetworkController.state.caipNetwork?.id || '' }
    })
  },

  async signMessage(message: string) {
    return this._getClient().signMessage(message)
  },

  parseUnits(value: string, decimals: number) {
    return this._getClient().parseUnits(value, decimals)
  },

  formatUnits(value: bigint, decimals: number) {
    return this._getClient().formatUnits(value, decimals)
  },

  async sendTransaction(args: SendTransactionArgs) {
    return this._getClient().sendTransaction(args)
  },

  async estimateGas(args: EstimateGasTransactionArgs) {
    return this._getClient().estimateGas(args)
  },

  async writeContract(args: WriteContractArgs) {
    return this._getClient().writeContract(args)
  },

  async getEnsAddress(value: string) {
    return this._getClient().getEnsAddress(value)
  },

  async getEnsAvatar(value: string) {
    return this._getClient().getEnsAvatar(value)
  },

  checkInstalled(ids?: string[]) {
    return this._getClient().checkInstalled?.(ids)
  },

  resetWcConnection() {
    state.wcUri = undefined
    state.wcPairingExpiry = undefined
    state.wcLinking = undefined
    state.recentWallet = undefined
    TransactionsController.resetTransactions()
    StorageUtil.deleteWalletConnectDeepLink()
  },

  setWcLinking(wcLinking: ConnectionControllerState['wcLinking']) {
    state.wcLinking = wcLinking
  },

  setWcError(wcError: ConnectionControllerState['wcError']) {
    state.wcError = wcError
    state.buffering = false
  },

  setRecentWallet(wallet: ConnectionControllerState['recentWallet']) {
    state.recentWallet = wallet
  },

  setBuffering(buffering: ConnectionControllerState['buffering']) {
    state.buffering = buffering
  },

<<<<<<< HEAD
  setClientId(clientId: ConnectionControllerState['wcClientId']) {
    state.wcClientId = clientId
  },

=======
>>>>>>> 9866b3d6
  async disconnect() {
    const client = this._getClient()

    try {
      await client.disconnect()
      StorageUtil.removeConnectedWalletImageUrl()
      this.resetWcConnection()
    } catch (error) {
      throw new Error('Failed to disconnect')
    }
  }
}<|MERGE_RESOLUTION|>--- conflicted
+++ resolved
@@ -1,5 +1,7 @@
+import type { Chain } from '@web3modal/common'
+import { type W3mFrameTypes } from '@web3modal/wallet'
+import { proxy, ref } from 'valtio/vanilla'
 import { subscribeKey as subKey } from 'valtio/vanilla/utils'
-import { proxy, ref } from 'valtio/vanilla'
 import { CoreHelperUtil } from '../utils/CoreHelperUtil.js'
 import { StorageUtil } from '../utils/StorageUtil.js'
 import type {
@@ -9,14 +11,12 @@
   WcWallet,
   WriteContractArgs
 } from '../utils/TypeUtil.js'
-import { TransactionsController } from './TransactionsController.js'
 import { ChainController } from './ChainController.js'
-import { type W3mFrameTypes } from '@web3modal/wallet'
-import { ModalController } from './ModalController.js'
 import { ConnectorController } from './ConnectorController.js'
 import { EventsController } from './EventsController.js'
-import type { Chain } from '@web3modal/common'
+import { ModalController } from './ModalController.js'
 import { NetworkController } from './NetworkController.js'
+import { TransactionsController } from './TransactionsController.js'
 
 // -- Types --------------------------------------------- //
 export interface ConnectExternalOptions {
@@ -53,7 +53,7 @@
   wcError?: boolean
   recentWallet?: WcWallet
   buffering: boolean
-  wcClientId?: string
+  wcClientId?: string | null
 }
 
 type StateKey = keyof ConnectionControllerState
@@ -180,13 +180,10 @@
     state.buffering = buffering
   },
 
-<<<<<<< HEAD
   setClientId(clientId: ConnectionControllerState['wcClientId']) {
     state.wcClientId = clientId
   },
 
-=======
->>>>>>> 9866b3d6
   async disconnect() {
     const client = this._getClient()
 
