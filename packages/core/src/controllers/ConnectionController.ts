--- conflicted
+++ resolved
@@ -6,12 +6,8 @@
   Connector,
   EstimateGasTransactionArgs,
   SendTransactionArgs,
-<<<<<<< HEAD
-  WcWallet
-=======
   WcWallet,
   WriteContractArgs
->>>>>>> 88d8ba45
 } from '../utils/TypeUtil.js'
 import { TransactionsController } from './TransactionsController.js'
 
@@ -122,8 +118,6 @@
     return this._getClient().estimateGas(args)
   },
 
-<<<<<<< HEAD
-=======
   async writeContract(args: WriteContractArgs) {
     return this._getClient().writeContract(args)
   },
@@ -136,7 +130,6 @@
     return this._getClient().getEnsAvatar(value)
   },
 
->>>>>>> 88d8ba45
   checkInstalled(ids?: string[]) {
     return this._getClient().checkInstalled?.(ids)
   },
