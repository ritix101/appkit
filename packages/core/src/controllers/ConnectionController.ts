import { subscribeKey as subKey } from 'valtio/vanilla/utils'
import { proxy, ref } from 'valtio/vanilla'
import { CoreHelperUtil } from '../utils/CoreHelperUtil.js'
import { StorageUtil } from '../utils/StorageUtil.js'
import type {
  Connector,
  EstimateGasTransactionArgs,
  SendTransactionArgs,
  WcWallet,
  WriteContractArgs
} from '../utils/TypeUtil.js'
import { TransactionsController } from './TransactionsController.js'
import { ChainController } from './ChainController.js'
import { type W3mFrameTypes } from '@web3modal/wallet'
import { ModalController } from './ModalController.js'
import { ConnectorController } from './ConnectorController.js'
import { EventsController } from './EventsController.js'
import type { ChainNamespace } from '@web3modal/common'
import { NetworkController } from './NetworkController.js'

// -- Types --------------------------------------------- //
export interface ConnectExternalOptions {
  id: Connector['id']
  type: Connector['type']
  provider?: Connector['provider']
  info?: Connector['info']
}

export interface ConnectionControllerClient {
  connectWalletConnect: (onUri: (uri: string) => void) => Promise<void>
  disconnect: () => Promise<void>
  signMessage: (message: string) => Promise<string>
  sendTransaction: (args: SendTransactionArgs) => Promise<`0x${string}` | null>
  estimateGas: (args: EstimateGasTransactionArgs) => Promise<bigint>
  parseUnits: (value: string, decimals: number) => bigint
  formatUnits: (value: bigint, decimals: number) => string
  connectExternal?: (options: ConnectExternalOptions) => Promise<void>
  reconnectExternal?: (options: ConnectExternalOptions) => Promise<void>
  checkInstalled?: (ids?: string[]) => boolean
  writeContract: (args: WriteContractArgs) => Promise<`0x${string}` | null>
  getEnsAddress: (value: string) => Promise<false | string>
  getEnsAvatar: (value: string) => Promise<false | string>
}

export interface ConnectionControllerState {
  _client?: ConnectionControllerClient
  wcUri?: string
  wcPairingExpiry?: number
  wcLinking?: {
    href: string
    name: string
  }
  wcError?: boolean
  recentWallet?: WcWallet
  buffering: boolean
  status?: 'connecting' | 'connected' | 'disconnected'
}

type StateKey = keyof ConnectionControllerState

// -- State --------------------------------------------- //
const state = proxy<ConnectionControllerState>({
  wcError: false,
  buffering: false,
  status: 'disconnected'
})

// -- Controller ---------------------------------------- //
export const ConnectionController = {
  state,

  subscribeKey<K extends StateKey>(
    key: K,
    callback: (value: ConnectionControllerState[K]) => void
  ) {
    return subKey(state, key, callback)
  },

  _getClient(chain?: ChainNamespace) {
    return ChainController.getConnectionControllerClient(chain)
  },

  setClient(client: ConnectionControllerClient) {
    state._client = ref(client)
  },

  async connectWalletConnect() {
    StorageUtil.setConnectedConnector('WALLET_CONNECT')

    await ChainController.state?.universalAdapter?.connectionControllerClient?.connectWalletConnect(
      uri => {
        state.wcUri = uri
        state.wcPairingExpiry = CoreHelperUtil.getPairingExpiry()
      }
    )
  },

  async connectExternal(options: ConnectExternalOptions, chain: ChainNamespace) {
    await this._getClient(chain).connectExternal?.(options)
    ChainController.setActiveChain(chain)
    StorageUtil.setConnectedConnector(options.type)
  },

  async reconnectExternal(options: ConnectExternalOptions) {
    await this._getClient().reconnectExternal?.(options)
    StorageUtil.setConnectedConnector(options.type)
  },

  async setPreferredAccountType(accountType: W3mFrameTypes.AccountType) {
    ModalController.setLoading(true)
    const authConnector = ConnectorController.getAuthConnector()
    if (!authConnector) {
      return
    }
    await authConnector?.provider.setPreferredAccount(accountType)
    await this.reconnectExternal(authConnector)
    ModalController.setLoading(false)
    EventsController.sendEvent({
      type: 'track',
      event: 'SET_PREFERRED_ACCOUNT_TYPE',
      properties: { accountType, network: NetworkController.state.caipNetwork?.id || '' }
    })
  },

  async signMessage(message: string) {
    return this._getClient().signMessage(message)
  },

  parseUnits(value: string, decimals: number) {
    return this._getClient().parseUnits(value, decimals)
  },

  formatUnits(value: bigint, decimals: number) {
    return this._getClient().formatUnits(value, decimals)
  },

  async sendTransaction(args: SendTransactionArgs) {
    return this._getClient().sendTransaction(args)
  },

  async estimateGas(args: EstimateGasTransactionArgs) {
    return this._getClient().estimateGas(args)
  },

  async writeContract(args: WriteContractArgs) {
    return this._getClient().writeContract(args)
  },

  async getEnsAddress(value: string) {
    return this._getClient().getEnsAddress(value)
  },

  async getEnsAvatar(value: string) {
    return this._getClient().getEnsAvatar(value)
  },

  checkInstalled(ids?: string[], chain?: ChainNamespace) {
    return this._getClient(chain).checkInstalled?.(ids) || false
  },

  resetWcConnection() {
    state.wcUri = undefined
    state.wcPairingExpiry = undefined
    state.wcLinking = undefined
    state.recentWallet = undefined
    TransactionsController.resetTransactions()
    StorageUtil.deleteWalletConnectDeepLink()
  },

  setWcLinking(wcLinking: ConnectionControllerState['wcLinking']) {
    state.wcLinking = wcLinking
  },

  setWcError(wcError: ConnectionControllerState['wcError']) {
    state.wcError = wcError
    state.buffering = false
  },

  setRecentWallet(wallet: ConnectionControllerState['recentWallet']) {
    state.recentWallet = wallet
  },

  setBuffering(buffering: ConnectionControllerState['buffering']) {
    state.buffering = buffering
  },

  setStatus(status: ConnectionControllerState['status']) {
    state.status = status
  },

  async disconnect() {
    const connectionControllerClient = this._getClient()

    try {
<<<<<<< HEAD
      await connectionControllerClient?.disconnect()
      StorageUtil.removeConnectedWalletImageUrl()
=======
      await client.disconnect()
>>>>>>> e134074d
      this.resetWcConnection()
    } catch (error) {
      throw new Error('Failed to disconnect')
    }
  }
}<|MERGE_RESOLUTION|>--- conflicted
+++ resolved
@@ -192,12 +192,7 @@
     const connectionControllerClient = this._getClient()
 
     try {
-<<<<<<< HEAD
       await connectionControllerClient?.disconnect()
-      StorageUtil.removeConnectedWalletImageUrl()
-=======
-      await client.disconnect()
->>>>>>> e134074d
       this.resetWcConnection()
     } catch (error) {
       throw new Error('Failed to disconnect')
