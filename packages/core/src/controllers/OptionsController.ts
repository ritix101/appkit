--- conflicted
+++ resolved
@@ -60,10 +60,6 @@
    * @default false
    */
   isSiweEnabled?: boolean
-<<<<<<< HEAD
-  isUniversalProvider?: boolean
-=======
->>>>>>> 543585f8
   /**
    * Enable analytics to get more insights on your users activity within your WalletConnect Cloud's dashboard.
    * @default false
