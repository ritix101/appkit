--- conflicted
+++ resolved
@@ -100,13 +100,12 @@
     state.enableWalletFeatures = enableWalletFeatures
   },
 
-<<<<<<< HEAD
   setHasMultipleAddresses(hasMultipleAddresses: OptionsControllerState['hasMultipleAddresses']) {
     console.log('@options hasMultipleAddresses', hasMultipleAddresses)
     state.hasMultipleAddresses = hasMultipleAddresses
-=======
+  },
+
   getSnapshot() {
     return snapshot(state)
->>>>>>> 29998c99
   }
 }