--- conflicted
+++ resolved
@@ -17,11 +17,8 @@
   termsConditionsUrl?: string
   privacyPolicyUrl?: string
   isSiweEnabled?: boolean
-<<<<<<< HEAD
   isSiwsEnabled?: boolean
-=======
   isUniversalProvider?: boolean
->>>>>>> 9d6d4b11
   enableAnalytics?: boolean
   metadata?: Metadata
   enableOnramp?: boolean
@@ -90,13 +87,12 @@
     state.isSiweEnabled = isSiweEnabled
   },
 
-<<<<<<< HEAD
+  setIsUniversalProvider(isUniversalProvider: OptionsControllerState['isUniversalProvider']) {
+    state.isUniversalProvider = isUniversalProvider
+  },
+
   setIsSiwsEnabled(isSiwsEnabled: OptionsControllerState['isSiwsEnabled']) {
     state.isSiwsEnabled = isSiwsEnabled
-=======
-  setIsUniversalProvider(isUniversalProvider: OptionsControllerState['isUniversalProvider']) {
-    state.isUniversalProvider = isUniversalProvider
->>>>>>> 9d6d4b11
   },
 
   setEnableAnalytics(enableAnalytics: OptionsControllerState['enableAnalytics']) {
