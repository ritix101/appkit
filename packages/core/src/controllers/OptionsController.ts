import { subscribeKey as subKey } from 'valtio/vanilla/utils'
import { proxy, snapshot } from 'valtio/vanilla'
import type { CustomWallet, Metadata, ProjectId, SdkVersion, Tokens } from '../utils/TypeUtil.js'
import { ApiController } from './ApiController.js'

// -- Types --------------------------------------------- //
export interface OptionsControllerState {
  projectId: ProjectId
  sdkType: 'w3m'
  sdkVersion: SdkVersion
  allWallets?: 'SHOW' | 'HIDE' | 'ONLY_MOBILE'
  featuredWalletIds?: string[]
  includeWalletIds?: string[]
  excludeWalletIds?: string[]
  tokens?: Tokens
  customWallets?: CustomWallet[]
  termsConditionsUrl?: string
  privacyPolicyUrl?: string
  isSiweEnabled?: boolean
  enableAnalytics?: boolean
  metadata?: Metadata
  enableOnramp?: boolean
  disableAppend?: boolean
<<<<<<< HEAD
  enableAuth?: boolean
=======
  enableEIP6963?: boolean
>>>>>>> 9ce372ef
}

type StateKey = keyof OptionsControllerState

// -- State --------------------------------------------- //
const state = proxy<OptionsControllerState>({
  projectId: '',
  sdkType: 'w3m',
  sdkVersion: 'html-wagmi-undefined'
})

// -- Controller ---------------------------------------- //
export const OptionsController = {
  state,

  subscribeKey<K extends StateKey>(key: K, callback: (value: OptionsControllerState[K]) => void) {
    return subKey(state, key, callback)
  },

  setProjectId(projectId: OptionsControllerState['projectId']) {
    state.projectId = projectId
  },

  setAllWallets(allWallets: OptionsControllerState['allWallets']) {
    state.allWallets = allWallets
  },

  setIncludeWalletIds(includeWalletIds: OptionsControllerState['includeWalletIds']) {
    state.includeWalletIds = includeWalletIds
  },

  setExcludeWalletIds(excludeWalletIds: OptionsControllerState['excludeWalletIds']) {
    state.excludeWalletIds = excludeWalletIds
    if (excludeWalletIds) {
      ApiController.searchWalletByIds({ ids: excludeWalletIds })
    }
  },

  setFeaturedWalletIds(featuredWalletIds: OptionsControllerState['featuredWalletIds']) {
    state.featuredWalletIds = featuredWalletIds
  },

  setTokens(tokens: OptionsControllerState['tokens']) {
    state.tokens = tokens
  },

  setTermsConditionsUrl(termsConditionsUrl: OptionsControllerState['termsConditionsUrl']) {
    state.termsConditionsUrl = termsConditionsUrl
  },

  setPrivacyPolicyUrl(privacyPolicyUrl: OptionsControllerState['privacyPolicyUrl']) {
    state.privacyPolicyUrl = privacyPolicyUrl
  },

  setCustomWallets(customWallets: OptionsControllerState['customWallets']) {
    state.customWallets = customWallets
  },

  setIsSiweEnabled(isSiweEnabled: OptionsControllerState['isSiweEnabled']) {
    state.isSiweEnabled = isSiweEnabled
  },

  setEnableAnalytics(enableAnalytics: OptionsControllerState['enableAnalytics']) {
    state.enableAnalytics = enableAnalytics
  },

  setSdkVersion(sdkVersion: OptionsControllerState['sdkVersion']) {
    state.sdkVersion = sdkVersion
  },

  setMetadata(metadata: OptionsControllerState['metadata']) {
    state.metadata = metadata
  },

  setOnrampEnabled(enableOnramp: OptionsControllerState['enableOnramp']) {
    state.enableOnramp = enableOnramp
  },

  setDisableAppend(disableAppend: OptionsControllerState['disableAppend']) {
    state.disableAppend = disableAppend
  },

<<<<<<< HEAD
  setEnableAuth(enableAuth: OptionsControllerState['enableAuth']) {
    state.enableAuth = enableAuth
=======
  setEIP6963Enabled(enableEIP6963: OptionsControllerState['enableEIP6963']) {
    state.enableEIP6963 = enableEIP6963
>>>>>>> 9ce372ef
  },

  getSnapshot() {
    return snapshot(state)
  }
}<|MERGE_RESOLUTION|>--- conflicted
+++ resolved
@@ -21,11 +21,8 @@
   metadata?: Metadata
   enableOnramp?: boolean
   disableAppend?: boolean
-<<<<<<< HEAD
   enableAuth?: boolean
-=======
   enableEIP6963?: boolean
->>>>>>> 9ce372ef
 }
 
 type StateKey = keyof OptionsControllerState
@@ -108,13 +105,12 @@
     state.disableAppend = disableAppend
   },
 
-<<<<<<< HEAD
   setEnableAuth(enableAuth: OptionsControllerState['enableAuth']) {
     state.enableAuth = enableAuth
-=======
+  },
+
   setEIP6963Enabled(enableEIP6963: OptionsControllerState['enableEIP6963']) {
     state.enableEIP6963 = enableEIP6963
->>>>>>> 9ce372ef
   },
 
   getSnapshot() {
