--- conflicted
+++ resolved
@@ -21,11 +21,8 @@
   enableAnalytics?: boolean
   metadata?: Metadata
   enableOnramp?: boolean
-<<<<<<< HEAD
   enableWalletFeatures?: boolean
-=======
   hasMultipleAddresses?: boolean
->>>>>>> 02b7751f
   disableAppend?: boolean
   enableEIP6963?: boolean
 }
