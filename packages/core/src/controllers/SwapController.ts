import { subscribeKey as subKey } from 'valtio/utils'
import { proxy, subscribe as sub } from 'valtio/vanilla'
import { AccountController } from './AccountController.js'
import { ConstantsUtil } from '../utils/ConstantsUtil.js'
import { ConnectionController } from './ConnectionController.js'
import { SwapApiUtil } from '../utils/SwapApiUtil.js'
import { SnackController } from './SnackController.js'
import { RouterController } from './RouterController.js'
import { NumberUtil } from '@web3modal/common'
import type { SwapTokenWithBalance } from '../utils/TypeUtil.js'
import { NetworkController } from './NetworkController.js'
import { CoreHelperUtil } from '../utils/CoreHelperUtil.js'
import { BlockchainApiController } from './BlockchainApiController.js'
import { OptionsController } from './OptionsController.js'
import { SwapCalculationUtil } from '../utils/SwapCalculationUtil.js'
import { EventsController } from './EventsController.js'
import { W3mFrameRpcConstants } from '@web3modal/wallet'
import { StorageUtil } from '../utils/StorageUtil.js'
import { ConnectorController } from './ConnectorController.js'

// -- Constants ---------------------------------------- //
export const INITIAL_GAS_LIMIT = 150000
export const TO_AMOUNT_DECIMALS = 6

// -- Types --------------------------------------------- //
export type SwapInputTarget = 'sourceToken' | 'toToken'

type TransactionParams = {
  data: string
  to: string
  gas: bigint
  gasPrice: bigint
  value: bigint
  toAmount: string
}

class TransactionError extends Error {
  shortMessage?: string

  constructor(message?: string, shortMessage?: string) {
    super(message)
    this.name = 'TransactionError'
    this.shortMessage = shortMessage
  }
}

export interface SwapControllerState {
  // Loading states
  initializing: boolean
  initialized: boolean
  loadingPrices: boolean
  loadingQuote?: boolean
  loadingApprovalTransaction?: boolean
  loadingBuildTransaction?: boolean
  loadingTransaction?: boolean

  // Error states
  fetchError: boolean

  // Approval & Swap transaction states
  approvalTransaction: TransactionParams | undefined
  swapTransaction: TransactionParams | undefined
  transactionError?: string

  // Input values
  sourceToken?: SwapTokenWithBalance
  sourceTokenAmount: string
  sourceTokenPriceInUSD: number
  toToken?: SwapTokenWithBalance
  toTokenAmount: string
  toTokenPriceInUSD: number
  networkPrice: string
  networkBalanceInUSD: string
  networkTokenSymbol: string
  inputError: string | undefined

  // Request values
  slippage: number

  // Tokens
  tokens?: SwapTokenWithBalance[]
  suggestedTokens?: SwapTokenWithBalance[]
  popularTokens?: SwapTokenWithBalance[]
  foundTokens?: SwapTokenWithBalance[]
  myTokensWithBalance?: SwapTokenWithBalance[]
  tokensPriceMap: Record<string, number>

  // Calculations
  gasFee: string
  gasPriceInUSD?: number
  priceImpact: number | undefined
  maxSlippage: number | undefined
  providerFee: string | undefined
}

export interface TokenInfo {
  address: `0x${string}`
  symbol: string
  name: string
  decimals: number
  logoURI: string
  domainVersion?: string
  eip2612?: boolean
  isFoT?: boolean
  tags?: string[]
}

type StateKey = keyof SwapControllerState

// -- State --------------------------------------------- //
const initialState: SwapControllerState = {
  // Loading states
  initializing: false,
  initialized: false,
  loadingPrices: false,
  loadingQuote: false,
  loadingApprovalTransaction: false,
  loadingBuildTransaction: false,
  loadingTransaction: false,

  // Error states
  fetchError: false,

  // Approval & Swap transaction states
  approvalTransaction: undefined,
  swapTransaction: undefined,
  transactionError: undefined,

  // Input values
  sourceToken: undefined,
  sourceTokenAmount: '',
  sourceTokenPriceInUSD: 0,
  toToken: undefined,
  toTokenAmount: '',
  toTokenPriceInUSD: 0,
  networkPrice: '0',
  networkBalanceInUSD: '0',
  networkTokenSymbol: '',
  inputError: undefined,

  // Request values
  slippage: ConstantsUtil.CONVERT_SLIPPAGE_TOLERANCE,

  // Tokens
  tokens: undefined,
  popularTokens: undefined,
  suggestedTokens: undefined,
  foundTokens: undefined,
  myTokensWithBalance: undefined,
  tokensPriceMap: {},

  // Calculations
  gasFee: '0',
  gasPriceInUSD: 0,
  priceImpact: undefined,
  maxSlippage: undefined,
  providerFee: undefined
}

const state = proxy<SwapControllerState>(initialState)

// -- Controller ---------------------------------------- //
export const SwapController = {
  state,

  subscribe(callback: (newState: SwapControllerState) => void) {
    return sub(state, () => callback(state))
  },

  subscribeKey<K extends StateKey>(key: K, callback: (value: SwapControllerState[K]) => void) {
    return subKey(state, key, callback)
  },

  getParams() {
    const caipNetwork = NetworkController.state.caipNetwork
    const address = AccountController.state.address
    const networkAddress = `${caipNetwork?.id}:${ConstantsUtil.NATIVE_TOKEN_ADDRESS}`
<<<<<<< HEAD
=======
    const type = StorageUtil.getConnectedConnector()
    const authConnector = ConnectorController.getAuthConnector()
>>>>>>> 9866b3d6

    if (!address) {
      throw new Error('No address found to swap the tokens from.')
    }

    const caipAddress = AccountController.state.caipAddress
    const invalidToToken = !state.toToken?.address || !state.toToken?.decimals
    const invalidSourceToken =
      !state.sourceToken?.address ||
      !state.sourceToken?.decimals ||
      !NumberUtil.bigNumber(state.sourceTokenAmount).isGreaterThan(0)
    const invalidSourceTokenAmount = !state.sourceTokenAmount

    return {
      networkAddress,
      fromAddress: address,
      fromCaipAddress: AccountController.state.caipAddress,
      sourceTokenAddress: state.sourceToken?.address,
      toTokenAddress: state.toToken?.address,
      toTokenAmount: state.toTokenAmount,
      toTokenDecimals: state.toToken?.decimals,
      sourceTokenAmount: state.sourceTokenAmount,
      sourceTokenDecimals: state.sourceToken?.decimals,
      invalidToToken,
      invalidSourceToken,
      invalidSourceTokenAmount,
      availableToSwap:
        caipAddress && !invalidToToken && !invalidSourceToken && !invalidSourceTokenAmount,
      isAuthConnector: authConnector?.walletFeatures && type === 'AUTH'
    }
  },

  setSourceToken(sourceToken: SwapTokenWithBalance | undefined) {
    if (!sourceToken) {
      state.sourceToken = sourceToken
      state.sourceTokenAmount = ''
      state.sourceTokenPriceInUSD = 0

      return
    }

    state.sourceToken = sourceToken
    this.setTokenPrice(sourceToken.address, 'sourceToken')
  },

  setSourceTokenAmount(amount: string) {
    state.sourceTokenAmount = amount
  },

  setToToken(toToken: SwapTokenWithBalance | undefined) {
    if (!toToken) {
      state.toToken = toToken
      state.toTokenAmount = ''
      state.toTokenPriceInUSD = 0

      return
    }

    state.toToken = toToken
    this.setTokenPrice(toToken.address, 'toToken')
  },

  setToTokenAmount(amount: string) {
    state.toTokenAmount = amount
      ? NumberUtil.formatNumberToLocalString(amount, TO_AMOUNT_DECIMALS)
      : ''
  },

  async setTokenPrice(address: string, target: SwapInputTarget) {
    const { availableToSwap } = this.getParams()
    let price = state.tokensPriceMap[address] || 0

    if (!price) {
      state.loadingPrices = true
      price = await this.getAddressPrice(address)
    }

    if (target === 'sourceToken') {
      state.sourceTokenPriceInUSD = price
    } else if (target === 'toToken') {
      state.toTokenPriceInUSD = price
    }

    if (state.loadingPrices) {
      state.loadingPrices = false
      if (availableToSwap) {
        this.swapTokens()
      }
    }
  },

  switchTokens() {
    if (state.initializing || !state.initialized) {
      return
    }

    const newSourceToken = state.toToken ? { ...state.toToken } : undefined
    const newToToken = state.sourceToken ? { ...state.sourceToken } : undefined
    const newSourceTokenAmount =
      newSourceToken && state.toTokenAmount === '' ? '1' : state.toTokenAmount

    this.setSourceToken(newSourceToken)
    this.setToToken(newToToken)

    this.setSourceTokenAmount(newSourceTokenAmount)
    this.setToTokenAmount('')
    this.swapTokens()
  },

  resetState() {
    state.myTokensWithBalance = initialState.myTokensWithBalance
    state.tokensPriceMap = initialState.tokensPriceMap
    state.initialized = initialState.initialized
    state.sourceToken = initialState.sourceToken
    state.sourceTokenAmount = initialState.sourceTokenAmount
    state.sourceTokenPriceInUSD = initialState.sourceTokenPriceInUSD
    state.toToken = initialState.toToken
    state.toTokenAmount = initialState.toTokenAmount
    state.toTokenPriceInUSD = initialState.toTokenPriceInUSD
    state.networkPrice = initialState.networkPrice
    state.networkTokenSymbol = initialState.networkTokenSymbol
    state.networkBalanceInUSD = initialState.networkBalanceInUSD
    state.inputError = initialState.inputError
  },

  resetValues() {
    const { networkAddress } = this.getParams()

    const networkToken = state.tokens?.find(token => token.address === networkAddress)
    this.setSourceToken(networkToken)
    this.setToToken(undefined)
  },

  getApprovalLoadingState() {
    return state.loadingApprovalTransaction
  },

  clearError() {
    state.transactionError = undefined
  },

  async initializeState() {
    if (state.initializing) {
      return
    }

    state.initializing = true
    if (!state.initialized) {
      try {
        await this.fetchTokens()
        state.initialized = true
      } catch (error) {
        state.initialized = false
        SnackController.showError('Failed to initialize swap')
        RouterController.goBack()
      }
    }
    state.initializing = false
  },

  async fetchTokens() {
    const { networkAddress } = this.getParams()

    await this.getTokenList()
    await this.getNetworkTokenPrice()
    await this.getMyTokensWithBalance()

    const networkToken = state.tokens?.find(token => token.address === networkAddress)

    if (networkToken) {
      state.networkTokenSymbol = networkToken.symbol
      this.setSourceToken(networkToken)
      this.setSourceTokenAmount('1')
    }
  },

  async getTokenList() {
    const tokens = await SwapApiUtil.getTokenList()

    state.tokens = tokens
    state.popularTokens = tokens.sort((aTokenInfo, bTokenInfo) => {
      if (aTokenInfo.symbol < bTokenInfo.symbol) {
        return -1
      }
      if (aTokenInfo.symbol > bTokenInfo.symbol) {
        return 1
      }

      return 0
    })
    state.suggestedTokens = tokens.filter(token => {
      if (ConstantsUtil.SWAP_SUGGESTED_TOKENS.includes(token.symbol)) {
        return true
      }

      return false
    }, {})
  },

  async getAddressPrice(address: string) {
    const existPrice = state.tokensPriceMap[address]

    if (existPrice) {
      return existPrice
    }

    const response = await BlockchainApiController.fetchTokenPrice({
      projectId: OptionsController.state.projectId,
      addresses: [address]
    })
    const fungibles = response.fungibles || []
    const allTokens = [...(state.tokens || []), ...(state.myTokensWithBalance || [])]
    const symbol = allTokens?.find(token => token.address === address)?.symbol
    const price = fungibles.find(p => p.symbol.toLowerCase() === symbol?.toLowerCase())?.price || 0
    const priceAsFloat = parseFloat(price.toString())

    state.tokensPriceMap[address] = priceAsFloat

    return priceAsFloat
  },

  async getNetworkTokenPrice() {
    const { networkAddress } = this.getParams()

    const response = await BlockchainApiController.fetchTokenPrice({
      projectId: OptionsController.state.projectId,
      addresses: [networkAddress]
    })
    const token = response.fungibles?.[0]
    const price = token?.price.toString() || '0'
    state.tokensPriceMap[networkAddress] = parseFloat(price)
    state.networkTokenSymbol = token?.symbol || ''
    state.networkPrice = price
  },

  async getMyTokensWithBalance(forceUpdate?: string) {
    const balances = await SwapApiUtil.getMyTokensWithBalance(forceUpdate)

    if (!balances) {
      return
    }

    await this.getInitialGasPrice()
    this.setBalances(balances)
  },

  setBalances(balances: SwapTokenWithBalance[]) {
    const { networkAddress } = this.getParams()
    const caipNetwork = NetworkController.state.caipNetwork

    if (!caipNetwork) {
      return
    }

    const networkToken = balances.find(token => token.address === networkAddress)

    balances.forEach(token => {
      state.tokensPriceMap[token.address] = token.price || 0
    })
    state.myTokensWithBalance = balances.filter(token => token.address.startsWith(caipNetwork.id))
    state.networkBalanceInUSD = networkToken
      ? NumberUtil.multiply(networkToken.quantity.numeric, networkToken.price).toString()
      : '0'
  },

  async getInitialGasPrice() {
    const res = await SwapApiUtil.fetchGasPrice()

    if (!res) {
      return { gasPrice: null, gasPriceInUsd: null }
    }

    const value = res.standard
    const gasFee = BigInt(value)
    const gasLimit = BigInt(INITIAL_GAS_LIMIT)
    const gasPrice = SwapCalculationUtil.getGasPriceInUSD(state.networkPrice, gasLimit, gasFee)

    state.gasFee = value
    state.gasPriceInUSD = gasPrice

    return { gasPrice: gasFee, gasPriceInUSD: state.gasPriceInUSD }
  },

  // -- Swap -------------------------------------- //
  async swapTokens() {
    const address = AccountController.state.address as `${string}:${string}:${string}`
    const sourceToken = state.sourceToken
    const toToken = state.toToken
    const haveSourceTokenAmount = NumberUtil.bigNumber(state.sourceTokenAmount).isGreaterThan(0)

    if (!toToken || !sourceToken || state.loadingPrices || !haveSourceTokenAmount) {
      return
    }

    state.loadingQuote = true

    const amountDecimal = NumberUtil.bigNumber(state.sourceTokenAmount).multipliedBy(
      10 ** sourceToken.decimals
    )

    const quoteResponse = await BlockchainApiController.fetchSwapQuote({
      userAddress: address,
      projectId: OptionsController.state.projectId,
      from: sourceToken.address,
      to: toToken.address,
      gasPrice: state.gasFee,
      amount: amountDecimal.toString()
    })

    state.loadingQuote = false

    const quoteToAmount = quoteResponse?.quotes?.[0]?.toAmount

    if (!quoteToAmount) {
      return
    }

    const toTokenAmount = NumberUtil.bigNumber(quoteToAmount)
      .dividedBy(10 ** toToken.decimals)
      .toString()

    this.setToTokenAmount(toTokenAmount)

    const isInsufficientToken = this.hasInsufficientToken(
      state.sourceTokenAmount,
      sourceToken.address
    )

    if (isInsufficientToken) {
      state.inputError = 'Insufficient balance'
    } else {
      state.inputError = undefined
      this.setTransactionDetails()
    }
  },

  // -- Create Transactions -------------------------------------- //
  async getTransaction() {
    const { fromCaipAddress, availableToSwap } = this.getParams()
    const sourceToken = state.sourceToken
    const toToken = state.toToken

    if (!fromCaipAddress || !availableToSwap || !sourceToken || !toToken || state.loadingQuote) {
      return undefined
    }

    try {
      state.loadingBuildTransaction = true
      const hasAllowance = await SwapApiUtil.fetchSwapAllowance({
        userAddress: fromCaipAddress,
        tokenAddress: sourceToken.address,
        sourceTokenAmount: state.sourceTokenAmount,
        sourceTokenDecimals: sourceToken.decimals
      })

      let transaction: TransactionParams | undefined = undefined

      if (hasAllowance) {
        transaction = await this.createSwapTransaction()
      } else {
        transaction = await this.createAllowanceTransaction()
      }

      state.loadingBuildTransaction = false
      state.fetchError = false

      return transaction
    } catch (error) {
      RouterController.goBack()
      SnackController.showError('Failed to check allowance')
      state.loadingBuildTransaction = false
      state.approvalTransaction = undefined
      state.swapTransaction = undefined
      state.fetchError = true

      return undefined
    }
  },

  async createAllowanceTransaction() {
    const { fromCaipAddress, fromAddress, sourceTokenAddress, toTokenAddress } = this.getParams()

    if (!fromCaipAddress || !toTokenAddress) {
      return undefined
    }

    if (!sourceTokenAddress) {
      throw new Error('createAllowanceTransaction - No source token address found.')
    }

    try {
      const response = await BlockchainApiController.generateApproveCalldata({
        projectId: OptionsController.state.projectId,
        from: sourceTokenAddress,
        to: toTokenAddress,
        userAddress: fromCaipAddress
      })
      const gasLimit = await ConnectionController.estimateGas({
        address: fromAddress as `0x${string}`,
        to: CoreHelperUtil.getPlainAddress(response.tx.to) as `0x${string}`,
        data: response.tx.data
      })

      const transaction = {
        data: response.tx.data,
        to: CoreHelperUtil.getPlainAddress(response.tx.from) as `0x${string}`,
        gas: gasLimit,
        gasPrice: BigInt(response.tx.eip155.gasPrice),
        value: BigInt(response.tx.value),
        toAmount: state.toTokenAmount
      }

      state.swapTransaction = undefined
      state.approvalTransaction = transaction

      return transaction
    } catch (error) {
      RouterController.goBack()
      SnackController.showError('Failed to create approval transaction')
      state.approvalTransaction = undefined
      state.swapTransaction = undefined
      state.fetchError = true

      return undefined
    }
  },

  async createSwapTransaction() {
    const { networkAddress, fromCaipAddress, sourceTokenAmount } = this.getParams()
    const sourceToken = state.sourceToken
    const toToken = state.toToken

    if (!fromCaipAddress || !sourceTokenAmount || !sourceToken || !toToken) {
      return undefined
    }

    const amount = ConnectionController.parseUnits(
      sourceTokenAmount,
      sourceToken.decimals
    ).toString()

    try {
      const response = await BlockchainApiController.generateSwapCalldata({
        projectId: OptionsController.state.projectId,
        userAddress: fromCaipAddress,
        from: sourceToken.address,
        to: toToken.address,
        amount
      })

      const isSourceTokenIsNetworkToken = sourceToken.address === networkAddress

      const gas = BigInt(response.tx.eip155.gas)
      const gasPrice = BigInt(response.tx.eip155.gasPrice)

      const transaction = {
        data: response.tx.data,
        to: CoreHelperUtil.getPlainAddress(response.tx.to) as `0x${string}`,
        gas,
        gasPrice,
        value: isSourceTokenIsNetworkToken ? BigInt(amount) : BigInt('0'),
        toAmount: state.toTokenAmount
      }

      state.gasPriceInUSD = SwapCalculationUtil.getGasPriceInUSD(state.networkPrice, gas, gasPrice)

      state.approvalTransaction = undefined
      state.swapTransaction = transaction

      return transaction
    } catch (error) {
      RouterController.goBack()
      SnackController.showError('Failed to create transaction')
      state.approvalTransaction = undefined
      state.swapTransaction = undefined
      state.fetchError = true

      return undefined
    }
  },

  // -- Send Transactions --------------------------------- //
  async sendTransactionForApproval(data: TransactionParams) {
    const { fromAddress, isAuthConnector } = this.getParams()

    state.loadingApprovalTransaction = true
    const approveLimitMessage = `Approve limit increase in your wallet`

    if (isAuthConnector) {
      RouterController.pushTransactionStack({
        view: null,
        goBack: true,
        onSuccess() {
          SnackController.showLoading(approveLimitMessage)
        }
      })
    } else {
      SnackController.showLoading(approveLimitMessage)
    }

    try {
      await ConnectionController.sendTransaction({
        address: fromAddress as `0x${string}`,
        to: data.to as `0x${string}`,
        data: data.data as `0x${string}`,
        value: BigInt(data.value),
        gasPrice: BigInt(data.gasPrice)
      })

      await this.swapTokens()
      await this.getTransaction()
      state.approvalTransaction = undefined
      state.loadingApprovalTransaction = false
    } catch (err) {
      const error = err as TransactionError
      state.transactionError = error?.shortMessage as unknown as string
      state.loadingApprovalTransaction = false
      SnackController.showError(error?.shortMessage || 'Transaction error')
    }
  },

  async sendTransactionForSwap(data: TransactionParams | undefined) {
    if (!data) {
      return undefined
    }

    const { fromAddress, toTokenAmount, isAuthConnector } = this.getParams()

    state.loadingTransaction = true

    const snackbarPendingMessage = `Swapping ${state.sourceToken
      ?.symbol} to ${NumberUtil.formatNumberToLocalString(toTokenAmount, 3)} ${state.toToken
      ?.symbol}`
    const snackbarSuccessMessage = `Swapped ${state.sourceToken
      ?.symbol} to ${NumberUtil.formatNumberToLocalString(toTokenAmount, 3)} ${state.toToken
      ?.symbol}`

    if (isAuthConnector) {
      RouterController.pushTransactionStack({
        view: 'Account',
        goBack: false,
        onSuccess() {
          SnackController.showLoading(snackbarPendingMessage)
          SwapController.resetState()
        }
      })
    } else {
      SnackController.showLoading('Confirm transaction in your wallet')
    }

    try {
      const forceUpdateAddresses = [state.sourceToken?.address, state.toToken?.address].join(',')
      const transactionHash = await ConnectionController.sendTransaction({
        address: fromAddress as `0x${string}`,
        to: data.to as `0x${string}`,
        data: data.data as `0x${string}`,
        gas: data.gas,
        gasPrice: BigInt(data.gasPrice),
        value: data.value
      })

      state.loadingTransaction = false
      SnackController.showSuccess(snackbarSuccessMessage)
      EventsController.sendEvent({
        type: 'track',
        event: 'SWAP_SUCCESS',
        properties: {
          network: NetworkController.state.caipNetwork?.id || '',
          swapFromToken: this.state.sourceToken?.symbol || '',
          swapToToken: this.state.toToken?.symbol || '',
          swapFromAmount: this.state.sourceTokenAmount || '',
          swapToAmount: this.state.toTokenAmount || '',
          isSmartAccount:
            AccountController.state.preferredAccountType ===
            W3mFrameRpcConstants.ACCOUNT_TYPES.SMART_ACCOUNT
        }
      })
      SwapController.resetState()
      if (!isAuthConnector) {
        RouterController.replace('Account')
      }
      SwapController.getMyTokensWithBalance(forceUpdateAddresses)

      return transactionHash
    } catch (err) {
      const error = err as TransactionError
      state.transactionError = error?.shortMessage
      state.loadingTransaction = false
      SnackController.showError(error?.shortMessage || 'Transaction error')
      EventsController.sendEvent({
        type: 'track',
        event: 'SWAP_ERROR',
        properties: {
          network: NetworkController.state.caipNetwork?.id || '',
          swapFromToken: this.state.sourceToken?.symbol || '',
          swapToToken: this.state.toToken?.symbol || '',
          swapFromAmount: this.state.sourceTokenAmount || '',
          swapToAmount: this.state.toTokenAmount || '',
          isSmartAccount:
            AccountController.state.preferredAccountType ===
            W3mFrameRpcConstants.ACCOUNT_TYPES.SMART_ACCOUNT
        }
      })

      return undefined
    }
  },

  // -- Checks -------------------------------------------- //
  hasInsufficientToken(sourceTokenAmount: string, sourceTokenAddress: string) {
    const isInsufficientSourceTokenForSwap = SwapCalculationUtil.isInsufficientSourceTokenForSwap(
      sourceTokenAmount,
      sourceTokenAddress,
      state.myTokensWithBalance
    )
    const insufficientNetworkTokenForGas = SwapCalculationUtil.isInsufficientNetworkTokenForGas(
      state.networkBalanceInUSD,
      state.gasPriceInUSD
    )

    return insufficientNetworkTokenForGas || isInsufficientSourceTokenForSwap
  },

  // -- Calculations -------------------------------------- //
  setTransactionDetails() {
    const { toTokenAddress, toTokenDecimals } = this.getParams()

    if (!toTokenAddress || !toTokenDecimals) {
      return
    }

    state.gasPriceInUSD = SwapCalculationUtil.getGasPriceInUSD(
      state.networkPrice,
      BigInt(state.gasFee),
      BigInt(INITIAL_GAS_LIMIT)
    )
    state.priceImpact = SwapCalculationUtil.getPriceImpact({
      sourceTokenAmount: state.sourceTokenAmount,
      sourceTokenPriceInUSD: state.sourceTokenPriceInUSD,
      toTokenPriceInUSD: state.toTokenPriceInUSD,
      toTokenAmount: state.toTokenAmount
    })
    state.maxSlippage = SwapCalculationUtil.getMaxSlippage(state.slippage, state.toTokenAmount)
    state.providerFee = SwapCalculationUtil.getProviderFee(state.sourceTokenAmount)
  }
}<|MERGE_RESOLUTION|>--- conflicted
+++ resolved
@@ -1,22 +1,22 @@
+import { NumberUtil } from '@web3modal/common'
+import { W3mFrameRpcConstants } from '@web3modal/wallet'
 import { subscribeKey as subKey } from 'valtio/utils'
 import { proxy, subscribe as sub } from 'valtio/vanilla'
+import { ConstantsUtil } from '../utils/ConstantsUtil.js'
+import { CoreHelperUtil } from '../utils/CoreHelperUtil.js'
+import { StorageUtil } from '../utils/StorageUtil.js'
+import { SwapApiUtil } from '../utils/SwapApiUtil.js'
+import { SwapCalculationUtil } from '../utils/SwapCalculationUtil.js'
+import type { SwapTokenWithBalance } from '../utils/TypeUtil.js'
 import { AccountController } from './AccountController.js'
-import { ConstantsUtil } from '../utils/ConstantsUtil.js'
+import { BlockchainApiController } from './BlockchainApiController.js'
 import { ConnectionController } from './ConnectionController.js'
-import { SwapApiUtil } from '../utils/SwapApiUtil.js'
+import { ConnectorController } from './ConnectorController.js'
+import { EventsController } from './EventsController.js'
+import { NetworkController } from './NetworkController.js'
+import { OptionsController } from './OptionsController.js'
+import { RouterController } from './RouterController.js'
 import { SnackController } from './SnackController.js'
-import { RouterController } from './RouterController.js'
-import { NumberUtil } from '@web3modal/common'
-import type { SwapTokenWithBalance } from '../utils/TypeUtil.js'
-import { NetworkController } from './NetworkController.js'
-import { CoreHelperUtil } from '../utils/CoreHelperUtil.js'
-import { BlockchainApiController } from './BlockchainApiController.js'
-import { OptionsController } from './OptionsController.js'
-import { SwapCalculationUtil } from '../utils/SwapCalculationUtil.js'
-import { EventsController } from './EventsController.js'
-import { W3mFrameRpcConstants } from '@web3modal/wallet'
-import { StorageUtil } from '../utils/StorageUtil.js'
-import { ConnectorController } from './ConnectorController.js'
 
 // -- Constants ---------------------------------------- //
 export const INITIAL_GAS_LIMIT = 150000
@@ -175,11 +175,8 @@
     const caipNetwork = NetworkController.state.caipNetwork
     const address = AccountController.state.address
     const networkAddress = `${caipNetwork?.id}:${ConstantsUtil.NATIVE_TOKEN_ADDRESS}`
-<<<<<<< HEAD
-=======
     const type = StorageUtil.getConnectedConnector()
     const authConnector = ConnectorController.getAuthConnector()
->>>>>>> 9866b3d6
 
     if (!address) {
       throw new Error('No address found to swap the tokens from.')
