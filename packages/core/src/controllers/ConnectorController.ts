--- conflicted
+++ resolved
@@ -1,11 +1,7 @@
 import { subscribeKey as subKey } from 'valtio/vanilla/utils'
 import { proxy, ref, snapshot } from 'valtio/vanilla'
-<<<<<<< HEAD
 import type { Connector, AuthConnector } from '../utils/TypeUtil.js'
-=======
-import type { Connector, EmailConnector } from '../utils/TypeUtil.js'
 import { getW3mThemeVariables } from '@web3modal/common'
->>>>>>> 29998c99
 import { OptionsController } from './OptionsController.js'
 import { ThemeController } from './ThemeController.js'
 
@@ -39,27 +35,17 @@
     if (connector.id === 'w3mAuth') {
       const authConnector = connector as AuthConnector
       const optionsState = snapshot(OptionsController.state) as typeof OptionsController.state
-<<<<<<< HEAD
-      authConnector?.provider?.syncDappData?.({
-=======
       const themeMode = ThemeController.getSnapshot().themeMode
       const themeVariables = ThemeController.getSnapshot().themeVariables
-      emailConnector?.provider?.syncDappData?.({
->>>>>>> 29998c99
+      authConnector?.provider?.syncDappData?.({
         metadata: optionsState.metadata,
         sdkVersion: optionsState.sdkVersion,
         projectId: optionsState.projectId
       })
-<<<<<<< HEAD
       authConnector.provider.syncTheme({
-        themeMode: ThemeController.getSnapshot().themeMode,
-        themeVariables: ThemeController.getSnapshot().themeVariables
-=======
-      emailConnector.provider.syncTheme({
         themeMode,
         themeVariables,
         w3mThemeVariables: getW3mThemeVariables(themeVariables, themeMode)
->>>>>>> 29998c99
       })
     }
   },
