--- conflicted
+++ resolved
@@ -32,64 +32,6 @@
   },
 
   setConnectors(connectors: ConnectorControllerState['connectors']) {
-<<<<<<< HEAD
-    if (ChainController.state.multiChainEnabled) {
-      state.unMergedConnectors = [...state.unMergedConnectors, ...connectors]
-      state.connectors = this.mergeMultiChainConnectors(state.unMergedConnectors)
-    } else {
-      state.connectors = connectors.map(c => ref(c))
-    }
-  },
-
-  mergeMultiChainConnectors(connectors: Connector[]) {
-    const connectorMap = new Map<string, Connector[]>()
-
-    connectors.forEach(c => {
-      const { name } = c
-
-      if (!name) {
-        return
-      }
-
-      const cnctrs = connectorMap.get(name) || []
-      connectorMap.set(name, [...cnctrs, c])
-    })
-
-    const newConnectors = Array.from(connectorMap.values()).map(cons => {
-      if (cons.length > 1) {
-        return {
-          name: cons[0]?.name,
-          imageUrl: cons[0]?.imageUrl,
-          imageId: cons[0]?.imageId,
-          providers: this.getUniqueConnectorsByName(cons),
-          type: 'MULTI_CHAIN'
-        } as ConnectorWithProviders
-      }
-
-      return cons[0] as ConnectorWithProviders
-    })
-
-    return newConnectors
-  },
-
-  getUniqueConnectorsByName(connectors: Connector[]) {
-    const uniqueConnectors: Connector[] = []
-
-    connectors.forEach(c => {
-      if (!uniqueConnectors.find(uc => uc.chain === c.chain)) {
-        uniqueConnectors.push({
-          ...c,
-          name: ConstantsUtil.CHAIN_NAME_MAP[c.chain]
-        })
-      }
-    })
-
-    return uniqueConnectors
-  },
-
-  addConnector(connector: Connector | AuthConnector) {
-    state.connectors.push(ref(connector))
-=======
     state.unMergedConnectors = [...state.unMergedConnectors, ...connectors]
     state.connectors = this.mergeMultiChainConnectors(state.unMergedConnectors)
   },
@@ -151,7 +93,6 @@
   },
 
   addConnector(connector: Connector | AuthConnector) {
->>>>>>> 543585f8
     if (connector.id === 'w3mAuth') {
       const authConnector = connector as AuthConnector
       const optionsState = snapshot(OptionsController.state) as typeof OptionsController.state
