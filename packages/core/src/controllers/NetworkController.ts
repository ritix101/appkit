import { proxy } from 'valtio/vanilla'
import type { CaipNetwork, CaipNetworkId } from '../utils/TypeUtil.js'
import { PublicStateController } from './PublicStateController.js'
import { EventsController } from './EventsController.js'
import { ModalController } from './ModalController.js'
import { CoreHelperUtil } from '../utils/CoreHelperUtil.js'
<<<<<<< HEAD
import { ConstantsUtil, NetworkUtil, type Chain } from '@web3modal/common'
=======
import { NetworkUtil, type Chain } from '@web3modal/common'
>>>>>>> ab6b008f
import { ChainController } from './ChainController.js'

// -- Types --------------------------------------------- //
export interface NetworkControllerClient {
  switchCaipNetwork: (network: NetworkControllerState['caipNetwork']) => Promise<void>
  getApprovedCaipNetworksData: () => Promise<{
    approvedCaipNetworkIds: NetworkControllerState['approvedCaipNetworkIds']
    supportsAllNetworks: NetworkControllerState['supportsAllNetworks']
  }>
}

export interface NetworkControllerState {
  supportsAllNetworks: boolean
  isDefaultCaipNetwork: boolean
  isUnsupportedChain?: boolean
  _client?: NetworkControllerClient
  caipNetwork?: CaipNetwork
  requestedCaipNetworks?: CaipNetwork[]
  approvedCaipNetworkIds?: CaipNetworkId[]
  allowUnsupportedChain?: boolean
  smartAccountEnabledNetworks?: number[]
}

// -- State --------------------------------------------- //
const state = proxy<NetworkControllerState>({
  supportsAllNetworks: true,
  isDefaultCaipNetwork: false,
  smartAccountEnabledNetworks: []
})

// -- Controller ---------------------------------------- //
export const NetworkController = {
  state,

  replaceState(newState: NetworkControllerState) {
    Object.assign(state, newState)
  },

<<<<<<< HEAD
  subscribe(callback: (val: NetworkControllerState) => void) {
    return ChainController.subscribeChainProp('networkState', networkState => {
      if (networkState) {
        return callback(networkState)
      }

      return undefined
    })
  },

  subscribeKey<K extends keyof NetworkControllerState>(
    property: K,
    callback: (val: NetworkControllerState[K]) => void
  ) {
    let prev: NetworkControllerState[K] | undefined = undefined

    return ChainController.subscribeChainProp('networkState', networkState => {
      if (networkState) {
        const nextValue = networkState[property]
        if (prev !== nextValue) {
          prev = nextValue
          callback(nextValue)
        }
      }
    })
  },

  _getClient() {
    return ChainController.getNetworkControllerClient()
  },

=======
  subscribeKey<K extends keyof NetworkControllerState>(
    property: K,
    callback: (val: NetworkControllerState[K]) => void
  ) {
    let prev: NetworkControllerState[K] | undefined = undefined

    return ChainController.subscribeChainProp('networkState', networkState => {
      if (networkState) {
        const nextValue = networkState[property]
        if (prev !== nextValue) {
          prev = nextValue
          callback(nextValue)
        }
      }
    })
  },

  _getClient() {
    return ChainController.getNetworkControllerClient()
  },

>>>>>>> ab6b008f
  initializeDefaultNetwork() {
    const networks = this.getRequestedCaipNetworks()

    if (networks.length > 0) {
      this.setCaipNetwork(networks[0])
    }
  },

  setCaipNetwork(caipNetwork: NetworkControllerState['caipNetwork']) {
    const chain = ChainController.state.multiChainEnabled
      ? caipNetwork?.chain
<<<<<<< HEAD
      : ConstantsUtil.CHAIN.EVM

    if (!chain) {
      throw new Error('chain is required to set default network')
=======
      : ChainController.state.activeChain

    if (!chain) {
      throw new Error('chain is required to set active network')
>>>>>>> ab6b008f
    }

    if (!caipNetwork) {
      throw new Error('caipNetwork is required to set active network')
    }

    ChainController.state.activeCaipNetwork = caipNetwork
    ChainController.state.activeChain = chain
    ChainController.setChainNetworkData(chain, { caipNetwork })
    PublicStateController.set({ activeChain: chain, selectedNetworkId: caipNetwork?.id })

<<<<<<< HEAD
    if (!ChainController.state.chains.get(chain)?.networkState.allowUnsupportedChain) {
=======
    if (!ChainController.state.chains.get(chain)?.networkState?.allowUnsupportedChain) {
>>>>>>> ab6b008f
      this.checkIfSupportedNetwork()
    }
  },

  setDefaultCaipNetwork(caipNetwork: NetworkControllerState['caipNetwork'], chain?: Chain) {
<<<<<<< HEAD
    const chainToSet = ChainController.state.multiChainEnabled ? chain : ConstantsUtil.CHAIN.EVM
=======
    const chainToSet = ChainController.state.multiChainEnabled
      ? chain
      : ChainController.state.activeChain
>>>>>>> ab6b008f

    if (!chainToSet) {
      throw new Error('chain is required to set default network')
    }

    ChainController.state.activeCaipNetwork = caipNetwork
    ChainController.state.activeChain = chainToSet
    ChainController.setChainNetworkData(chainToSet, { caipNetwork, isDefaultCaipNetwork: true })
    PublicStateController.set({ selectedNetworkId: caipNetwork?.id, activeChain: chain })
  },

  setRequestedCaipNetworks(
    requestedNetworks: NetworkControllerState['requestedCaipNetworks'],
    chain?: Chain
  ) {
    ChainController.setChainNetworkData(
<<<<<<< HEAD
      ChainController.state.multiChainEnabled ? chain : ConstantsUtil.CHAIN.EVM,
=======
      ChainController.state.multiChainEnabled ? chain : ChainController.state.activeChain,
>>>>>>> ab6b008f
      { requestedCaipNetworks: requestedNetworks }
    )
  },

  setAllowUnsupportedChain(
    allowUnsupportedChain: NetworkControllerState['allowUnsupportedChain'],
    chain?: Chain
  ) {
<<<<<<< HEAD
    ChainController.setChainNetworkData(chain || ConstantsUtil.CHAIN.EVM, {
=======
    ChainController.setChainNetworkData(chain || ChainController.state.activeChain, {
>>>>>>> ab6b008f
      allowUnsupportedChain
    })
  },

  setSmartAccountEnabledNetworks(
    smartAccountEnabledNetworks: NetworkControllerState['smartAccountEnabledNetworks'],
    chain?: Chain
  ) {
    ChainController.setChainNetworkData(
<<<<<<< HEAD
      ChainController.state.multiChainEnabled ? chain : ConstantsUtil.CHAIN.EVM,
=======
      ChainController.state.multiChainEnabled ? chain : ChainController.state.activeChain,
>>>>>>> ab6b008f
      { smartAccountEnabledNetworks }
    )
  },

  getRequestedCaipNetworks(chainToFilter?: Chain) {
    let chainAdapters: Chain[] | undefined = undefined

<<<<<<< HEAD
    if (chainToFilter) {
      const chain = ChainController.state.multiChainEnabled
        ? chainToFilter
        : ConstantsUtil.CHAIN.EVM

      if (!chain) {
        throw new Error('chain is required to set default network')
=======
    if (!ChainController.state.activeChain) {
      throw new Error('activeChain is required to get requested networks')
    }

    if (chainToFilter) {
      const chain = ChainController.state.multiChainEnabled
        ? chainToFilter
        : ChainController.state.activeChain

      if (!chain) {
        throw new Error('chain is required to get requested networks')
>>>>>>> ab6b008f
      }

      chainAdapters = [chain]
    } else {
<<<<<<< HEAD
      chainAdapters = ChainController.state.multiChainEnabled
        ? (Object.keys(ChainController.state.chains) as Chain[])
        : [ConstantsUtil.CHAIN.EVM]
    }

    const approvedIds: `${string}:${string}`[] = []
    const requestedNetworks: CaipNetwork[] = []

    chainAdapters.forEach((chn: Chain) => {
      if (ChainController.state.chains.get(chn)?.networkState.approvedCaipNetworkIds) {
=======
      const chains = ChainController.state.multiChainEnabled
        ? [...ChainController.state.chains.keys()]
        : [ChainController.state.activeChain]

      chainAdapters = chains
    }

    const approvedIds: `${string}:${string}`[] = []
    const requestedNetworks: CaipNetwork[] = []

    chainAdapters.forEach((chn: Chain) => {
      if (ChainController.state.chains.get(chn)?.networkState?.approvedCaipNetworkIds) {
>>>>>>> ab6b008f
        approvedIds.push(
          ...(ChainController.state.chains.get(chn)?.networkState?.approvedCaipNetworkIds || [])
        )
      }
<<<<<<< HEAD
      if (ChainController.state.chains.get(chn)?.networkState.requestedCaipNetworks) {
=======
      if (ChainController.state.chains.get(chn)?.networkState?.requestedCaipNetworks) {
>>>>>>> ab6b008f
        requestedNetworks.push(
          ...(ChainController.state.chains.get(chn)?.networkState?.requestedCaipNetworks || [])
        )
      }
    })

    const sortedNetworks = CoreHelperUtil.sortRequestedNetworks(approvedIds, requestedNetworks)

    return sortedNetworks
  },

  async switchActiveNetwork(network: NetworkControllerState['caipNetwork']) {
    const networkControllerClient = ChainController.getNetworkControllerClient()
    await networkControllerClient.switchCaipNetwork(network)

<<<<<<< HEAD
    const chain = ChainController.state.multiChainEnabled ? network?.chain : ConstantsUtil.CHAIN.EVM

    if (!chain) {
      throw new Error('chain is required to set default network')
    }

    if (!network) {
      throw new Error('Network is required to switch active network')
=======
    const chain = ChainController.state.multiChainEnabled
      ? network?.chain
      : ChainController.state.activeChain

    if (!chain) {
      throw new Error('chain is required to switch active network')
    }

    if (!network) {
      throw new Error('network is required to switch active network')
>>>>>>> ab6b008f
    }

    ChainController.state.activeCaipNetwork = network
    ChainController.state.activeChain = chain
    ChainController.setChainNetworkData(chain, { caipNetwork: network })
    PublicStateController.set({ activeChain: chain, selectedNetworkId: network.id })

    if (network) {
      EventsController.sendEvent({
        type: 'track',
        event: 'SWITCH_NETWORK',
        properties: { network: network.id }
      })
    }
  },

  getApprovedCaipNetworkIds(chainToFilter?: Chain) {
    if (chainToFilter) {
      const chain = ChainController.state.multiChainEnabled
        ? chainToFilter
<<<<<<< HEAD
        : ConstantsUtil.CHAIN.EVM

      if (!chain) {
        throw new Error('chain is required to set default network')
      }

      return ChainController.state.chains.get(chain)?.networkState.approvedCaipNetworkIds
    }

    // Otherwise, return all approved networks
=======
        : ChainController.state.activeChain

      if (!chain) {
        throw new Error('chain is required to get approved network IDs')
      }

      return ChainController.state.chains.get(chain)?.networkState?.approvedCaipNetworkIds
    }

>>>>>>> ab6b008f
    const allCaipNetworkIds: CaipNetworkId[] = []

    Object.values(ChainController.state.chains).forEach(adapter => {
      if (adapter.networkState.approvedCaipNetworkIds) {
        allCaipNetworkIds.push(...(adapter.networkState?.approvedCaipNetworkIds || []))
      }
    })

    return allCaipNetworkIds
  },

  async setApprovedCaipNetworksData(_chain?: Chain) {
    const networkControllerClient = ChainController.getNetworkControllerClient()
    const data = await networkControllerClient.getApprovedCaipNetworksData()

<<<<<<< HEAD
    const chain = ChainController.state.multiChainEnabled ? _chain : ConstantsUtil.CHAIN.EVM

    if (!chain) {
      throw new Error('chain is required to set default network')
=======
    const chain = ChainController.state.multiChainEnabled
      ? _chain
      : ChainController.state.activeChain

    if (!chain) {
      throw new Error('chain is required to set approved network data')
>>>>>>> ab6b008f
    }

    ChainController.setChainNetworkData(chain, {
      approvedCaipNetworkIds: data?.approvedCaipNetworkIds,
      supportsAllNetworks: data?.supportsAllNetworks || false
    })
  },

  checkIfSupportedNetwork() {
    const chain = ChainController.state.multiChainEnabled
      ? ChainController.state.activeChain
<<<<<<< HEAD
      : ConstantsUtil.CHAIN.EVM
=======
      : ChainController.state.activeChain
>>>>>>> ab6b008f

    if (!chain) {
      return false
    }

<<<<<<< HEAD
    const activeCaipNetwork = ChainController.state.chains.get(chain)?.networkState.caipNetwork
=======
    const activeCaipNetwork = ChainController.state.chains.get(chain)?.networkState?.caipNetwork
>>>>>>> ab6b008f

    const requestedCaipNetworks = this.getRequestedCaipNetworks()

    return requestedCaipNetworks?.some(network => network.id === activeCaipNetwork?.id)
  },

  checkIfSmartAccountEnabled() {
    const networkId = NetworkUtil.caipNetworkIdToNumber(ChainController.state.activeCaipNetwork?.id)
    const activeChain = ChainController.state.activeChain

    if (!activeChain) {
      throw new Error('activeChain is required to check if smart account is enabled')
    }

    if (!networkId) {
      return false
    }

    const smartAccountEnabledNetworks =
<<<<<<< HEAD
      ChainController.state.chains.get(activeChain)?.networkState.smartAccountEnabledNetworks || []
=======
      ChainController.state.chains.get(activeChain)?.networkState?.smartAccountEnabledNetworks || []
>>>>>>> ab6b008f

    return Boolean(smartAccountEnabledNetworks?.includes(networkId))
  },

  resetNetwork() {
<<<<<<< HEAD
    const chain = ChainController.state.multiChainEnabled
      ? ChainController.state.activeChain
      : ConstantsUtil.CHAIN.EVM

    if (!chain) {
      throw new Error('chain is required to reset network')
    }

    if (!ChainController.state.chains.get(chain)?.networkState.isDefaultCaipNetwork) {
      ChainController.setChainNetworkData(chain, { caipNetwork: undefined })
    }

=======
    const chain = ChainController.state.activeChain

    if (!chain) {
      throw new Error('chain is required to reset network')
    }

    if (!ChainController.state.chains.get(chain)?.networkState?.isDefaultCaipNetwork) {
      ChainController.setChainNetworkData(chain, { caipNetwork: undefined })
    }

>>>>>>> ab6b008f
    ChainController.setChainNetworkData(chain, {
      approvedCaipNetworkIds: undefined,
      supportsAllNetworks: true,
      smartAccountEnabledNetworks: []
    })
  },

  getSupportsAllNetworks() {
    const chain = ChainController.state.multiChainEnabled
      ? ChainController.state.activeChain
<<<<<<< HEAD
      : ConstantsUtil.CHAIN.EVM

    if (!chain) {
      throw new Error('chain is required to get getSupportsAllNetworks')
    }

    return ChainController.state.chains.get(chain)?.networkState.supportsAllNetworks
=======
      : ChainController.state.activeChain

    if (!chain) {
      throw new Error('chain is required to check if network supports all networks')
    }

    return ChainController.state.chains.get(chain)?.networkState?.supportsAllNetworks
>>>>>>> ab6b008f
  },

  showUnsupportedChainUI() {
    setTimeout(() => {
      ModalController.open({ view: 'UnsupportedChain' })
    }, 300)
  },

  // -- New methods
  switchChain(newChain: Chain) {
    ChainController.state.activeChain = newChain
    this.setCaipNetwork(ChainController.state.chains.get(newChain)?.networkState.caipNetwork)
    PublicStateController.set({ activeChain: newChain })
  }
}<|MERGE_RESOLUTION|>--- conflicted
+++ resolved
@@ -4,11 +4,7 @@
 import { EventsController } from './EventsController.js'
 import { ModalController } from './ModalController.js'
 import { CoreHelperUtil } from '../utils/CoreHelperUtil.js'
-<<<<<<< HEAD
 import { ConstantsUtil, NetworkUtil, type Chain } from '@web3modal/common'
-=======
-import { NetworkUtil, type Chain } from '@web3modal/common'
->>>>>>> ab6b008f
 import { ChainController } from './ChainController.js'
 
 // -- Types --------------------------------------------- //
@@ -47,17 +43,6 @@
     Object.assign(state, newState)
   },
 
-<<<<<<< HEAD
-  subscribe(callback: (val: NetworkControllerState) => void) {
-    return ChainController.subscribeChainProp('networkState', networkState => {
-      if (networkState) {
-        return callback(networkState)
-      }
-
-      return undefined
-    })
-  },
-
   subscribeKey<K extends keyof NetworkControllerState>(
     property: K,
     callback: (val: NetworkControllerState[K]) => void
@@ -79,29 +64,6 @@
     return ChainController.getNetworkControllerClient()
   },
 
-=======
-  subscribeKey<K extends keyof NetworkControllerState>(
-    property: K,
-    callback: (val: NetworkControllerState[K]) => void
-  ) {
-    let prev: NetworkControllerState[K] | undefined = undefined
-
-    return ChainController.subscribeChainProp('networkState', networkState => {
-      if (networkState) {
-        const nextValue = networkState[property]
-        if (prev !== nextValue) {
-          prev = nextValue
-          callback(nextValue)
-        }
-      }
-    })
-  },
-
-  _getClient() {
-    return ChainController.getNetworkControllerClient()
-  },
-
->>>>>>> ab6b008f
   initializeDefaultNetwork() {
     const networks = this.getRequestedCaipNetworks()
 
@@ -113,17 +75,10 @@
   setCaipNetwork(caipNetwork: NetworkControllerState['caipNetwork']) {
     const chain = ChainController.state.multiChainEnabled
       ? caipNetwork?.chain
-<<<<<<< HEAD
-      : ConstantsUtil.CHAIN.EVM
-
-    if (!chain) {
-      throw new Error('chain is required to set default network')
-=======
       : ChainController.state.activeChain
 
     if (!chain) {
       throw new Error('chain is required to set active network')
->>>>>>> ab6b008f
     }
 
     if (!caipNetwork) {
@@ -135,23 +90,15 @@
     ChainController.setChainNetworkData(chain, { caipNetwork })
     PublicStateController.set({ activeChain: chain, selectedNetworkId: caipNetwork?.id })
 
-<<<<<<< HEAD
-    if (!ChainController.state.chains.get(chain)?.networkState.allowUnsupportedChain) {
-=======
     if (!ChainController.state.chains.get(chain)?.networkState?.allowUnsupportedChain) {
->>>>>>> ab6b008f
       this.checkIfSupportedNetwork()
     }
   },
 
   setDefaultCaipNetwork(caipNetwork: NetworkControllerState['caipNetwork'], chain?: Chain) {
-<<<<<<< HEAD
-    const chainToSet = ChainController.state.multiChainEnabled ? chain : ConstantsUtil.CHAIN.EVM
-=======
     const chainToSet = ChainController.state.multiChainEnabled
       ? chain
       : ChainController.state.activeChain
->>>>>>> ab6b008f
 
     if (!chainToSet) {
       throw new Error('chain is required to set default network')
@@ -168,11 +115,7 @@
     chain?: Chain
   ) {
     ChainController.setChainNetworkData(
-<<<<<<< HEAD
-      ChainController.state.multiChainEnabled ? chain : ConstantsUtil.CHAIN.EVM,
-=======
       ChainController.state.multiChainEnabled ? chain : ChainController.state.activeChain,
->>>>>>> ab6b008f
       { requestedCaipNetworks: requestedNetworks }
     )
   },
@@ -181,11 +124,7 @@
     allowUnsupportedChain: NetworkControllerState['allowUnsupportedChain'],
     chain?: Chain
   ) {
-<<<<<<< HEAD
-    ChainController.setChainNetworkData(chain || ConstantsUtil.CHAIN.EVM, {
-=======
     ChainController.setChainNetworkData(chain || ChainController.state.activeChain, {
->>>>>>> ab6b008f
       allowUnsupportedChain
     })
   },
@@ -195,11 +134,7 @@
     chain?: Chain
   ) {
     ChainController.setChainNetworkData(
-<<<<<<< HEAD
-      ChainController.state.multiChainEnabled ? chain : ConstantsUtil.CHAIN.EVM,
-=======
       ChainController.state.multiChainEnabled ? chain : ChainController.state.activeChain,
->>>>>>> ab6b008f
       { smartAccountEnabledNetworks }
     )
   },
@@ -207,15 +142,6 @@
   getRequestedCaipNetworks(chainToFilter?: Chain) {
     let chainAdapters: Chain[] | undefined = undefined
 
-<<<<<<< HEAD
-    if (chainToFilter) {
-      const chain = ChainController.state.multiChainEnabled
-        ? chainToFilter
-        : ConstantsUtil.CHAIN.EVM
-
-      if (!chain) {
-        throw new Error('chain is required to set default network')
-=======
     if (!ChainController.state.activeChain) {
       throw new Error('activeChain is required to get requested networks')
     }
@@ -227,23 +153,10 @@
 
       if (!chain) {
         throw new Error('chain is required to get requested networks')
->>>>>>> ab6b008f
       }
 
       chainAdapters = [chain]
     } else {
-<<<<<<< HEAD
-      chainAdapters = ChainController.state.multiChainEnabled
-        ? (Object.keys(ChainController.state.chains) as Chain[])
-        : [ConstantsUtil.CHAIN.EVM]
-    }
-
-    const approvedIds: `${string}:${string}`[] = []
-    const requestedNetworks: CaipNetwork[] = []
-
-    chainAdapters.forEach((chn: Chain) => {
-      if (ChainController.state.chains.get(chn)?.networkState.approvedCaipNetworkIds) {
-=======
       const chains = ChainController.state.multiChainEnabled
         ? [...ChainController.state.chains.keys()]
         : [ChainController.state.activeChain]
@@ -256,16 +169,11 @@
 
     chainAdapters.forEach((chn: Chain) => {
       if (ChainController.state.chains.get(chn)?.networkState?.approvedCaipNetworkIds) {
->>>>>>> ab6b008f
         approvedIds.push(
           ...(ChainController.state.chains.get(chn)?.networkState?.approvedCaipNetworkIds || [])
         )
       }
-<<<<<<< HEAD
-      if (ChainController.state.chains.get(chn)?.networkState.requestedCaipNetworks) {
-=======
       if (ChainController.state.chains.get(chn)?.networkState?.requestedCaipNetworks) {
->>>>>>> ab6b008f
         requestedNetworks.push(
           ...(ChainController.state.chains.get(chn)?.networkState?.requestedCaipNetworks || [])
         )
@@ -281,16 +189,6 @@
     const networkControllerClient = ChainController.getNetworkControllerClient()
     await networkControllerClient.switchCaipNetwork(network)
 
-<<<<<<< HEAD
-    const chain = ChainController.state.multiChainEnabled ? network?.chain : ConstantsUtil.CHAIN.EVM
-
-    if (!chain) {
-      throw new Error('chain is required to set default network')
-    }
-
-    if (!network) {
-      throw new Error('Network is required to switch active network')
-=======
     const chain = ChainController.state.multiChainEnabled
       ? network?.chain
       : ChainController.state.activeChain
@@ -301,7 +199,6 @@
 
     if (!network) {
       throw new Error('network is required to switch active network')
->>>>>>> ab6b008f
     }
 
     ChainController.state.activeCaipNetwork = network
@@ -322,18 +219,6 @@
     if (chainToFilter) {
       const chain = ChainController.state.multiChainEnabled
         ? chainToFilter
-<<<<<<< HEAD
-        : ConstantsUtil.CHAIN.EVM
-
-      if (!chain) {
-        throw new Error('chain is required to set default network')
-      }
-
-      return ChainController.state.chains.get(chain)?.networkState.approvedCaipNetworkIds
-    }
-
-    // Otherwise, return all approved networks
-=======
         : ChainController.state.activeChain
 
       if (!chain) {
@@ -343,7 +228,6 @@
       return ChainController.state.chains.get(chain)?.networkState?.approvedCaipNetworkIds
     }
 
->>>>>>> ab6b008f
     const allCaipNetworkIds: CaipNetworkId[] = []
 
     Object.values(ChainController.state.chains).forEach(adapter => {
@@ -359,19 +243,12 @@
     const networkControllerClient = ChainController.getNetworkControllerClient()
     const data = await networkControllerClient.getApprovedCaipNetworksData()
 
-<<<<<<< HEAD
-    const chain = ChainController.state.multiChainEnabled ? _chain : ConstantsUtil.CHAIN.EVM
-
-    if (!chain) {
-      throw new Error('chain is required to set default network')
-=======
     const chain = ChainController.state.multiChainEnabled
       ? _chain
       : ChainController.state.activeChain
 
     if (!chain) {
       throw new Error('chain is required to set approved network data')
->>>>>>> ab6b008f
     }
 
     ChainController.setChainNetworkData(chain, {
@@ -383,21 +260,13 @@
   checkIfSupportedNetwork() {
     const chain = ChainController.state.multiChainEnabled
       ? ChainController.state.activeChain
-<<<<<<< HEAD
-      : ConstantsUtil.CHAIN.EVM
-=======
-      : ChainController.state.activeChain
->>>>>>> ab6b008f
+      : ChainController.state.activeChain
 
     if (!chain) {
       return false
     }
 
-<<<<<<< HEAD
-    const activeCaipNetwork = ChainController.state.chains.get(chain)?.networkState.caipNetwork
-=======
     const activeCaipNetwork = ChainController.state.chains.get(chain)?.networkState?.caipNetwork
->>>>>>> ab6b008f
 
     const requestedCaipNetworks = this.getRequestedCaipNetworks()
 
@@ -417,30 +286,12 @@
     }
 
     const smartAccountEnabledNetworks =
-<<<<<<< HEAD
-      ChainController.state.chains.get(activeChain)?.networkState.smartAccountEnabledNetworks || []
-=======
       ChainController.state.chains.get(activeChain)?.networkState?.smartAccountEnabledNetworks || []
->>>>>>> ab6b008f
 
     return Boolean(smartAccountEnabledNetworks?.includes(networkId))
   },
 
   resetNetwork() {
-<<<<<<< HEAD
-    const chain = ChainController.state.multiChainEnabled
-      ? ChainController.state.activeChain
-      : ConstantsUtil.CHAIN.EVM
-
-    if (!chain) {
-      throw new Error('chain is required to reset network')
-    }
-
-    if (!ChainController.state.chains.get(chain)?.networkState.isDefaultCaipNetwork) {
-      ChainController.setChainNetworkData(chain, { caipNetwork: undefined })
-    }
-
-=======
     const chain = ChainController.state.activeChain
 
     if (!chain) {
@@ -451,7 +302,6 @@
       ChainController.setChainNetworkData(chain, { caipNetwork: undefined })
     }
 
->>>>>>> ab6b008f
     ChainController.setChainNetworkData(chain, {
       approvedCaipNetworkIds: undefined,
       supportsAllNetworks: true,
@@ -462,15 +312,6 @@
   getSupportsAllNetworks() {
     const chain = ChainController.state.multiChainEnabled
       ? ChainController.state.activeChain
-<<<<<<< HEAD
-      : ConstantsUtil.CHAIN.EVM
-
-    if (!chain) {
-      throw new Error('chain is required to get getSupportsAllNetworks')
-    }
-
-    return ChainController.state.chains.get(chain)?.networkState.supportsAllNetworks
-=======
       : ChainController.state.activeChain
 
     if (!chain) {
@@ -478,7 +319,6 @@
     }
 
     return ChainController.state.chains.get(chain)?.networkState?.supportsAllNetworks
->>>>>>> ab6b008f
   },
 
   showUnsupportedChainUI() {
