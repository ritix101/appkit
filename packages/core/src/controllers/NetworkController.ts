--- conflicted
+++ resolved
@@ -128,11 +128,7 @@
 
   setRequestedCaipNetworks(
     requestedNetworks: NetworkControllerState['requestedCaipNetworks'],
-<<<<<<< HEAD
-    chain?: ChainNamespace
-=======
-    chain: Chain | undefined
->>>>>>> d9e6bd29
+    chain: ChainNamespace | undefined
   ) {
     ChainController.setChainNetworkData(
       ChainController.state.multiChainEnabled ? chain : ChainController.state.activeChain,
@@ -140,15 +136,9 @@
     )
   },
 
-<<<<<<< HEAD
-  setAllowUnsupportedCaipNetwork(
+  setAllowUnsupportedChain(
     allowUnsupportedCaipNetwork: NetworkControllerState['allowUnsupportedCaipNetwork'],
-    chain?: ChainNamespace
-=======
-  setAllowUnsupportedChain(
-    allowUnsupportedChain: NetworkControllerState['allowUnsupportedChain'],
-    chain: Chain | undefined
->>>>>>> d9e6bd29
+    chain: ChainNamespace | undefined
   ) {
     ChainController.setChainNetworkData(chain || ChainController.state.activeChain, {
       allowUnsupportedCaipNetwork
@@ -157,11 +147,7 @@
 
   setSmartAccountEnabledNetworks(
     smartAccountEnabledNetworks: NetworkControllerState['smartAccountEnabledNetworks'],
-<<<<<<< HEAD
-    chain?: ChainNamespace
-=======
-    chain: Chain | undefined
->>>>>>> d9e6bd29
+    chain: ChainNamespace | undefined
   ) {
     ChainController.setChainNetworkData(
       ChainController.state.multiChainEnabled ? chain : ChainController.state.activeChain,
@@ -269,19 +255,9 @@
     return allCaipNetworkIds
   },
 
-<<<<<<< HEAD
-  async setApprovedCaipNetworksData(_chain?: ChainNamespace) {
-    const networkControllerClient = ChainController.getNetworkControllerClient()
-    const data = await networkControllerClient?.getApprovedCaipNetworksData()
-
-    const chain = ChainController.state.multiChainEnabled
-      ? _chain
-      : ChainController.state.activeChain
-=======
-  async setApprovedCaipNetworksData(chain: Chain | undefined) {
+  async setApprovedCaipNetworksData(chain: ChainNamespace | undefined) {
     const networkControllerClient = ChainController.getNetworkControllerClient()
     const data = await networkControllerClient.getApprovedCaipNetworksData()
->>>>>>> d9e6bd29
 
     if (!chain) {
       throw new Error('chain is required to set approved network data')
