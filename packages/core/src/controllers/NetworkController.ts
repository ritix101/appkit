--- conflicted
+++ resolved
@@ -1,20 +1,10 @@
-<<<<<<< HEAD
 import { NetworkUtil, type Chain } from '@web3modal/common'
-import { proxy } from 'valtio/vanilla'
+import { proxy, ref } from 'valtio/vanilla'
 import { CoreHelperUtil } from '../utils/CoreHelperUtil.js'
 import type { CaipNetwork, CaipNetworkId } from '../utils/TypeUtil.js'
 import { ChainController } from './ChainController.js'
 import { EventsController } from './EventsController.js'
 import { ModalController } from './ModalController.js'
-=======
-import { proxy, ref } from 'valtio/vanilla'
-import type { CaipNetwork, CaipNetworkId } from '../utils/TypeUtil.js'
-import { EventsController } from './EventsController.js'
-import { ModalController } from './ModalController.js'
-import { CoreHelperUtil } from '../utils/CoreHelperUtil.js'
-import { NetworkUtil, type Chain } from '@web3modal/common'
-import { ChainController } from './ChainController.js'
->>>>>>> 25c6f289
 import { PublicStateController } from './PublicStateController.js'
 
 // -- Types --------------------------------------------- //
