--- conflicted
+++ resolved
@@ -127,14 +127,10 @@
   },
 
   checkIfSmartAccountEnabled() {
-<<<<<<< HEAD
-    const networkId = Number(state.caipNetwork?.id?.split(':')?.[1])
-=======
     const networkId = NetworkUtil.caipNetworkIdToNumber(state.caipNetwork?.id)
     if (!networkId) {
       return false
     }
->>>>>>> 75855d67
 
     return Boolean(state.smartAccountEnabledNetworks?.includes(networkId))
   },
