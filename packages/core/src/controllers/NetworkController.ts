--- conflicted
+++ resolved
@@ -85,19 +85,26 @@
   },
 
   setActiveCaipNetwork(caipNetwork: NetworkControllerState['caipNetwork']) {
+    if (!caipNetwork) {
+      return
+    }
+
     ChainController.setActiveCaipNetwork(caipNetwork)
 
-<<<<<<< HEAD
-    if (!ChainController.getNetworkProp('allowUnsupportedChain')) {
-      this.checkIfSupportedNetwork()
-=======
-    if (!ChainController.state.chains.get(chain)?.networkState?.allowUnsupportedChain) {
+    ChainController.state.activeCaipNetwork = caipNetwork
+    ChainController.state.activeChain = caipNetwork.chain
+    ChainController.setChainNetworkData(caipNetwork.chain, { caipNetwork })
+    PublicStateController.set({
+      activeChain: caipNetwork.chain,
+      selectedNetworkId: caipNetwork?.id
+    })
+
+    if (!ChainController.state.chains.get(caipNetwork.chain)?.networkState?.allowUnsupportedChain) {
       const isSupported = this.checkIfSupportedNetwork()
 
       if (!isSupported) {
         this.showUnsupportedChainUI()
       }
->>>>>>> f2e6aa64
     }
   },
 
