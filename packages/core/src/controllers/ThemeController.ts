--- conflicted
+++ resolved
@@ -32,24 +32,18 @@
     try {
       const authConnector = ConnectorController.getAuthConnector()
 
-<<<<<<< HEAD
       if (authConnector) {
-        authConnector.provider.syncTheme({
-          themeMode: ThemeController.getSnapshot().themeMode
-=======
-      if (emailConnector) {
         const themeVariables = ThemeController.getSnapshot().themeVariables
 
-        emailConnector.provider.syncTheme({
+        authConnector.provider.syncTheme({
           themeMode,
           themeVariables,
           w3mThemeVariables: getW3mThemeVariables(themeVariables, themeMode)
->>>>>>> 29998c99
         })
       }
     } catch {
       // eslint-disable-next-line no-console
-      console.info('Unable to sync theme to email connector')
+      console.info('Unable to sync theme to auth connector')
     }
   },
 
@@ -57,26 +51,19 @@
     state.themeVariables = { ...state.themeVariables, ...themeVariables }
 
     try {
-<<<<<<< HEAD
       const authConnector = ConnectorController.getAuthConnector()
+
       if (authConnector) {
-        authConnector.provider.syncTheme({
-          themeVariables: ThemeController.getSnapshot().themeVariables
-=======
-      const emailConnector = ConnectorController.getEmailConnector()
-
-      if (emailConnector) {
         const themeVariablesSnapshot = ThemeController.getSnapshot().themeVariables
 
-        emailConnector.provider.syncTheme({
+        authConnector.provider.syncTheme({
           themeVariables: themeVariablesSnapshot,
           w3mThemeVariables: getW3mThemeVariables(state.themeVariables, state.themeMode)
->>>>>>> 29998c99
         })
       }
     } catch {
       // eslint-disable-next-line no-console
-      console.info('Unable to sync theme to email connector')
+      console.info('Unable to sync theme to auth connector')
     }
   },
 
