--- conflicted
+++ resolved
@@ -89,11 +89,7 @@
 
   it('should check correctly if smart accounts are enabled on the network', () => {
     NetworkController.setActiveCaipNetwork(caipNetwork)
-<<<<<<< HEAD
-    NetworkController.setSmartAccountEnabledNetworks([1])
-=======
     NetworkController.setSmartAccountEnabledNetworks([1], chain)
->>>>>>> 543585f8
     expect(NetworkController.checkIfSmartAccountEnabled()).toEqual(true)
     NetworkController.setSmartAccountEnabledNetworks([], chain)
     expect(NetworkController.checkIfSmartAccountEnabled()).toEqual(false)
