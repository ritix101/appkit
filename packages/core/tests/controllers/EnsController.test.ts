import { beforeAll, describe, expect, it, vi } from 'vitest'
import {
  AccountController,
  ChainController,
  ConnectionController,
  ConnectorController,
  EnsController,
  NetworkController
} from '../../index.js'
import { W3mFrameProvider } from '@web3modal/wallet'
import { ConstantsUtil } from '@web3modal/common'
// -- Setup --------------------------------------------------------------------
const TEST_NAME = {
  name: 'test',
  registered: true,
  updated: 1,
  addresses: [
    {
      '0x123': {
        address: '0x123',
        created: '1'
      }
    }
  ],
  attributes: []
}
const chain = ConstantsUtil.CHAIN.EVM
vi.mock('../../src/controllers/BlockchainApiController.js', async importOriginal => {
  const mod =
    await importOriginal<typeof import('../../src/controllers/BlockchainApiController.js')>()

  return {
    ...mod,
    BlockchainApiController: {
      lookupEnsName: async (name: string) => {
        if (name !== 'test') {
          throw new Error('Error resolving ENS name')
        }

        return Promise.resolve(TEST_NAME)
      },
      getEnsNameSuggestions: async (name: string) => {
        const suggestions = [`${name}1`, `${name}2`, `${name}Something`].map(val => ({
          registered: false,
          name: `${val}${ConstantsUtil.WC_NAME_SUFFIX}`
        }))
        if (name === 'test') {
          suggestions.push({ registered: false, name: `${name}${ConstantsUtil.WC_NAME_SUFFIX}` })
        }

        return Promise.resolve({ suggestions })
      },
      reverseLookupEnsName: async ({ address }: { address: string }) => {
        if (address === '0x123') {
          return Promise.resolve([TEST_NAME])
        }

        return Promise.resolve([])
      },

      registerEnsName: async (name: string) => {
        if (name === 'test') {
          throw new Error('Error registering ENS name')
        }

        return Promise.resolve({ success: true })
      }
    }
  }
})

// -- Tests --------------------------------------------------------------------
beforeAll(() => {
  ChainController.initialize([{ chain: ConstantsUtil.CHAIN.EVM }])
})

describe('EnsController', () => {
  it('should have valid default state', () => {
    expect(EnsController.state).toEqual({
      suggestions: [],
      loading: false
    })
  })

  it('should resolve name', async () => {
    const result = await EnsController.resolveName('test')

    expect(result).toEqual(TEST_NAME)
  })

  it('should throw error when resolving invalid name', async () => {
    try {
      await EnsController.resolveName('invalid')
    } catch (e) {
      expect((e as Error).message).toBe('Error resolving name')
    }
  })

  it('should check if name is registered', async () => {
    const result = await EnsController.isNameRegistered('test')

    expect(result).toBe(true)

    const result2 = await EnsController.isNameRegistered('invalid')
    expect(result2).toBe(false)
  })

  it('should get suggestions', async () => {
    // Setup

    const result = await EnsController.getSuggestions('test')
    const mockSuggestions = ['test1', 'test2', 'testSomething', 'test'].map(name => ({
      registered: false,
      name
    }))
    expect(result).toEqual(mockSuggestions)
    expect(EnsController.state.suggestions).toEqual(mockSuggestions)
    expect(EnsController.state.loading).toBe(false)

    const result2 = await EnsController.getSuggestions('name')
    const mockSuggestions2 = ['name1', 'name2', 'nameSomething'].map(name => ({
      registered: false,
      name
    }))
    expect(result2).toEqual(mockSuggestions2)
    expect(EnsController.state.suggestions).toEqual(mockSuggestions2)
    expect(EnsController.state.loading).toBe(false)
  })

  it('should get names for address', async () => {
    // No network set
    const result = await EnsController.getNamesForAddress('0x123')
    expect(result).toEqual([])
    NetworkController.setActiveCaipNetwork({ id: 'test:123', chain: ConstantsUtil.CHAIN.EVM })
    const resultWithNetwork = await EnsController.getNamesForAddress('0x123')
    expect(resultWithNetwork).toEqual([TEST_NAME])

    const result2 = await EnsController.getNamesForAddress('invalid')
    expect(result2).toEqual([])
  })

  it('should register name', async () => {
    // Setup
    NetworkController.setActiveCaipNetwork({ id: 'test:123', chain: ConstantsUtil.CHAIN.EVM })
<<<<<<< HEAD
    AccountController.setCaipAddress('eip155:1:0x123')
=======
    AccountController.setCaipAddress('eip155:1:0x123', chain)
>>>>>>> 543585f8
    const getAuthConnectorSpy = vi.spyOn(ConnectorController, 'getAuthConnector').mockReturnValue({
      provider: { getEmail: () => 'test@walletconnect.com' } as unknown as W3mFrameProvider,
      id: 'w3mAuth',
      type: 'AUTH',
      chain: ConstantsUtil.CHAIN.EVM
    })
    const signMessageSpy = vi
      .spyOn(ConnectionController, 'signMessage')
      .mockResolvedValueOnce('0x123123123')

    const message = JSON.stringify({
      name: `newname${ConstantsUtil.WC_NAME_SUFFIX}`,
      attributes: {},
      timestamp: Math.floor(Date.now() / 1000)
    })
    await EnsController.registerName('newname')
    expect(getAuthConnectorSpy).toHaveBeenCalled()
    expect(signMessageSpy).toHaveBeenCalledWith(message)
    expect(AccountController.state.profileName).toBe(`newname${ConstantsUtil.WC_NAME_SUFFIX}`)
    expect(EnsController.state.loading).toBe(false)
  })

  it('should validate name correctly', () => {
    const result = EnsController.validateName('test123')
    expect(result).toBe(true)

    const result2 = EnsController.validateName('invalid.name')
    expect(result2).toBe(false)

    const result3 = EnsController.validateName('valid-name')
    expect(result3).toBe(true)

    const result4 = EnsController.validateName('invalid name')
    expect(result4).toBe(false)
  })
})<|MERGE_RESOLUTION|>--- conflicted
+++ resolved
@@ -142,11 +142,7 @@
   it('should register name', async () => {
     // Setup
     NetworkController.setActiveCaipNetwork({ id: 'test:123', chain: ConstantsUtil.CHAIN.EVM })
-<<<<<<< HEAD
-    AccountController.setCaipAddress('eip155:1:0x123')
-=======
     AccountController.setCaipAddress('eip155:1:0x123', chain)
->>>>>>> 543585f8
     const getAuthConnectorSpy = vi.spyOn(ConnectorController, 'getAuthConnector').mockReturnValue({
       provider: { getEmail: () => 'test@walletconnect.com' } as unknown as W3mFrameProvider,
       id: 'w3mAuth',
