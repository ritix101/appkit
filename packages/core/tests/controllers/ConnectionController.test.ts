--- conflicted
+++ resolved
@@ -20,14 +20,10 @@
   checkInstalled: _id => true,
   parseUnits: value => BigInt(value),
   formatUnits: value => value.toString(),
-<<<<<<< HEAD
-  sendTransaction: () => Promise.resolve('0x')
-=======
   sendTransaction: () => Promise.resolve('0x'),
   writeContract: () => Promise.resolve('0x'),
   getEnsAddress: async (value: string) => Promise.resolve(value),
   getEnsAvatar: async (value: string) => Promise.resolve(value)
->>>>>>> 88d8ba45
 }
 
 const clientConnectExternalSpy = vi.spyOn(client, 'connectExternal')
@@ -40,14 +36,10 @@
   signMessage: async (message: string) => Promise.resolve(message),
   parseUnits: value => BigInt(value),
   formatUnits: value => value.toString(),
-<<<<<<< HEAD
-  sendTransaction: () => Promise.resolve('0x')
-=======
   sendTransaction: () => Promise.resolve('0x'),
   writeContract: () => Promise.resolve('0x'),
   getEnsAddress: async (value: string) => Promise.resolve(value),
   getEnsAvatar: async (value: string) => Promise.resolve(value)
->>>>>>> 88d8ba45
 }
 
 // -- Tests --------------------------------------------------------------------
