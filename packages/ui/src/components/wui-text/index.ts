import { html, LitElement } from 'lit'
import { property } from 'lit/decorators.js'
import { classMap } from 'lit/directives/class-map.js'
import { resetStyles } from '../../utils/ThemeUtil.js'
import type { ColorType, LineClamp, TextAlign, TextType } from '../../utils/TypeUtil.js'
import { customElement } from '../../utils/WebComponentsUtil.js'
import styles from './styles.js'

@customElement('wui-text')
export class WuiText extends LitElement {
  public static override styles = [resetStyles, styles]

  // -- State & Properties -------------------------------- //
  @property() public variant: TextType = 'paragraph-500'

  @property() public color: ColorType = 'fg-300'

  @property() public align?: TextAlign = 'left'

  @property() public lineClamp?: LineClamp = undefined

  // -- Render -------------------------------------------- //
  public override render() {
    const classes = {
      [`wui-font-${this.variant}`]: true,
      [`wui-color-${this.color}`]: true,
<<<<<<< HEAD
=======
      // eslint-disable-next-line no-unneeded-ternary
>>>>>>> 2bb270e4
      [`wui-line-clamp-${this.lineClamp}`]: this.lineClamp ? true : false
    }

    this.style.cssText = `
      --local-align: ${this.align};
      --local-color: var(--wui-color-${this.color});
    `

    return html`<slot class=${classMap(classes)}></slot>`
  }
}

declare global {
  interface HTMLElementTagNameMap {
    'wui-text': WuiText
  }
}<|MERGE_RESOLUTION|>--- conflicted
+++ resolved
@@ -24,10 +24,7 @@
     const classes = {
       [`wui-font-${this.variant}`]: true,
       [`wui-color-${this.color}`]: true,
-<<<<<<< HEAD
-=======
       // eslint-disable-next-line no-unneeded-ternary
->>>>>>> 2bb270e4
       [`wui-line-clamp-${this.lineClamp}`]: this.lineClamp ? true : false
     }
 
