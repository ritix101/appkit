--- conflicted
+++ resolved
@@ -72,17 +72,8 @@
 import { walletSvg } from '../../assets/svg/wallet.js'
 import { walletConnectSvg } from '../../assets/svg/walletconnect.js'
 import { warningCircleSvg } from '../../assets/svg/warning-circle.js'
-<<<<<<< HEAD
-import { recycleHorizontalSvg } from '../../assets/svg/recycle-horizontal.js'
-import { bankSvg } from '../../assets/svg/bank.js'
-import { cardSvg } from '../../assets/svg/card.js'
-import { plusSvg } from '../../assets/svg/plus.js'
-import { cursorTransparentSvg } from '../../assets/svg/cursor-transparent.js'
-import { checkmarkBoldSvg } from '../../assets/svg/checkmark-bold.js'
 import { idSvg } from '../../assets/svg/id.js'
-=======
 import { xSvg } from '../../assets/svg/x.js'
->>>>>>> 1c9b59ed
 
 const svgOptions: Record<IconType, TemplateResult<2>> = {
   add: addSvg,
