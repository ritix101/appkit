import type { TemplateResult } from 'lit'
import { html, LitElement } from 'lit'
import { property } from 'lit/decorators.js'
import { colorStyles, resetStyles } from '../../utils/ThemeUtil.js'
import type { ColorType, IconType, SizeType } from '../../utils/TypeUtil.js'
import { customElement } from '../../utils/WebComponentsUtil.js'
import styles from './styles.js'

// -- Svg's-------------------------------- //
import { allWalletsSvg } from '../../assets/svg/all-wallets.js'
import { arrowBottomCircleSvg } from '../../assets/svg/arrow-bottom-circle.js'
import { appStoreSvg } from '../../assets/svg/app-store.js'
import { appleSvg } from '../../assets/svg/apple.js'
import { arrowBottomSvg } from '../../assets/svg/arrow-bottom.js'
import { arrowLeftSvg } from '../../assets/svg/arrow-left.js'
import { arrowRightSvg } from '../../assets/svg/arrow-right.js'
import { arrowTopSvg } from '../../assets/svg/arrow-top.js'
import { browserSvg } from '../../assets/svg/browser.js'
import { checkmarkSvg } from '../../assets/svg/checkmark.js'
import { chevronBottomSvg } from '../../assets/svg/chevron-bottom.js'
import { chevronLeftSvg } from '../../assets/svg/chevron-left.js'
import { chevronRightSvg } from '../../assets/svg/chevron-right.js'
import { chevronTopSvg } from '../../assets/svg/chevron-top.js'
import { chromeStoreSvg } from '../../assets/svg/chrome-store.js'
import { clockSvg } from '../../assets/svg/clock.js'
import { closeSvg } from '../../assets/svg/close.js'
import { coinPlaceholderSvg } from '../../assets/svg/coinPlaceholder.js'
import { compassSvg } from '../../assets/svg/compass.js'
import { copySvg } from '../../assets/svg/copy.js'
import { addSvg } from '../../assets/svg/add.js'
import { cursorSvg } from '../../assets/svg/cursor.js'
import { desktopSvg } from '../../assets/svg/desktop.js'
import { disconnectSvg } from '../../assets/svg/disconnect.js'
import { discordSvg } from '../../assets/svg/discord.js'
import { etherscanSvg } from '../../assets/svg/etherscan.js'
import { extensionSvg } from '../../assets/svg/extension.js'
import { externalLinkSvg } from '../../assets/svg/external-link.js'
import { facebookSvg } from '../../assets/svg/facebook.js'
import { filtersSvg } from '../../assets/svg/filters.js'
import { githubSvg } from '../../assets/svg/github.js'
import { googleSvg } from '../../assets/svg/google.js'
import { helpCircleSvg } from '../../assets/svg/help-circle.js'
import { infoCircleSvg } from '../../assets/svg/info-circle.js'
import { mailSvg } from '../../assets/svg/mail.js'
import { mobileSvg } from '../../assets/svg/mobile.js'
import { networkPlaceholderSvg } from '../../assets/svg/network-placeholder.js'
import { nftPlaceholderSvg } from '../../assets/svg/nftPlaceholder.js'
import { offSvg } from '../../assets/svg/off.js'
import { playStoreSvg } from '../../assets/svg/play-store.js'
import { qrCodeIcon } from '../../assets/svg/qr-code.js'
import { refreshSvg } from '../../assets/svg/refresh.js'
import { searchSvg } from '../../assets/svg/search.js'
import { sendSvg } from '../../assets/svg/send.js'
import { swapHorizontalSvg } from '../../assets/svg/swapHorizontal.js'
import { swapHorizontalBoldSvg } from '../../assets/svg/swapHorizontalBold.js'
import { swapHorizontalMediumSvg } from '../../assets/svg/swapHorizontalMedium.js'
import { swapHorizontalRoundedBoldSvg } from '../../assets/svg/swapHorizontalRoundedBold.js'
import { swapVerticalSvg } from '../../assets/svg/swapVertical.js'
import { telegramSvg } from '../../assets/svg/telegram.js'
import { twitchSvg } from '../../assets/svg/twitch.js'
import { twitterSvg } from '../../assets/svg/twitter.js'
import { twitterIconSvg } from '../../assets/svg/twitterIcon.js'
import { verifySvg } from '../../assets/svg/verify.js'
import { verifyFilledSvg } from '../../assets/svg/verify-filled.js'
import { walletPlaceholderSvg } from '../../assets/svg/wallet-placeholder.js'
import { walletSvg } from '../../assets/svg/wallet.js'
import { walletConnectSvg } from '../../assets/svg/walletconnect.js'
import { warningCircleSvg } from '../../assets/svg/warning-circle.js'
import { recycleHorizontalSvg } from '../../assets/svg/recycle-horizontal.js'
import { bankSvg } from '../../assets/svg/bank.js'
import { cardSvg } from '../../assets/svg/card.js'
import { plusSvg } from '../../assets/svg/plus.js'
import { cursorTransparentSvg } from '../../assets/svg/cursor-transparent.js'
<<<<<<< HEAD
import { idSvg } from '../../assets/svg/id.js'
=======
import { checkmarkBoldSvg } from '../../assets/svg/checkmark-bold.js'
>>>>>>> 5262d088

const svgOptions: Record<IconType, TemplateResult<2>> = {
  add: addSvg,
  allWallets: allWalletsSvg,
  arrowBottomCircle: arrowBottomCircleSvg,
  appStore: appStoreSvg,
  apple: appleSvg,
  arrowBottom: arrowBottomSvg,
  arrowLeft: arrowLeftSvg,
  arrowRight: arrowRightSvg,
  arrowTop: arrowTopSvg,
  bank: bankSvg,
  browser: browserSvg,
  card: cardSvg,
  checkmark: checkmarkSvg,
  chevronBottom: chevronBottomSvg,
  checkmarkBold: checkmarkBoldSvg,
  chevronLeft: chevronLeftSvg,
  chevronRight: chevronRightSvg,
  chevronTop: chevronTopSvg,
  chromeStore: chromeStoreSvg,
  clock: clockSvg,
  close: closeSvg,
  compass: compassSvg,
  coinPlaceholder: coinPlaceholderSvg,
  copy: copySvg,
  cursor: cursorSvg,
  cursorTransparent: cursorTransparentSvg,
  desktop: desktopSvg,
  disconnect: disconnectSvg,
  discord: discordSvg,
  etherscan: etherscanSvg,
  extension: extensionSvg,
  externalLink: externalLinkSvg,
  facebook: facebookSvg,
  filters: filtersSvg,
  github: githubSvg,
  google: googleSvg,
  helpCircle: helpCircleSvg,
  id: idSvg,
  infoCircle: infoCircleSvg,
  mail: mailSvg,
  mobile: mobileSvg,
  networkPlaceholder: networkPlaceholderSvg,
  nftPlaceholder: nftPlaceholderSvg,
  off: offSvg,
  playStore: playStoreSvg,
  plus: plusSvg,
  qrCode: qrCodeIcon,
  recycleHorizontal: recycleHorizontalSvg,
  refresh: refreshSvg,
  search: searchSvg,
  send: sendSvg,
  swapHorizontal: swapHorizontalSvg,
  swapHorizontalMedium: swapHorizontalMediumSvg,
  swapHorizontalBold: swapHorizontalBoldSvg,
  swapVertical: swapVerticalSvg,
  swapHorizontalRoundedBold: swapHorizontalRoundedBoldSvg,
  telegram: telegramSvg,
  twitch: twitchSvg,
  twitter: twitterSvg,
  twitterIcon: twitterIconSvg,
  verify: verifySvg,
  verifyFilled: verifyFilledSvg,
  wallet: walletSvg,
  walletConnect: walletConnectSvg,
  walletPlaceholder: walletPlaceholderSvg,
  warningCircle: warningCircleSvg
}

@customElement('wui-icon')
export class WuiIcon extends LitElement {
  public static override styles = [resetStyles, colorStyles, styles]

  // -- State & Properties -------------------------------- //
  @property() public size: SizeType = 'md'

  @property() public name: IconType = 'copy'

  @property() public color: ColorType = 'fg-300'

  // -- Render -------------------------------------------- //
  public override render() {
    this.style.cssText = `
      --local-color: ${`var(--wui-color-${this.color});`}
      --local-width: ${`var(--wui-icon-size-${this.size});`}
    `

    return html`${svgOptions[this.name]}`
  }
}

declare global {
  interface HTMLElementTagNameMap {
    'wui-icon': WuiIcon
  }
}<|MERGE_RESOLUTION|>--- conflicted
+++ resolved
@@ -71,11 +71,8 @@
 import { cardSvg } from '../../assets/svg/card.js'
 import { plusSvg } from '../../assets/svg/plus.js'
 import { cursorTransparentSvg } from '../../assets/svg/cursor-transparent.js'
-<<<<<<< HEAD
+import { checkmarkBoldSvg } from '../../assets/svg/checkmark-bold.js'
 import { idSvg } from '../../assets/svg/id.js'
-=======
-import { checkmarkBoldSvg } from '../../assets/svg/checkmark-bold.js'
->>>>>>> 5262d088
 
 const svgOptions: Record<IconType, TemplateResult<2>> = {
   add: addSvg,
