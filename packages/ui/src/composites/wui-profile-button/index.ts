--- conflicted
+++ resolved
@@ -29,13 +29,8 @@
 
   // -- Render -------------------------------------------- //
   public override render() {
-<<<<<<< HEAD
-    return html` <button ontouchstart>
-      <wui-flex gap="xs" alignItems="center" data-testid="wui-profile-button">
-=======
     return html`<button ontouchstart data-testid="wui-profile-button">
       <wui-flex gap="xs" alignItems="center">
->>>>>>> 75855d67
         <wui-avatar
           .imageSrc=${this.avatarSrc}
           alt=${this.address}
