--- conflicted
+++ resolved
@@ -20,8 +20,6 @@
 import type { WuiCompatibleNetwork } from '../composites/wui-compatible-network/index.js'
 import type { WuiChipButton } from '../composites/wui-chip-button/index.js'
 import type { WuiConnectButton } from '../composites/wui-connect-button/index.js'
-import type { WuiConvertDetails } from '../composites/wui-convert-details/index.js'
-import type { WuiConvertInput } from '../composites/wui-convert-input/index.js'
 import type { WuiCtaButton } from '../composites/wui-cta-button/index.js'
 import type { WuiDetailsGroup } from '../composites/wui-details-group/index.js'
 import type { WuiDetailsGroupItem } from '../composites/wui-details-group-item/index.js'
@@ -98,21 +96,11 @@
       'wui-card-select': CustomElement<WuiCardSelect>
       'wui-chip-button': CustomElement<WuiChipButton>
       'wui-chip': CustomElement<WuiChip>
-<<<<<<< HEAD
-      'wui-chip-button': CustomElement<WuiChipButton>
-      'wui-convert-input': CustomElement<WuiConvertInput>
-      'wui-convert-details': CustomElement<WuiConvertDetails>
-      'wui-connect-button': CustomElement<WuiConnectButton>
-      'wui-cta-button': CustomElement<WuiCtaButton>
-      'wui-details-group': CustomElement<WuiDetailsGroup>
-      'wui-details-group-item': CustomElement<WuiDetailsGroupItem>
-=======
       'wui-compatible-network': CustomElement<WuiCompatibleNetwork>
       'wui-connect-button': CustomElement<WuiConnectButton>
       'wui-cta-button': CustomElement<WuiCtaButton>
       'wui-details-group-item': CustomElement<WuiDetailsGroupItem>
       'wui-details-group': CustomElement<WuiDetailsGroup>
->>>>>>> 02ee8b39
       'wui-email-input': CustomElement<WuiEmailInput>
       'wui-icon-box': CustomElement<WuiIconBox>
       'wui-icon-link': CustomElement<WuiIconLink>
@@ -147,10 +135,7 @@
       'wui-tag': CustomElement<WuiTag>
       'wui-token-button': CustomElement<WuiTokenButton>
       'wui-token-list-item': CustomElement<WuiTokenListItem>
-<<<<<<< HEAD
-=======
       'wui-tooltip-select': CustomElement<WuiTooltipSelect>
->>>>>>> 02ee8b39
       'wui-tooltip': CustomElement<WuiTooltip>
       'wui-transaction-list-item-loader': CustomElement<WuiTransactionListItemLoader>
       'wui-transaction-list-item': CustomElement<WuiTransactionListItem>
