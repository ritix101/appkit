--- conflicted
+++ resolved
@@ -47,18 +47,18 @@
       :root {
         --w3m-modal-width: 360px;
         --w3m-color-mix-strength: ${unsafeCSS(
-          themeVariables?.['--w3m-color-mix-strength']
-            ? `${themeVariables['--w3m-color-mix-strength']}%`
-            : '0%'
-        )};
+      themeVariables?.['--w3m-color-mix-strength']
+        ? `${themeVariables['--w3m-color-mix-strength']}%`
+        : '0%'
+    )};
         --w3m-font-family: ${unsafeCSS(
-          themeVariables?.['--w3m-font-family'] ||
-            'Inter, Segoe UI, Roboto, Oxygen, Ubuntu, Cantarell, Fira Sans, Droid Sans, Helvetica Neue, sans-serif;'
-        )};
+      themeVariables?.['--w3m-font-family'] ||
+      'Inter, Segoe UI, Roboto, Oxygen, Ubuntu, Cantarell, Fira Sans, Droid Sans, Helvetica Neue, sans-serif;'
+    )};
         --w3m-font-size-master: ${unsafeCSS(themeVariables?.['--w3m-font-size-master'] || '10px')};
         --w3m-border-radius-master: ${unsafeCSS(
-          themeVariables?.['--w3m-border-radius-master'] || '4px'
-        )};
+      themeVariables?.['--w3m-border-radius-master'] || '4px'
+    )};
         --w3m-z-index: ${unsafeCSS(themeVariables?.['--w3m-z-index'] || 999)};
 
         --wui-font-family: var(--w3m-font-family);
@@ -430,8 +430,8 @@
         --w3m-default: #fff;
 
         --wui-color-modal-bg-base: ${unsafeCSS(
-          getW3mThemeVariables(themeVariables, 'dark')['--w3m-background']
-        )};
+      getW3mThemeVariables(themeVariables, 'dark')['--w3m-background']
+    )};
         --wui-color-accent-base-100: var(--w3m-accent);
 
         --wui-color-blueberry-100: hsla(230, 100%, 67%, 1);
@@ -515,8 +515,8 @@
         --w3m-default: #000;
 
         --wui-color-modal-bg-base: ${unsafeCSS(
-          getW3mThemeVariables(themeVariables, 'light')['--w3m-background']
-        )};
+      getW3mThemeVariables(themeVariables, 'light')['--w3m-background']
+    )};
         --wui-color-accent-base-100: var(--w3m-accent);
 
         --wui-color-blueberry-100: hsla(231, 100%, 70%, 1);
@@ -644,8 +644,6 @@
     filter: grayscale(1);
   }
 
-<<<<<<< HEAD
-=======
   @media (hover: hover) and (pointer: fine) {
     button:hover:enabled {
       background-color: var(--wui-color-gray-glass-005);
@@ -656,7 +654,6 @@
     }
   }
 
->>>>>>> c9bf0155
   button:disabled > wui-icon-box {
     opacity: 0.5;
   }
