import { css, unsafeCSS } from 'lit'
import type { ThemeType, ThemeVariables } from './TypesUtil.js'

// -- Utilities ---------------------------------------------------------------

let themeTag: HTMLStyleElement | undefined = undefined
let darkModeTag: HTMLStyleElement | undefined = undefined
let lightModeTag: HTMLStyleElement | undefined = undefined

export function initializeTheming(themeVariables?: ThemeVariables, themeMode?: ThemeType) {
  themeTag = document.createElement('style')
  darkModeTag = document.createElement('style')
  lightModeTag = document.createElement('style')
  themeTag.textContent = createRootStyles(themeVariables).core.cssText
  darkModeTag.textContent = createRootStyles(themeVariables).dark.cssText
  lightModeTag.textContent = createRootStyles(themeVariables).light.cssText
  document.head.appendChild(themeTag)
  document.head.appendChild(darkModeTag)
  document.head.appendChild(lightModeTag)
  setColorTheme(themeMode)
}

export function setColorTheme(themeMode?: string) {
  if (darkModeTag && lightModeTag) {
    if (themeMode === 'light') {
      darkModeTag.removeAttribute('media')
      lightModeTag.media = 'enabled'
    } else {
      lightModeTag.removeAttribute('media')
      darkModeTag.media = 'enabled'
    }
  }
}

export function setThemeVariables(themeVariables: ThemeVariables) {
  if (themeTag && darkModeTag && lightModeTag) {
    themeTag.textContent = createRootStyles(themeVariables).core.cssText
    darkModeTag.textContent = createRootStyles(themeVariables).dark.cssText
    lightModeTag.textContent = createRootStyles(themeVariables).light.cssText
  }
}

<<<<<<< HEAD
function createRootStyles(themeVariables: ThemeVariables) {
  return css`
    :root {
      --w3m-color-mix-strength: ${unsafeCSS(
        themeVariables['--w3m-color-mix-strength']
          ? `${themeVariables['--w3m-color-mix-strength']}%`
          : '0%'
      )};
      --w3m-font-family: ${unsafeCSS(
        themeVariables['--w3m-font-family'] ||
          '-apple-system, BlinkMacSystemFont, Segoe UI, Roboto, Oxygen, Ubuntu, Cantarell, Fira Sans, Droid Sans, Helvetica Neue, sans-serif'
      )};
      --w3m-font-size-master: ${unsafeCSS(themeVariables['--w3m-font-size-master'] || '10px')};
      --w3m-border-radius-master: ${unsafeCSS(
        themeVariables['--w3m-border-radius-master'] || '4px'
      )};
      --w3m-z-index: ${unsafeCSS(themeVariables['--w3m-z-index'] || '100')};

      --wui-font-family: var(--w3m-font-family);

      --wui-font-size-micro: var(--w3m-font-size-master);
      --wui-font-size-tiny: calc(var(--w3m-font-size-master) * 1.2);
      --wui-font-size-small: calc(var(--w3m-font-size-master) * 1.4);
      --wui-font-size-paragraph: calc(var(--w3m-font-size-master) * 1.6);
      --wui-font-size-large: calc(var(--w3m-font-size-master) * 2);

      --wui-border-radius-5xs: var(--w3m-border-radius-master);
      --wui-border-radius-4xs: calc(var(--w3m-border-radius-master) * 1.5);
      --wui-border-radius-3xs: calc(var(--w3m-border-radius-master) * 2);
      --wui-border-radius-xxs: calc(var(--w3m-border-radius-master) * 3);
      --wui-border-radius-xs: calc(var(--w3m-border-radius-master) * 4);
      --wui-border-radius-s: calc(var(--w3m-border-radius-master) * 5);
      --wui-border-radius-m: calc(var(--w3m-border-radius-master) * 7);
      --wui-border-radius-l: calc(var(--w3m-border-radius-master) * 9);
      --wui-border-radius-3xl: calc(var(--w3m-border-radius-master) * 20);

      --wui-font-weight-regular: 500;
      --wui-font-weight-medium: 600;
      --wui-font-weight-bold: 700;

      --wui-letter-spacing-large: -0.8px;
      --wui-letter-spacing-paragraph: -0.64px;
      --wui-letter-spacing-small: -0.56px;
      --wui-letter-spacing-tiny: -0.48px;
      --wui-letter-spacing-micro: -0.2px;

      --wui-spacing-0: 0px;
      --wui-spacing-4xs: 2px;
      --wui-spacing-3xs: 4px;
      --wui-spacing-xxs: 6px;
      --wui-spacing-2xs: 7px;
      --wui-spacing-xs: 8px;
      --wui-spacing-1xs: 10px;
      --wui-spacing-s: 12px;
      --wui-spacing-m: 14px;
      --wui-spacing-l: 16px;
      --wui-spacing-2l: 18px;
      --wui-spacing-xl: 20px;
      --wui-spacing-xxl: 24px;
      --wui-spacing-3xl: 40px;

      --wui-icon-box-size-xs: 20px;
      --wui-icon-box-size-sm: 24px;
      --wui-icon-box-size-md: 32px;
      --wui-icon-box-size-lg: 40px;

      --wui-icon-size-inherit: inherit;
      --wui-icon-size-xxs: 10px;
      --wui-icon-size-xs: 12px;
      --wui-icon-size-sm: 14px;
      --wui-icon-size-md: 16px;
      --wui-icon-size-lg: 20px;

      --wui-wallet-image-size-inherit: inherit;
      --wui-wallet-image-size-sm: 40px;
      --wui-wallet-image-size-md: 56px;
      --wui-wallet-image-size-lg: 80px;

      --wui-box-size-md: 100px;
      --wui-box-size-lg: 120px;

      --wui-ease-out-power-2: cubic-bezier(0, 0, 0.22, 1);
      --wui-ease-out-power-1: cubic-bezier(0, 0, 0.55, 1);

      --wui-ease-in-power-3: cubic-bezier(0.66, 0, 1, 1);
      --wui-ease-in-power-2: cubic-bezier(0.45, 0, 1, 1);
      --wui-ease-in-power-1: cubic-bezier(0.3, 0, 1, 1);

      --wui-ease-inout-power-1: cubic-bezier(0.45, 0, 0.55, 1);

      --wui-duration-lg: 200ms;
      --wui-duration-md: 125ms;
      --wui-duration-sm: 75ms;

      --wui-path-network: path(
        'M43.4605 10.7248L28.0485 1.61089C25.5438 0.129705 22.4562 0.129705 19.9515 1.61088L4.53951 10.7248C2.03626 12.2051 0.5 14.9365 0.5 17.886V36.1139C0.5 39.0635 2.03626 41.7949 4.53951 43.2752L19.9515 52.3891C22.4562 53.8703 25.5438 53.8703 28.0485 52.3891L43.4605 43.2752C45.9637 41.7949 47.5 39.0635 47.5 36.114V17.8861C47.5 14.9365 45.9637 12.2051 43.4605 10.7248Z'
      );

      --wui-path-network-lg: path(
        'M78.3244 18.926L50.1808 2.45078C45.7376 -0.150261 40.2624 -0.150262 35.8192 2.45078L7.6756 18.926C3.23322 21.5266 0.5 26.3301 0.5 31.5248V64.4752C0.5 69.6699 3.23322 74.4734 7.6756 77.074L35.8192 93.5492C40.2624 96.1503 45.7376 96.1503 50.1808 93.5492L78.3244 77.074C82.7668 74.4734 85.5 69.6699 85.5 64.4752V31.5248C85.5 26.3301 82.7668 21.5266 78.3244 18.926Z'
      );

      --wui-z-index: var(--w3m-z-index);

      --wui-color-inherit: inherit;

      --wui-color-inverse-100: #fff;
      --wui-color-inverse-000: #000;

      --wui-cover: rgba(0, 0, 0, 0.3);

      --wui-color-blue-100: var(--wui-color-blue-base-100);
      --wui-color-blue-015: var(--wui-color-accent-base-015);

      --wui-color-accent-100: var(--wui-color-accent-base-100);
      --wui-color-accent-090: var(--wui-color-accent-base-090);
      --wui-color-accent-080: var(--wui-color-accent-base-080);

      --wui-accent-glass-090: var(--wui-accent-glass-base-090);
      --wui-accent-glass-080: var(--wui-accent-glass-base-080);
      --wui-accent-glass-020: var(--wui-accent-glass-base-020);
      --wui-accent-glass-015: var(--wui-accent-glass-base-015);
      --wui-accent-glass-010: var(--wui-accent-glass-base-010);
      --wui-accent-glass-005: var(--wui-accent-glass-base-005);
      --wui-accent-glass-002: var(--wui-accent-glass-base-002);

      --wui-color-fg-100: var(--wui-color-fg-base-100);
      --wui-color-fg-125: var(--wui-color-fg-base-125);
      --wui-color-fg-150: var(--wui-color-fg-base-150);
      --wui-color-fg-175: var(--wui-color-fg-base-175);
      --wui-color-fg-200: var(--wui-color-fg-base-200);
      --wui-color-fg-225: var(--wui-color-fg-base-225);
      --wui-color-fg-250: var(--wui-color-fg-base-250);
      --wui-color-fg-275: var(--wui-color-fg-base-275);
      --wui-color-fg-300: var(--wui-color-fg-base-300);

      --wui-color-bg-100: var(--wui-color-bg-base-100);
      --wui-color-bg-125: var(--wui-color-bg-base-125);
      --wui-color-bg-150: var(--wui-color-bg-base-150);
      --wui-color-bg-175: var(--wui-color-bg-base-175);
      --wui-color-bg-200: var(--wui-color-bg-base-200);
      --wui-color-bg-225: var(--wui-color-bg-base-225);
      --wui-color-bg-250: var(--wui-color-bg-base-250);
      --wui-color-bg-275: var(--wui-color-bg-base-275);
      --wui-color-bg-300: var(--wui-color-bg-base-300);

      --wui-color-success-100: var(--wui-color-success-base-100);
      --wui-color-error-100: var(--wui-color-error-base-100);

      --wui-icon-box-bg-error-100: var(--wui-icon-box-bg-error-base-100);
      --wui-icon-box-bg-blue-100: var(--wui-icon-box-bg-blue-base-100);
      --wui-icon-box-bg-success-100: var(--wui-icon-box-bg-success-base-100);
      --wui-icon-box-bg-inverse-100: var(--wui-icon-box-bg-inverse-base-100);

      --wui-all-wallets-bg-100: var(--wui-all-wallets-bg-base-100);

      --wui-avatar-border: var(--wui-avatar-border-base);

      --wui-box-shadow-blue: rgba(71, 161, 255, 0.16);

      @supports (background: color-mix(in srgb, white 50%, black)) {
        --wui-box-shadow-blue: color-mix(in srgb, var(--wui-color-accent-100) 16%, transparent);

        --wui-color-accent-090: color-mix(
          in srgb,
          var(--wui-color-accent-base-100) 90%,
          var(--w3m-default)
        );
        --wui-color-accent-080: color-mix(
          in srgb,
          var(--wui-color-accent-base-100) 80%,
          var(--w3m-default)
        );

        --wui-color-accent-090: color-mix(
          in srgb,
          var(--wui-color-accent-base-100) 90%,
          transparent
        );
        --wui-color-accent-080: color-mix(
          in srgb,
          var(--wui-color-accent-base-100) 80%,
          transparent
        );

        --wui-accent-glass-090: color-mix(
          in srgb,
          var(--wui-color-accent-base-100) 90%,
          transparent
        );
        --wui-accent-glass-080: color-mix(
          in srgb,
          var(--wui-color-accent-base-100) 80%,
          transparent
        );
        --wui-accent-glass-020: color-mix(
          in srgb,
          var(--wui-color-accent-base-100) 20%,
          transparent
        );
        --wui-accent-glass-015: color-mix(
          in srgb,
          var(--wui-color-accent-base-100) 15%,
          transparent
        );
        --wui-accent-glass-010: color-mix(
          in srgb,
          var(--wui-color-accent-base-100) 10%,
          transparent
        );
        --wui-accent-glass-005: color-mix(
          in srgb,
          var(--wui-color-accent-base-100) 5%,
          transparent
        );
        --wui-color-accent-002: color-mix(
          in srgb,
          var(--wui-color-accent-base-100) 2%,
          transparent
        );

        --wui-color-fg-100: color-mix(
          in srgb,
          var(--w3m-color-mix) var(--w3m-color-mix-strength),
          var(--wui-color-fg-base-100)
        );
        --wui-color-fg-125: color-mix(
          in srgb,
          var(--w3m-color-mix) var(--w3m-color-mix-strength),
          var(--wui-color-fg-base-125)
        );
        --wui-color-fg-150: color-mix(
          in srgb,
          var(--w3m-color-mix) var(--w3m-color-mix-strength),
          var(--wui-color-fg-base-150)
        );
        --wui-color-fg-175: color-mix(
          in srgb,
          var(--w3m-color-mix) var(--w3m-color-mix-strength),
          var(--wui-color-fg-base-175)
        );
        --wui-color-fg-200: color-mix(
          in srgb,
          var(--w3m-color-mix) var(--w3m-color-mix-strength),
          var(--wui-color-fg-base-200)
        );
        --wui-color-fg-225: color-mix(
          in srgb,
          var(--w3m-color-mix) var(--w3m-color-mix-strength),
          var(--wui-color-fg-base-225)
        );
        --wui-color-fg-250: color-mix(
          in srgb,
          var(--w3m-color-mix) var(--w3m-color-mix-strength),
          var(--wui-color-fg-base-250)
        );
        --wui-color-fg-275: color-mix(
          in srgb,
          var(--w3m-color-mix) var(--w3m-color-mix-strength),
          var(--wui-color-fg-base-275)
        );
        --wui-color-fg-300: color-mix(
          in srgb,
          var(--w3m-color-mix) var(--w3m-color-mix-strength),
          var(--wui-color-fg-base-300)
        );

        --wui-color-bg-100: color-mix(
          in srgb,
          var(--w3m-color-mix) var(--w3m-color-mix-strength),
          var(--wui-color-bg-base-100)
        );
        --wui-color-bg-125: color-mix(
          in srgb,
          var(--w3m-color-mix) var(--w3m-color-mix-strength),
          var(--wui-color-bg-base-125)
        );
        --wui-color-bg-150: color-mix(
          in srgb,
          var(--w3m-color-mix) var(--w3m-color-mix-strength),
          var(--wui-color-bg-base-150)
        );
        --wui-color-bg-175: color-mix(
          in srgb,
          var(--w3m-color-mix) var(--w3m-color-mix-strength),
          var(--wui-color-bg-base-175)
        );
        --wui-color-bg-200: color-mix(
          in srgb,
          var(--w3m-color-mix) var(--w3m-color-mix-strength),
          var(--wui-color-bg-base-200)
        );
        --wui-color-bg-225: color-mix(
          in srgb,
          var(--w3m-color-mix) var(--w3m-color-mix-strength),
          var(--wui-color-bg-base-225)
        );
        --wui-color-bg-250: color-mix(
          in srgb,
          var(--w3m-color-mix) var(--w3m-color-mix-strength),
          var(--wui-color-bg-base-250)
        );
        --wui-color-bg-275: color-mix(
          in srgb,
          var(--w3m-color-mix) var(--w3m-color-mix-strength),
          var(--wui-color-bg-base-275)
        );
        --wui-color-bg-300: color-mix(
          in srgb,
          var(--w3m-color-mix) var(--w3m-color-mix-strength),
          var(--wui-color-bg-base-300)
        );

        --wui-color-success-100: color-mix(
          in srgb,
          var(--w3m-color-mix) var(--w3m-color-mix-strength),
          var(--wui-color-success-base-100)
        );
        --wui-color-error-100: color-mix(
          in srgb,
          var(--w3m-color-mix) var(--w3m-color-mix-strength),
          var(--wui-color-error-base-100)
        );

        --wui-icon-box-bg-error-100: color-mix(
          in srgb,
          var(--w3m-color-mix) var(--w3m-color-mix-strength),
          var(--wui-icon-box-bg-error-base-100)
        );
        --wui-icon-box-bg-accent-100: color-mix(
          in srgb,
          var(--w3m-color-mix) var(--w3m-color-mix-strength),
          var(--wui-icon-box-bg-blue-base-100)
        );
        --wui-icon-box-bg-success-100: color-mix(
          in srgb,
          var(--w3m-color-mix) var(--w3m-color-mix-strength),
          var(--wui-icon-box-bg-success-base-100)
        );
        --wui-icon-box-bg-inverse-100: color-mix(
          in srgb,
          var(--w3m-color-mix) var(--w3m-color-mix-strength),
          var(--wui-icon-box-bg-inverse-base-100)
        );

        --wui-all-wallets-bg-100: color-mix(
          in srgb,
          var(--w3m-color-mix) var(--w3m-color-mix-strength),
          var(--wui-all-wallets-bg-base-100)
        );

        --wui-avatar-border: color-mix(
          in srgb,
          var(--w3m-color-mix) var(--w3m-color-mix-strength),
          var(--wui-avatar-border-base)
        );
      }
    }

    [data-wui-theme='dark'] {
      --w3m-color-mix: ${unsafeCSS(themeVariables['--w3m-color-mix'] || '#fff')};
      --w3m-accent: ${unsafeCSS(themeVariables['--w3m-accent'] || '#47a1ff')};
      --w3m-default: #fff;

      --wui-color-blue-base-100: #47a1ff;

      --wui-color-accent-base-100: var(--w3m-accent);
      --wui-color-accent-base-090: #59aaff;
      --wui-color-accent-base-080: #6cb4ff;

      --wui-accent-glass-base-090: rgba(71, 161, 255, 0.9);
      --wui-accent-glass-base-080: rgba(71, 161, 255, 0.8);
      --wui-accent-glass-base-020: rgba(71, 161, 255, 0.2);
      --wui-accent-glass-base-015: rgba(71, 161, 255, 0.15);
      --wui-accent-glass-base-010: rgba(71, 161, 255, 0.1);
      --wui-accent-glass-base-005: rgba(71, 161, 255, 0.05);
      --wui-accent-glass-base-002: rgba(71, 161, 255, 0.02);

      --wui-color-fg-base-100: #e4e7e7;
      --wui-color-fg-base-125: #d0d5d5;
      --wui-color-fg-base-150: #a8b1b1;
      --wui-color-fg-base-175: #a8b0b0;
      --wui-color-fg-base-200: #949e9e;
      --wui-color-fg-base-225: #868f8f;
      --wui-color-fg-base-250: #788080;
      --wui-color-fg-base-275: #788181;
      --wui-color-fg-base-300: #6e7777;

      --wui-color-bg-base-100: #141414;
      --wui-color-bg-base-125: #191a1a;
      --wui-color-bg-base-150: #1e1f1f;
      --wui-color-bg-base-175: #222525;
      --wui-color-bg-base-200: #272a2a;
      --wui-color-bg-base-225: #2c3030;
      --wui-color-bg-base-250: #313535;
      --wui-color-bg-base-275: #363b3b;
      --wui-color-bg-base-300: #3b4040;

      --wui-color-success-base-100: #26d962;
      --wui-color-error-base-100: #f25a67;

      --wui-icon-box-bg-error-base-100: #3c2426;
      --wui-icon-box-bg-blue-base-100: #20303f;
      --wui-icon-box-bg-success-base-100: #1f3a28;
      --wui-icon-box-bg-inverse-base-100: #243240;

      --wui-all-wallets-bg-base-100: #222b35;

      --wui-avatar-border-base: #252525;

      --wui-gray-glass-001: rgba(255, 255, 255, 0.01);
      --wui-gray-glass-002: rgba(255, 255, 255, 0.02);
      --wui-gray-glass-005: rgba(255, 255, 255, 0.05);
      --wui-gray-glass-010: rgba(255, 255, 255, 0.1);
      --wui-gray-glass-015: rgba(255, 255, 255, 0.15);
      --wui-gray-glass-020: rgba(255, 255, 255, 0.2);
      --wui-gray-glass-025: rgba(255, 255, 255, 0.25);
      --wui-gray-glass-030: rgba(255, 255, 255, 0.3);
      --wui-gray-glass-060: rgba(255, 255, 255, 0.6);
      --wui-gray-glass-080: rgba(255, 255, 255, 0.8);
    }

    [data-wui-theme='light'] {
      --w3m-color-mix: ${unsafeCSS(themeVariables['--w3m-color-mix'] || '#000')};
      --w3m-accent: ${unsafeCSS(themeVariables['--w3m-accent'] || '#3396ff')};
      --w3m-default: #000;

      --wui-color-blue-base-100: #3396ff;

      --wui-color-accent-base-100: var(--w3m-accent);
      --wui-color-accent-base-090: #2d7dd2;
      --wui-color-accent-base-080: #2978cc;

      --wui-accent-glass-base-090: rgba(51, 150, 255, 0.9);
      --wui-accent-glass-base-080: rgba(51, 150, 255, 0.8);
      --wui-accent-glass-base-020: rgba(51, 150, 255, 0.2);
      --wui-accent-glass-base-015: rgba(51, 150, 255, 0.15);
      --wui-accent-glass-base-010: rgba(51, 150, 255, 0.1);
      --wui-accent-glass-base-005: rgba(51, 150, 255, 0.05);
      --wui-accent-glass-base-002: rgba(51, 150, 255, 0.02);

      --wui-color-fg-base-100: #141414;
      --wui-color-fg-base-125: #2d3131;
      --wui-color-fg-base-150: #474d4d;
      --wui-color-fg-base-175: #636d6d;
      --wui-color-fg-base-200: #798686;
      --wui-color-fg-base-225: #828f8f;
      --wui-color-fg-base-250: #8b9797;
      --wui-color-fg-base-275: #95a0a0;
      --wui-color-fg-base-300: #9ea9a9;

      --wui-color-bg-base-100: #ffffff;
      --wui-color-bg-base-125: #f5fafa;
      --wui-color-bg-base-150: #f3f8f8;
      --wui-color-bg-base-175: #eef4f4;
      --wui-color-bg-base-200: #eaf1f1;
      --wui-color-bg-base-225: #e5eded;
      --wui-color-bg-base-250: #e1e9e9;
      --wui-color-bg-base-275: #dce7e7;
      --wui-color-bg-base-300: #d8e3e3;

      --wui-color-success-base-100: #26b562;
      --wui-color-error-base-100: #f05142;

      --wui-icon-box-bg-error-base-100: #f4dfdd;
      --wui-icon-box-bg-blue-base-100: #d9ecfb;
      --wui-icon-box-bg-success-base-100: #daf0e4;
      --wui-icon-box-bg-inverse-base-100: #dcecfc;

      --wui-all-wallets-bg-base-100: #e8f1fa;

      --wui-avatar-border-base: #f3f4f4;

      --wui-gray-glass-001: rgba(0, 0, 0, 0.01);
      --wui-gray-glass-002: rgba(0, 0, 0, 0.02);
      --wui-gray-glass-005: rgba(0, 0, 0, 0.05);
      --wui-gray-glass-010: rgba(0, 0, 0, 0.1);
      --wui-gray-glass-015: rgba(0, 0, 0, 0.15);
      --wui-gray-glass-020: rgba(0, 0, 0, 0.2);
      --wui-gray-glass-025: rgba(0, 0, 0, 0.25);
      --wui-gray-glass-030: rgba(0, 0, 0, 0.3);
      --wui-gray-glass-060: rgba(0, 0, 0, 0.6);
      --wui-gray-glass-080: rgba(0, 0, 0, 0.8);
    }
  `
=======
function createRootStyles(themeVariables?: ThemeVariables) {
  return {
    core: css`
      :root {
        --w3m-color-mix-strength: ${unsafeCSS(
          themeVariables?.['--w3m-color-mix-strength']
            ? `${themeVariables['--w3m-color-mix-strength']}%`
            : '0%'
        )};
        --w3m-font-family: ${unsafeCSS(
          themeVariables?.['--w3m-font-family'] ||
            '-apple-system, BlinkMacSystemFont, Segoe UI, Roboto, Oxygen, Ubuntu, Cantarell, Fira Sans, Droid Sans, Helvetica Neue, sans-serif'
        )};
        --w3m-font-size-master: ${unsafeCSS(themeVariables?.['--w3m-font-size-master'] || '10px')};
        --w3m-border-radius-master: ${unsafeCSS(
          themeVariables?.['--w3m-border-radius-master'] || '4px'
        )};
        --w3m-z-index: ${unsafeCSS(themeVariables?.['--w3m-z-index'] || 100)};

        --wui-font-family: var(--w3m-font-family);

        --wui-font-size-micro: var(--w3m-font-size-master);
        --wui-font-size-tiny: calc(var(--w3m-font-size-master) * 1.2);
        --wui-font-size-small: calc(var(--w3m-font-size-master) * 1.4);
        --wui-font-size-paragraph: calc(var(--w3m-font-size-master) * 1.6);
        --wui-font-size-large: calc(var(--w3m-font-size-master) * 2);

        --wui-border-radius-5xs: var(--w3m-border-radius-master);
        --wui-border-radius-4xs: calc(var(--w3m-border-radius-master) * 1.5);
        --wui-border-radius-3xs: calc(var(--w3m-border-radius-master) * 2);
        --wui-border-radius-xxs: calc(var(--w3m-border-radius-master) * 3);
        --wui-border-radius-xs: calc(var(--w3m-border-radius-master) * 4);
        --wui-border-radius-s: calc(var(--w3m-border-radius-master) * 5);
        --wui-border-radius-m: calc(var(--w3m-border-radius-master) * 7);
        --wui-border-radius-l: calc(var(--w3m-border-radius-master) * 9);
        --wui-border-radius-3xl: calc(var(--w3m-border-radius-master) * 20);

        --wui-font-weight-regular: 500;
        --wui-font-weight-medium: 600;
        --wui-font-weight-bold: 700;

        --wui-letter-spacing-large: -0.8px;
        --wui-letter-spacing-paragraph: -0.64px;
        --wui-letter-spacing-small: -0.56px;
        --wui-letter-spacing-tiny: -0.48px;
        --wui-letter-spacing-micro: -0.2px;

        --wui-spacing-0: 0px;
        --wui-spacing-4xs: 2px;
        --wui-spacing-3xs: 4px;
        --wui-spacing-xxs: 6px;
        --wui-spacing-2xs: 7px;
        --wui-spacing-xs: 8px;
        --wui-spacing-1xs: 10px;
        --wui-spacing-s: 12px;
        --wui-spacing-m: 14px;
        --wui-spacing-l: 16px;
        --wui-spacing-2l: 18px;
        --wui-spacing-xl: 20px;
        --wui-spacing-xxl: 24px;
        --wui-spacing-3xl: 40px;

        --wui-icon-box-size-xs: 20px;
        --wui-icon-box-size-sm: 24px;
        --wui-icon-box-size-md: 32px;
        --wui-icon-box-size-lg: 40px;

        --wui-icon-size-inherit: inherit;
        --wui-icon-size-xxs: 10px;
        --wui-icon-size-xs: 12px;
        --wui-icon-size-sm: 14px;
        --wui-icon-size-md: 16px;
        --wui-icon-size-lg: 20px;

        --wui-wallet-image-size-inherit: inherit;
        --wui-wallet-image-size-sm: 40px;
        --wui-wallet-image-size-md: 56px;
        --wui-wallet-image-size-lg: 80px;

        --wui-box-size-md: 100px;
        --wui-box-size-lg: 120px;

        --wui-ease-out-power-2: cubic-bezier(0, 0, 0.22, 1);
        --wui-ease-out-power-1: cubic-bezier(0, 0, 0.55, 1);

        --wui-ease-in-power-3: cubic-bezier(0.66, 0, 1, 1);
        --wui-ease-in-power-2: cubic-bezier(0.45, 0, 1, 1);
        --wui-ease-in-power-1: cubic-bezier(0.3, 0, 1, 1);

        --wui-ease-inout-power-1: cubic-bezier(0.45, 0, 0.55, 1);

        --wui-duration-lg: 200ms;
        --wui-duration-md: 125ms;
        --wui-duration-sm: 75ms;

        --wui-path-network: path(
          'M43.4605 10.7248L28.0485 1.61089C25.5438 0.129705 22.4562 0.129705 19.9515 1.61088L4.53951 10.7248C2.03626 12.2051 0.5 14.9365 0.5 17.886V36.1139C0.5 39.0635 2.03626 41.7949 4.53951 43.2752L19.9515 52.3891C22.4562 53.8703 25.5438 53.8703 28.0485 52.3891L43.4605 43.2752C45.9637 41.7949 47.5 39.0635 47.5 36.114V17.8861C47.5 14.9365 45.9637 12.2051 43.4605 10.7248Z'
        );

        --wui-path-network-lg: path(
          'M78.3244 18.926L50.1808 2.45078C45.7376 -0.150261 40.2624 -0.150262 35.8192 2.45078L7.6756 18.926C3.23322 21.5266 0.5 26.3301 0.5 31.5248V64.4752C0.5 69.6699 3.23322 74.4734 7.6756 77.074L35.8192 93.5492C40.2624 96.1503 45.7376 96.1503 50.1808 93.5492L78.3244 77.074C82.7668 74.4734 85.5 69.6699 85.5 64.4752V31.5248C85.5 26.3301 82.7668 21.5266 78.3244 18.926Z'
        );

        --wui-color-inherit: inherit;

        --wui-color-inverse-100: #fff;
        --wui-color-inverse-000: #000;

        --wui-cover: rgba(0, 0, 0, 0.3);

        --wui-color-blue-100: var(--wui-color-blue-base-100);
        --wui-color-blue-015: var(--wui-color-accent-base-015);

        --wui-color-accent-100: var(--wui-color-accent-base-100);
        --wui-color-accent-090: var(--wui-color-accent-base-090);
        --wui-color-accent-080: var(--wui-color-accent-base-080);

        --wui-accent-glass-090: var(--wui-accent-glass-base-090);
        --wui-accent-glass-080: var(--wui-accent-glass-base-080);
        --wui-accent-glass-020: var(--wui-accent-glass-base-020);
        --wui-accent-glass-015: var(--wui-accent-glass-base-015);
        --wui-accent-glass-010: var(--wui-accent-glass-base-010);
        --wui-accent-glass-005: var(--wui-accent-glass-base-005);
        --wui-accent-glass-002: var(--wui-accent-glass-base-002);

        --wui-color-fg-100: var(--wui-color-fg-base-100);
        --wui-color-fg-125: var(--wui-color-fg-base-125);
        --wui-color-fg-150: var(--wui-color-fg-base-150);
        --wui-color-fg-175: var(--wui-color-fg-base-175);
        --wui-color-fg-200: var(--wui-color-fg-base-200);
        --wui-color-fg-225: var(--wui-color-fg-base-225);
        --wui-color-fg-250: var(--wui-color-fg-base-250);
        --wui-color-fg-275: var(--wui-color-fg-base-275);
        --wui-color-fg-300: var(--wui-color-fg-base-300);

        --wui-color-bg-100: var(--wui-color-bg-base-100);
        --wui-color-bg-125: var(--wui-color-bg-base-125);
        --wui-color-bg-150: var(--wui-color-bg-base-150);
        --wui-color-bg-175: var(--wui-color-bg-base-175);
        --wui-color-bg-200: var(--wui-color-bg-base-200);
        --wui-color-bg-225: var(--wui-color-bg-base-225);
        --wui-color-bg-250: var(--wui-color-bg-base-250);
        --wui-color-bg-275: var(--wui-color-bg-base-275);
        --wui-color-bg-300: var(--wui-color-bg-base-300);

        --wui-color-success-100: var(--wui-color-success-base-100);
        --wui-color-error-100: var(--wui-color-error-base-100);

        --wui-icon-box-bg-error-100: var(--wui-icon-box-bg-error-base-100);
        --wui-icon-box-bg-blue-100: var(--wui-icon-box-bg-blue-base-100);
        --wui-icon-box-bg-success-100: var(--wui-icon-box-bg-success-base-100);
        --wui-icon-box-bg-inverse-100: var(--wui-icon-box-bg-inverse-base-100);

        --wui-all-wallets-bg-100: var(--wui-all-wallets-bg-base-100);

        --wui-avatar-border: var(--wui-avatar-border-base);

        --wui-box-shadow-blue: rgba(71, 161, 255, 0.16);
      }

      @supports (background: color-mix(in srgb, white 50%, black)) {
        :root {
          --wui-box-shadow-blue: color-mix(in srgb, var(--wui-color-accent-100) 16%, transparent);

          --wui-color-accent-090: color-mix(
            in srgb,
            var(--wui-color-accent-base-100) 90%,
            var(--w3m-default)
          );
          --wui-color-accent-080: color-mix(
            in srgb,
            var(--wui-color-accent-base-100) 80%,
            var(--w3m-default)
          );

          --wui-color-accent-090: color-mix(
            in srgb,
            var(--wui-color-accent-base-100) 90%,
            transparent
          );
          --wui-color-accent-080: color-mix(
            in srgb,
            var(--wui-color-accent-base-100) 80%,
            transparent
          );

          --wui-accent-glass-090: color-mix(
            in srgb,
            var(--wui-color-accent-base-100) 90%,
            transparent
          );
          --wui-accent-glass-080: color-mix(
            in srgb,
            var(--wui-color-accent-base-100) 80%,
            transparent
          );
          --wui-accent-glass-020: color-mix(
            in srgb,
            var(--wui-color-accent-base-100) 20%,
            transparent
          );
          --wui-accent-glass-015: color-mix(
            in srgb,
            var(--wui-color-accent-base-100) 15%,
            transparent
          );
          --wui-accent-glass-010: color-mix(
            in srgb,
            var(--wui-color-accent-base-100) 10%,
            transparent
          );
          --wui-accent-glass-005: color-mix(
            in srgb,
            var(--wui-color-accent-base-100) 5%,
            transparent
          );
          --wui-color-accent-002: color-mix(
            in srgb,
            var(--wui-color-accent-base-100) 2%,
            transparent
          );

          --wui-color-fg-100: color-mix(
            in srgb,
            var(--w3m-color-mix) var(--w3m-color-mix-strength),
            var(--wui-color-fg-base-100)
          );
          --wui-color-fg-125: color-mix(
            in srgb,
            var(--w3m-color-mix) var(--w3m-color-mix-strength),
            var(--wui-color-fg-base-125)
          );
          --wui-color-fg-150: color-mix(
            in srgb,
            var(--w3m-color-mix) var(--w3m-color-mix-strength),
            var(--wui-color-fg-base-150)
          );
          --wui-color-fg-175: color-mix(
            in srgb,
            var(--w3m-color-mix) var(--w3m-color-mix-strength),
            var(--wui-color-fg-base-175)
          );
          --wui-color-fg-200: color-mix(
            in srgb,
            var(--w3m-color-mix) var(--w3m-color-mix-strength),
            var(--wui-color-fg-base-200)
          );
          --wui-color-fg-225: color-mix(
            in srgb,
            var(--w3m-color-mix) var(--w3m-color-mix-strength),
            var(--wui-color-fg-base-225)
          );
          --wui-color-fg-250: color-mix(
            in srgb,
            var(--w3m-color-mix) var(--w3m-color-mix-strength),
            var(--wui-color-fg-base-250)
          );
          --wui-color-fg-275: color-mix(
            in srgb,
            var(--w3m-color-mix) var(--w3m-color-mix-strength),
            var(--wui-color-fg-base-275)
          );
          --wui-color-fg-300: color-mix(
            in srgb,
            var(--w3m-color-mix) var(--w3m-color-mix-strength),
            var(--wui-color-fg-base-300)
          );

          --wui-color-bg-100: color-mix(
            in srgb,
            var(--w3m-color-mix) var(--w3m-color-mix-strength),
            var(--wui-color-bg-base-100)
          );
          --wui-color-bg-125: color-mix(
            in srgb,
            var(--w3m-color-mix) var(--w3m-color-mix-strength),
            var(--wui-color-bg-base-125)
          );
          --wui-color-bg-150: color-mix(
            in srgb,
            var(--w3m-color-mix) var(--w3m-color-mix-strength),
            var(--wui-color-bg-base-150)
          );
          --wui-color-bg-175: color-mix(
            in srgb,
            var(--w3m-color-mix) var(--w3m-color-mix-strength),
            var(--wui-color-bg-base-175)
          );
          --wui-color-bg-200: color-mix(
            in srgb,
            var(--w3m-color-mix) var(--w3m-color-mix-strength),
            var(--wui-color-bg-base-200)
          );
          --wui-color-bg-225: color-mix(
            in srgb,
            var(--w3m-color-mix) var(--w3m-color-mix-strength),
            var(--wui-color-bg-base-225)
          );
          --wui-color-bg-250: color-mix(
            in srgb,
            var(--w3m-color-mix) var(--w3m-color-mix-strength),
            var(--wui-color-bg-base-250)
          );
          --wui-color-bg-275: color-mix(
            in srgb,
            var(--w3m-color-mix) var(--w3m-color-mix-strength),
            var(--wui-color-bg-base-275)
          );
          --wui-color-bg-300: color-mix(
            in srgb,
            var(--w3m-color-mix) var(--w3m-color-mix-strength),
            var(--wui-color-bg-base-300)
          );

          --wui-color-success-100: color-mix(
            in srgb,
            var(--w3m-color-mix) var(--w3m-color-mix-strength),
            var(--wui-color-success-base-100)
          );
          --wui-color-error-100: color-mix(
            in srgb,
            var(--w3m-color-mix) var(--w3m-color-mix-strength),
            var(--wui-color-error-base-100)
          );

          --wui-icon-box-bg-error-100: color-mix(
            in srgb,
            var(--w3m-color-mix) var(--w3m-color-mix-strength),
            var(--wui-icon-box-bg-error-base-100)
          );
          --wui-icon-box-bg-accent-100: color-mix(
            in srgb,
            var(--w3m-color-mix) var(--w3m-color-mix-strength),
            var(--wui-icon-box-bg-blue-base-100)
          );
          --wui-icon-box-bg-success-100: color-mix(
            in srgb,
            var(--w3m-color-mix) var(--w3m-color-mix-strength),
            var(--wui-icon-box-bg-success-base-100)
          );
          --wui-icon-box-bg-inverse-100: color-mix(
            in srgb,
            var(--w3m-color-mix) var(--w3m-color-mix-strength),
            var(--wui-icon-box-bg-inverse-base-100)
          );

          --wui-all-wallets-bg-100: color-mix(
            in srgb,
            var(--w3m-color-mix) var(--w3m-color-mix-strength),
            var(--wui-all-wallets-bg-base-100)
          );

          --wui-avatar-border: color-mix(
            in srgb,
            var(--w3m-color-mix) var(--w3m-color-mix-strength),
            var(--wui-avatar-border-base)
          );
        }
      }
    `,
    light: css`
      :root {
        --w3m-color-mix: ${unsafeCSS(themeVariables?.['--w3m-color-mix'] || '#fff')};
        --w3m-accent: ${unsafeCSS(themeVariables?.['--w3m-accent'] || '#47a1ff')};
        --w3m-default: #fff;

        --wui-color-blue-base-100: #47a1ff;

        --wui-color-accent-base-100: var(--w3m-accent);
        --wui-color-accent-base-090: #59aaff;
        --wui-color-accent-base-080: #6cb4ff;

        --wui-accent-glass-base-090: rgba(71, 161, 255, 0.9);
        --wui-accent-glass-base-080: rgba(71, 161, 255, 0.8);
        --wui-accent-glass-base-020: rgba(71, 161, 255, 0.2);
        --wui-accent-glass-base-015: rgba(71, 161, 255, 0.15);
        --wui-accent-glass-base-010: rgba(71, 161, 255, 0.1);
        --wui-accent-glass-base-005: rgba(71, 161, 255, 0.05);
        --wui-accent-glass-base-002: rgba(71, 161, 255, 0.02);

        --wui-color-fg-base-100: #e4e7e7;
        --wui-color-fg-base-125: #d0d5d5;
        --wui-color-fg-base-150: #a8b1b1;
        --wui-color-fg-base-175: #a8b0b0;
        --wui-color-fg-base-200: #949e9e;
        --wui-color-fg-base-225: #868f8f;
        --wui-color-fg-base-250: #788080;
        --wui-color-fg-base-275: #788181;
        --wui-color-fg-base-300: #6e7777;

        --wui-color-bg-base-100: #141414;
        --wui-color-bg-base-125: #191a1a;
        --wui-color-bg-base-150: #1e1f1f;
        --wui-color-bg-base-175: #222525;
        --wui-color-bg-base-200: #272a2a;
        --wui-color-bg-base-225: #2c3030;
        --wui-color-bg-base-250: #313535;
        --wui-color-bg-base-275: #363b3b;
        --wui-color-bg-base-300: #3b4040;

        --wui-color-success-base-100: #26d962;
        --wui-color-error-base-100: #f25a67;

        --wui-icon-box-bg-error-base-100: #3c2426;
        --wui-icon-box-bg-blue-base-100: #20303f;
        --wui-icon-box-bg-success-base-100: #1f3a28;
        --wui-icon-box-bg-inverse-base-100: #243240;

        --wui-all-wallets-bg-base-100: #222b35;

        --wui-avatar-border-base: #252525;

        --wui-gray-glass-001: rgba(255, 255, 255, 0.01);
        --wui-gray-glass-002: rgba(255, 255, 255, 0.02);
        --wui-gray-glass-005: rgba(255, 255, 255, 0.05);
        --wui-gray-glass-010: rgba(255, 255, 255, 0.1);
        --wui-gray-glass-015: rgba(255, 255, 255, 0.15);
        --wui-gray-glass-020: rgba(255, 255, 255, 0.2);
        --wui-gray-glass-025: rgba(255, 255, 255, 0.25);
        --wui-gray-glass-030: rgba(255, 255, 255, 0.3);
        --wui-gray-glass-060: rgba(255, 255, 255, 0.6);
        --wui-gray-glass-080: rgba(255, 255, 255, 0.8);
      }
    `,
    dark: css`
      :root {
        --w3m-color-mix: ${unsafeCSS(themeVariables?.['--w3m-color-mix'] || '#000')};
        --w3m-accent: ${unsafeCSS(themeVariables?.['--w3m-accent'] || '#3396ff')};
        --w3m-default: #000;

        --wui-color-blue-base-100: #3396ff;

        --wui-color-accent-base-100: var(--w3m-accent);
        --wui-color-accent-base-090: #2d7dd2;
        --wui-color-accent-base-080: #2978cc;

        --wui-accent-glass-base-090: rgba(51, 150, 255, 0.9);
        --wui-accent-glass-base-080: rgba(51, 150, 255, 0.8);
        --wui-accent-glass-base-020: rgba(51, 150, 255, 0.2);
        --wui-accent-glass-base-015: rgba(51, 150, 255, 0.15);
        --wui-accent-glass-base-010: rgba(51, 150, 255, 0.1);
        --wui-accent-glass-base-005: rgba(51, 150, 255, 0.05);
        --wui-accent-glass-base-002: rgba(51, 150, 255, 0.02);

        --wui-color-fg-base-100: #141414;
        --wui-color-fg-base-125: #2d3131;
        --wui-color-fg-base-150: #474d4d;
        --wui-color-fg-base-175: #636d6d;
        --wui-color-fg-base-200: #798686;
        --wui-color-fg-base-225: #828f8f;
        --wui-color-fg-base-250: #8b9797;
        --wui-color-fg-base-275: #95a0a0;
        --wui-color-fg-base-300: #9ea9a9;

        --wui-color-bg-base-100: #ffffff;
        --wui-color-bg-base-125: #f5fafa;
        --wui-color-bg-base-150: #f3f8f8;
        --wui-color-bg-base-175: #eef4f4;
        --wui-color-bg-base-200: #eaf1f1;
        --wui-color-bg-base-225: #e5eded;
        --wui-color-bg-base-250: #e1e9e9;
        --wui-color-bg-base-275: #dce7e7;
        --wui-color-bg-base-300: #d8e3e3;

        --wui-color-success-base-100: #26b562;
        --wui-color-error-base-100: #f05142;

        --wui-icon-box-bg-error-base-100: #f4dfdd;
        --wui-icon-box-bg-blue-base-100: #d9ecfb;
        --wui-icon-box-bg-success-base-100: #daf0e4;
        --wui-icon-box-bg-inverse-base-100: #dcecfc;

        --wui-all-wallets-bg-base-100: #e8f1fa;

        --wui-avatar-border-base: #f3f4f4;

        --wui-gray-glass-001: rgba(0, 0, 0, 0.01);
        --wui-gray-glass-002: rgba(0, 0, 0, 0.02);
        --wui-gray-glass-005: rgba(0, 0, 0, 0.05);
        --wui-gray-glass-010: rgba(0, 0, 0, 0.1);
        --wui-gray-glass-015: rgba(0, 0, 0, 0.15);
        --wui-gray-glass-020: rgba(0, 0, 0, 0.2);
        --wui-gray-glass-025: rgba(0, 0, 0, 0.25);
        --wui-gray-glass-030: rgba(0, 0, 0, 0.3);
        --wui-gray-glass-060: rgba(0, 0, 0, 0.6);
        --wui-gray-glass-080: rgba(0, 0, 0, 0.8);
      }
    `
  }
>>>>>>> f408e751
}

// -- Presets -----------------------------------------------------------------
export const resetStyles = css`
  *,
  *::after,
  *::before,
  :host {
    margin: 0;
    padding: 0;
    box-sizing: border-box;
    font-style: normal;
    text-rendering: optimizeSpeed;
    -webkit-font-smoothing: antialiased;
    -moz-osx-font-smoothing: grayscale;
    -webkit-tap-highlight-color: transparent;
    font-family: var(--wui-font-family);
    backface-visibility: hidden;
  }
`

export const elementStyles = css`
  button,
  a {
    cursor: pointer;
    display: flex;
    justify-content: center;
    align-items: center;
    position: relative;
    transition: all var(--wui-ease-out-power-1) var(--wui-duration-lg);
    outline: none;
    border: 1px solid transparent;
    column-gap: var(--wui-spacing-3xs);
    background-color: transparent;
    text-decoration: none;
  }

  @media (hover: hover) and (pointer: fine) {
    button:hover:enabled {
      background-color: var(--wui-gray-glass-005);
    }

    button:active:enabled {
      transition: all var(--wui-ease-out-power-2) var(--wui-duration-sm);
      background-color: var(--wui-gray-glass-010);
    }

    button[data-variant='fill']:hover:enabled {
      background-color: var(--wui-color-accent-090);
    }
  }

  button:disabled {
    cursor: not-allowed;
    background-color: var(--wui-gray-glass-005);
  }

  button[data-variant='shade']:disabled,
  button[data-variant='accent']:disabled {
    background-color: var(--wui-gray-glass-010);
    color: var(--wui-gray-glass-015);
    filter: grayscale(1);
  }

  button:disabled > wui-wallet-image,
  button:disabled > wui-all-wallets-image,
  button:disabled > wui-network-image,
  button:disabled > wui-image,
  button:disabled > wui-icon-box,
  button:disabled > wui-transaction-visual,
  button:disabled > wui-logo {
    filter: grayscale(1);
  }

  button:focus-visible,
  a:focus-visible {
    border: 1px solid var(--wui-color-accent-100);
    background-color: var(--wui-gray-glass-005);
    -webkit-box-shadow: 0px 0px 0px 4px var(--wui-box-shadow-blue);
    -moz-box-shadow: 0px 0px 0px 4px var(--wui-box-shadow-blue);
    box-shadow: 0px 0px 0px 4px var(--wui-box-shadow-blue);
  }

  button[data-variant='fill']:focus-visible {
    background-color: var(--wui-color-accent-090);
  }

  button[data-variant='fill'] {
    color: var(--wui-color-inverse-100);
    background-color: var(--wui-color-accent-100);
  }

  button[data-variant='fill']:disabled {
    color: var(--wui-gray-glass-015);
    background-color: var(--wui-gray-glass-015);
  }

  button[data-variant='fill']:disabled > wui-icon {
    color: var(--wui-gray-glass-015);
  }

  button[data-variant='shade'] {
    color: var(--wui-color-fg-200);
  }

  button[data-variant='accent'] {
    color: var(--wui-color-accent-100);
  }

  button[data-variant='fullWidth'] {
    width: 100%;
    border-radius: var(--wui-border-radius-xs);
    height: 56px;
    border: none;
    background-color: var(--wui-gray-glass-002);
    color: var(--wui-color-fg-200);
    gap: var(--wui-spacing-xs);
  }

  button:active:enabled {
    background-color: var(--wui-gray-glass-010);
  }

  button[data-variant='fill']:active:enabled {
    background-color: var(--wui-color-accent-080);
    border: 1px solid var(--wui-gray-glass-010);
  }

  input {
    border: none;
    outline: none;
    appearance: none;
  }
`

export const colorStyles = css`
  .wui-color-inherit {
    color: var(--wui-color-inherit);
  }

  .wui-color-accent-100 {
    color: var(--wui-color-accent-100);
  }

  .wui-color-error-100 {
    color: var(--wui-color-error-100);
  }

  .wui-color-success-100 {
    color: var(--wui-color-success-100);
  }

  .wui-color-inverse-100 {
    color: var(--wui-color-inverse-100);
  }

  .wui-color-inverse-000 {
    color: var(--wui-color-inverse-000);
  }

  .wui-color-fg-100 {
    color: var(--wui-color-fg-100);
  }

  .wui-color-fg-200 {
    color: var(--wui-color-fg-200);
  }

  .wui-color-fg-300 {
    color: var(--wui-color-fg-300);
  }

  .wui-bg-color-inherit {
    background-color: var(--wui-color-inherit);
  }

  .wui-bg-color-blue-100 {
    background-color: var(--wui-color-accent-100);
  }

  .wui-bg-color-error-100 {
    background-color: var(--wui-color-error-100);
  }

  .wui-bg-color-success-100 {
    background-color: var(--wui-color-success-100);
  }

  .wui-bg-color-inverse-100 {
    background-color: var(--wui-color-inverse-100);
  }

  .wui-bg-color-inverse-000 {
    background-color: var(--wui-color-inverse-000);
  }

  .wui-bg-color-fg-100 {
    background-color: var(--wui-color-fg-100);
  }

  .wui-bg-color-fg-200 {
    background-color: var(--wui-color-fg-200);
  }

  .wui-bg-color-fg-300 {
    background-color: var(--wui-color-fg-300);
  }
`<|MERGE_RESOLUTION|>--- conflicted
+++ resolved
@@ -40,493 +40,6 @@
   }
 }
 
-<<<<<<< HEAD
-function createRootStyles(themeVariables: ThemeVariables) {
-  return css`
-    :root {
-      --w3m-color-mix-strength: ${unsafeCSS(
-        themeVariables['--w3m-color-mix-strength']
-          ? `${themeVariables['--w3m-color-mix-strength']}%`
-          : '0%'
-      )};
-      --w3m-font-family: ${unsafeCSS(
-        themeVariables['--w3m-font-family'] ||
-          '-apple-system, BlinkMacSystemFont, Segoe UI, Roboto, Oxygen, Ubuntu, Cantarell, Fira Sans, Droid Sans, Helvetica Neue, sans-serif'
-      )};
-      --w3m-font-size-master: ${unsafeCSS(themeVariables['--w3m-font-size-master'] || '10px')};
-      --w3m-border-radius-master: ${unsafeCSS(
-        themeVariables['--w3m-border-radius-master'] || '4px'
-      )};
-      --w3m-z-index: ${unsafeCSS(themeVariables['--w3m-z-index'] || '100')};
-
-      --wui-font-family: var(--w3m-font-family);
-
-      --wui-font-size-micro: var(--w3m-font-size-master);
-      --wui-font-size-tiny: calc(var(--w3m-font-size-master) * 1.2);
-      --wui-font-size-small: calc(var(--w3m-font-size-master) * 1.4);
-      --wui-font-size-paragraph: calc(var(--w3m-font-size-master) * 1.6);
-      --wui-font-size-large: calc(var(--w3m-font-size-master) * 2);
-
-      --wui-border-radius-5xs: var(--w3m-border-radius-master);
-      --wui-border-radius-4xs: calc(var(--w3m-border-radius-master) * 1.5);
-      --wui-border-radius-3xs: calc(var(--w3m-border-radius-master) * 2);
-      --wui-border-radius-xxs: calc(var(--w3m-border-radius-master) * 3);
-      --wui-border-radius-xs: calc(var(--w3m-border-radius-master) * 4);
-      --wui-border-radius-s: calc(var(--w3m-border-radius-master) * 5);
-      --wui-border-radius-m: calc(var(--w3m-border-radius-master) * 7);
-      --wui-border-radius-l: calc(var(--w3m-border-radius-master) * 9);
-      --wui-border-radius-3xl: calc(var(--w3m-border-radius-master) * 20);
-
-      --wui-font-weight-regular: 500;
-      --wui-font-weight-medium: 600;
-      --wui-font-weight-bold: 700;
-
-      --wui-letter-spacing-large: -0.8px;
-      --wui-letter-spacing-paragraph: -0.64px;
-      --wui-letter-spacing-small: -0.56px;
-      --wui-letter-spacing-tiny: -0.48px;
-      --wui-letter-spacing-micro: -0.2px;
-
-      --wui-spacing-0: 0px;
-      --wui-spacing-4xs: 2px;
-      --wui-spacing-3xs: 4px;
-      --wui-spacing-xxs: 6px;
-      --wui-spacing-2xs: 7px;
-      --wui-spacing-xs: 8px;
-      --wui-spacing-1xs: 10px;
-      --wui-spacing-s: 12px;
-      --wui-spacing-m: 14px;
-      --wui-spacing-l: 16px;
-      --wui-spacing-2l: 18px;
-      --wui-spacing-xl: 20px;
-      --wui-spacing-xxl: 24px;
-      --wui-spacing-3xl: 40px;
-
-      --wui-icon-box-size-xs: 20px;
-      --wui-icon-box-size-sm: 24px;
-      --wui-icon-box-size-md: 32px;
-      --wui-icon-box-size-lg: 40px;
-
-      --wui-icon-size-inherit: inherit;
-      --wui-icon-size-xxs: 10px;
-      --wui-icon-size-xs: 12px;
-      --wui-icon-size-sm: 14px;
-      --wui-icon-size-md: 16px;
-      --wui-icon-size-lg: 20px;
-
-      --wui-wallet-image-size-inherit: inherit;
-      --wui-wallet-image-size-sm: 40px;
-      --wui-wallet-image-size-md: 56px;
-      --wui-wallet-image-size-lg: 80px;
-
-      --wui-box-size-md: 100px;
-      --wui-box-size-lg: 120px;
-
-      --wui-ease-out-power-2: cubic-bezier(0, 0, 0.22, 1);
-      --wui-ease-out-power-1: cubic-bezier(0, 0, 0.55, 1);
-
-      --wui-ease-in-power-3: cubic-bezier(0.66, 0, 1, 1);
-      --wui-ease-in-power-2: cubic-bezier(0.45, 0, 1, 1);
-      --wui-ease-in-power-1: cubic-bezier(0.3, 0, 1, 1);
-
-      --wui-ease-inout-power-1: cubic-bezier(0.45, 0, 0.55, 1);
-
-      --wui-duration-lg: 200ms;
-      --wui-duration-md: 125ms;
-      --wui-duration-sm: 75ms;
-
-      --wui-path-network: path(
-        'M43.4605 10.7248L28.0485 1.61089C25.5438 0.129705 22.4562 0.129705 19.9515 1.61088L4.53951 10.7248C2.03626 12.2051 0.5 14.9365 0.5 17.886V36.1139C0.5 39.0635 2.03626 41.7949 4.53951 43.2752L19.9515 52.3891C22.4562 53.8703 25.5438 53.8703 28.0485 52.3891L43.4605 43.2752C45.9637 41.7949 47.5 39.0635 47.5 36.114V17.8861C47.5 14.9365 45.9637 12.2051 43.4605 10.7248Z'
-      );
-
-      --wui-path-network-lg: path(
-        'M78.3244 18.926L50.1808 2.45078C45.7376 -0.150261 40.2624 -0.150262 35.8192 2.45078L7.6756 18.926C3.23322 21.5266 0.5 26.3301 0.5 31.5248V64.4752C0.5 69.6699 3.23322 74.4734 7.6756 77.074L35.8192 93.5492C40.2624 96.1503 45.7376 96.1503 50.1808 93.5492L78.3244 77.074C82.7668 74.4734 85.5 69.6699 85.5 64.4752V31.5248C85.5 26.3301 82.7668 21.5266 78.3244 18.926Z'
-      );
-
-      --wui-z-index: var(--w3m-z-index);
-
-      --wui-color-inherit: inherit;
-
-      --wui-color-inverse-100: #fff;
-      --wui-color-inverse-000: #000;
-
-      --wui-cover: rgba(0, 0, 0, 0.3);
-
-      --wui-color-blue-100: var(--wui-color-blue-base-100);
-      --wui-color-blue-015: var(--wui-color-accent-base-015);
-
-      --wui-color-accent-100: var(--wui-color-accent-base-100);
-      --wui-color-accent-090: var(--wui-color-accent-base-090);
-      --wui-color-accent-080: var(--wui-color-accent-base-080);
-
-      --wui-accent-glass-090: var(--wui-accent-glass-base-090);
-      --wui-accent-glass-080: var(--wui-accent-glass-base-080);
-      --wui-accent-glass-020: var(--wui-accent-glass-base-020);
-      --wui-accent-glass-015: var(--wui-accent-glass-base-015);
-      --wui-accent-glass-010: var(--wui-accent-glass-base-010);
-      --wui-accent-glass-005: var(--wui-accent-glass-base-005);
-      --wui-accent-glass-002: var(--wui-accent-glass-base-002);
-
-      --wui-color-fg-100: var(--wui-color-fg-base-100);
-      --wui-color-fg-125: var(--wui-color-fg-base-125);
-      --wui-color-fg-150: var(--wui-color-fg-base-150);
-      --wui-color-fg-175: var(--wui-color-fg-base-175);
-      --wui-color-fg-200: var(--wui-color-fg-base-200);
-      --wui-color-fg-225: var(--wui-color-fg-base-225);
-      --wui-color-fg-250: var(--wui-color-fg-base-250);
-      --wui-color-fg-275: var(--wui-color-fg-base-275);
-      --wui-color-fg-300: var(--wui-color-fg-base-300);
-
-      --wui-color-bg-100: var(--wui-color-bg-base-100);
-      --wui-color-bg-125: var(--wui-color-bg-base-125);
-      --wui-color-bg-150: var(--wui-color-bg-base-150);
-      --wui-color-bg-175: var(--wui-color-bg-base-175);
-      --wui-color-bg-200: var(--wui-color-bg-base-200);
-      --wui-color-bg-225: var(--wui-color-bg-base-225);
-      --wui-color-bg-250: var(--wui-color-bg-base-250);
-      --wui-color-bg-275: var(--wui-color-bg-base-275);
-      --wui-color-bg-300: var(--wui-color-bg-base-300);
-
-      --wui-color-success-100: var(--wui-color-success-base-100);
-      --wui-color-error-100: var(--wui-color-error-base-100);
-
-      --wui-icon-box-bg-error-100: var(--wui-icon-box-bg-error-base-100);
-      --wui-icon-box-bg-blue-100: var(--wui-icon-box-bg-blue-base-100);
-      --wui-icon-box-bg-success-100: var(--wui-icon-box-bg-success-base-100);
-      --wui-icon-box-bg-inverse-100: var(--wui-icon-box-bg-inverse-base-100);
-
-      --wui-all-wallets-bg-100: var(--wui-all-wallets-bg-base-100);
-
-      --wui-avatar-border: var(--wui-avatar-border-base);
-
-      --wui-box-shadow-blue: rgba(71, 161, 255, 0.16);
-
-      @supports (background: color-mix(in srgb, white 50%, black)) {
-        --wui-box-shadow-blue: color-mix(in srgb, var(--wui-color-accent-100) 16%, transparent);
-
-        --wui-color-accent-090: color-mix(
-          in srgb,
-          var(--wui-color-accent-base-100) 90%,
-          var(--w3m-default)
-        );
-        --wui-color-accent-080: color-mix(
-          in srgb,
-          var(--wui-color-accent-base-100) 80%,
-          var(--w3m-default)
-        );
-
-        --wui-color-accent-090: color-mix(
-          in srgb,
-          var(--wui-color-accent-base-100) 90%,
-          transparent
-        );
-        --wui-color-accent-080: color-mix(
-          in srgb,
-          var(--wui-color-accent-base-100) 80%,
-          transparent
-        );
-
-        --wui-accent-glass-090: color-mix(
-          in srgb,
-          var(--wui-color-accent-base-100) 90%,
-          transparent
-        );
-        --wui-accent-glass-080: color-mix(
-          in srgb,
-          var(--wui-color-accent-base-100) 80%,
-          transparent
-        );
-        --wui-accent-glass-020: color-mix(
-          in srgb,
-          var(--wui-color-accent-base-100) 20%,
-          transparent
-        );
-        --wui-accent-glass-015: color-mix(
-          in srgb,
-          var(--wui-color-accent-base-100) 15%,
-          transparent
-        );
-        --wui-accent-glass-010: color-mix(
-          in srgb,
-          var(--wui-color-accent-base-100) 10%,
-          transparent
-        );
-        --wui-accent-glass-005: color-mix(
-          in srgb,
-          var(--wui-color-accent-base-100) 5%,
-          transparent
-        );
-        --wui-color-accent-002: color-mix(
-          in srgb,
-          var(--wui-color-accent-base-100) 2%,
-          transparent
-        );
-
-        --wui-color-fg-100: color-mix(
-          in srgb,
-          var(--w3m-color-mix) var(--w3m-color-mix-strength),
-          var(--wui-color-fg-base-100)
-        );
-        --wui-color-fg-125: color-mix(
-          in srgb,
-          var(--w3m-color-mix) var(--w3m-color-mix-strength),
-          var(--wui-color-fg-base-125)
-        );
-        --wui-color-fg-150: color-mix(
-          in srgb,
-          var(--w3m-color-mix) var(--w3m-color-mix-strength),
-          var(--wui-color-fg-base-150)
-        );
-        --wui-color-fg-175: color-mix(
-          in srgb,
-          var(--w3m-color-mix) var(--w3m-color-mix-strength),
-          var(--wui-color-fg-base-175)
-        );
-        --wui-color-fg-200: color-mix(
-          in srgb,
-          var(--w3m-color-mix) var(--w3m-color-mix-strength),
-          var(--wui-color-fg-base-200)
-        );
-        --wui-color-fg-225: color-mix(
-          in srgb,
-          var(--w3m-color-mix) var(--w3m-color-mix-strength),
-          var(--wui-color-fg-base-225)
-        );
-        --wui-color-fg-250: color-mix(
-          in srgb,
-          var(--w3m-color-mix) var(--w3m-color-mix-strength),
-          var(--wui-color-fg-base-250)
-        );
-        --wui-color-fg-275: color-mix(
-          in srgb,
-          var(--w3m-color-mix) var(--w3m-color-mix-strength),
-          var(--wui-color-fg-base-275)
-        );
-        --wui-color-fg-300: color-mix(
-          in srgb,
-          var(--w3m-color-mix) var(--w3m-color-mix-strength),
-          var(--wui-color-fg-base-300)
-        );
-
-        --wui-color-bg-100: color-mix(
-          in srgb,
-          var(--w3m-color-mix) var(--w3m-color-mix-strength),
-          var(--wui-color-bg-base-100)
-        );
-        --wui-color-bg-125: color-mix(
-          in srgb,
-          var(--w3m-color-mix) var(--w3m-color-mix-strength),
-          var(--wui-color-bg-base-125)
-        );
-        --wui-color-bg-150: color-mix(
-          in srgb,
-          var(--w3m-color-mix) var(--w3m-color-mix-strength),
-          var(--wui-color-bg-base-150)
-        );
-        --wui-color-bg-175: color-mix(
-          in srgb,
-          var(--w3m-color-mix) var(--w3m-color-mix-strength),
-          var(--wui-color-bg-base-175)
-        );
-        --wui-color-bg-200: color-mix(
-          in srgb,
-          var(--w3m-color-mix) var(--w3m-color-mix-strength),
-          var(--wui-color-bg-base-200)
-        );
-        --wui-color-bg-225: color-mix(
-          in srgb,
-          var(--w3m-color-mix) var(--w3m-color-mix-strength),
-          var(--wui-color-bg-base-225)
-        );
-        --wui-color-bg-250: color-mix(
-          in srgb,
-          var(--w3m-color-mix) var(--w3m-color-mix-strength),
-          var(--wui-color-bg-base-250)
-        );
-        --wui-color-bg-275: color-mix(
-          in srgb,
-          var(--w3m-color-mix) var(--w3m-color-mix-strength),
-          var(--wui-color-bg-base-275)
-        );
-        --wui-color-bg-300: color-mix(
-          in srgb,
-          var(--w3m-color-mix) var(--w3m-color-mix-strength),
-          var(--wui-color-bg-base-300)
-        );
-
-        --wui-color-success-100: color-mix(
-          in srgb,
-          var(--w3m-color-mix) var(--w3m-color-mix-strength),
-          var(--wui-color-success-base-100)
-        );
-        --wui-color-error-100: color-mix(
-          in srgb,
-          var(--w3m-color-mix) var(--w3m-color-mix-strength),
-          var(--wui-color-error-base-100)
-        );
-
-        --wui-icon-box-bg-error-100: color-mix(
-          in srgb,
-          var(--w3m-color-mix) var(--w3m-color-mix-strength),
-          var(--wui-icon-box-bg-error-base-100)
-        );
-        --wui-icon-box-bg-accent-100: color-mix(
-          in srgb,
-          var(--w3m-color-mix) var(--w3m-color-mix-strength),
-          var(--wui-icon-box-bg-blue-base-100)
-        );
-        --wui-icon-box-bg-success-100: color-mix(
-          in srgb,
-          var(--w3m-color-mix) var(--w3m-color-mix-strength),
-          var(--wui-icon-box-bg-success-base-100)
-        );
-        --wui-icon-box-bg-inverse-100: color-mix(
-          in srgb,
-          var(--w3m-color-mix) var(--w3m-color-mix-strength),
-          var(--wui-icon-box-bg-inverse-base-100)
-        );
-
-        --wui-all-wallets-bg-100: color-mix(
-          in srgb,
-          var(--w3m-color-mix) var(--w3m-color-mix-strength),
-          var(--wui-all-wallets-bg-base-100)
-        );
-
-        --wui-avatar-border: color-mix(
-          in srgb,
-          var(--w3m-color-mix) var(--w3m-color-mix-strength),
-          var(--wui-avatar-border-base)
-        );
-      }
-    }
-
-    [data-wui-theme='dark'] {
-      --w3m-color-mix: ${unsafeCSS(themeVariables['--w3m-color-mix'] || '#fff')};
-      --w3m-accent: ${unsafeCSS(themeVariables['--w3m-accent'] || '#47a1ff')};
-      --w3m-default: #fff;
-
-      --wui-color-blue-base-100: #47a1ff;
-
-      --wui-color-accent-base-100: var(--w3m-accent);
-      --wui-color-accent-base-090: #59aaff;
-      --wui-color-accent-base-080: #6cb4ff;
-
-      --wui-accent-glass-base-090: rgba(71, 161, 255, 0.9);
-      --wui-accent-glass-base-080: rgba(71, 161, 255, 0.8);
-      --wui-accent-glass-base-020: rgba(71, 161, 255, 0.2);
-      --wui-accent-glass-base-015: rgba(71, 161, 255, 0.15);
-      --wui-accent-glass-base-010: rgba(71, 161, 255, 0.1);
-      --wui-accent-glass-base-005: rgba(71, 161, 255, 0.05);
-      --wui-accent-glass-base-002: rgba(71, 161, 255, 0.02);
-
-      --wui-color-fg-base-100: #e4e7e7;
-      --wui-color-fg-base-125: #d0d5d5;
-      --wui-color-fg-base-150: #a8b1b1;
-      --wui-color-fg-base-175: #a8b0b0;
-      --wui-color-fg-base-200: #949e9e;
-      --wui-color-fg-base-225: #868f8f;
-      --wui-color-fg-base-250: #788080;
-      --wui-color-fg-base-275: #788181;
-      --wui-color-fg-base-300: #6e7777;
-
-      --wui-color-bg-base-100: #141414;
-      --wui-color-bg-base-125: #191a1a;
-      --wui-color-bg-base-150: #1e1f1f;
-      --wui-color-bg-base-175: #222525;
-      --wui-color-bg-base-200: #272a2a;
-      --wui-color-bg-base-225: #2c3030;
-      --wui-color-bg-base-250: #313535;
-      --wui-color-bg-base-275: #363b3b;
-      --wui-color-bg-base-300: #3b4040;
-
-      --wui-color-success-base-100: #26d962;
-      --wui-color-error-base-100: #f25a67;
-
-      --wui-icon-box-bg-error-base-100: #3c2426;
-      --wui-icon-box-bg-blue-base-100: #20303f;
-      --wui-icon-box-bg-success-base-100: #1f3a28;
-      --wui-icon-box-bg-inverse-base-100: #243240;
-
-      --wui-all-wallets-bg-base-100: #222b35;
-
-      --wui-avatar-border-base: #252525;
-
-      --wui-gray-glass-001: rgba(255, 255, 255, 0.01);
-      --wui-gray-glass-002: rgba(255, 255, 255, 0.02);
-      --wui-gray-glass-005: rgba(255, 255, 255, 0.05);
-      --wui-gray-glass-010: rgba(255, 255, 255, 0.1);
-      --wui-gray-glass-015: rgba(255, 255, 255, 0.15);
-      --wui-gray-glass-020: rgba(255, 255, 255, 0.2);
-      --wui-gray-glass-025: rgba(255, 255, 255, 0.25);
-      --wui-gray-glass-030: rgba(255, 255, 255, 0.3);
-      --wui-gray-glass-060: rgba(255, 255, 255, 0.6);
-      --wui-gray-glass-080: rgba(255, 255, 255, 0.8);
-    }
-
-    [data-wui-theme='light'] {
-      --w3m-color-mix: ${unsafeCSS(themeVariables['--w3m-color-mix'] || '#000')};
-      --w3m-accent: ${unsafeCSS(themeVariables['--w3m-accent'] || '#3396ff')};
-      --w3m-default: #000;
-
-      --wui-color-blue-base-100: #3396ff;
-
-      --wui-color-accent-base-100: var(--w3m-accent);
-      --wui-color-accent-base-090: #2d7dd2;
-      --wui-color-accent-base-080: #2978cc;
-
-      --wui-accent-glass-base-090: rgba(51, 150, 255, 0.9);
-      --wui-accent-glass-base-080: rgba(51, 150, 255, 0.8);
-      --wui-accent-glass-base-020: rgba(51, 150, 255, 0.2);
-      --wui-accent-glass-base-015: rgba(51, 150, 255, 0.15);
-      --wui-accent-glass-base-010: rgba(51, 150, 255, 0.1);
-      --wui-accent-glass-base-005: rgba(51, 150, 255, 0.05);
-      --wui-accent-glass-base-002: rgba(51, 150, 255, 0.02);
-
-      --wui-color-fg-base-100: #141414;
-      --wui-color-fg-base-125: #2d3131;
-      --wui-color-fg-base-150: #474d4d;
-      --wui-color-fg-base-175: #636d6d;
-      --wui-color-fg-base-200: #798686;
-      --wui-color-fg-base-225: #828f8f;
-      --wui-color-fg-base-250: #8b9797;
-      --wui-color-fg-base-275: #95a0a0;
-      --wui-color-fg-base-300: #9ea9a9;
-
-      --wui-color-bg-base-100: #ffffff;
-      --wui-color-bg-base-125: #f5fafa;
-      --wui-color-bg-base-150: #f3f8f8;
-      --wui-color-bg-base-175: #eef4f4;
-      --wui-color-bg-base-200: #eaf1f1;
-      --wui-color-bg-base-225: #e5eded;
-      --wui-color-bg-base-250: #e1e9e9;
-      --wui-color-bg-base-275: #dce7e7;
-      --wui-color-bg-base-300: #d8e3e3;
-
-      --wui-color-success-base-100: #26b562;
-      --wui-color-error-base-100: #f05142;
-
-      --wui-icon-box-bg-error-base-100: #f4dfdd;
-      --wui-icon-box-bg-blue-base-100: #d9ecfb;
-      --wui-icon-box-bg-success-base-100: #daf0e4;
-      --wui-icon-box-bg-inverse-base-100: #dcecfc;
-
-      --wui-all-wallets-bg-base-100: #e8f1fa;
-
-      --wui-avatar-border-base: #f3f4f4;
-
-      --wui-gray-glass-001: rgba(0, 0, 0, 0.01);
-      --wui-gray-glass-002: rgba(0, 0, 0, 0.02);
-      --wui-gray-glass-005: rgba(0, 0, 0, 0.05);
-      --wui-gray-glass-010: rgba(0, 0, 0, 0.1);
-      --wui-gray-glass-015: rgba(0, 0, 0, 0.15);
-      --wui-gray-glass-020: rgba(0, 0, 0, 0.2);
-      --wui-gray-glass-025: rgba(0, 0, 0, 0.25);
-      --wui-gray-glass-030: rgba(0, 0, 0, 0.3);
-      --wui-gray-glass-060: rgba(0, 0, 0, 0.6);
-      --wui-gray-glass-080: rgba(0, 0, 0, 0.8);
-    }
-  `
-=======
 function createRootStyles(themeVariables?: ThemeVariables) {
   return {
     core: css`
@@ -1016,7 +529,6 @@
       }
     `
   }
->>>>>>> f408e751
 }
 
 // -- Presets -----------------------------------------------------------------
