/* eslint-disable no-bitwise */
import type { SpacingType, ThemeType, TruncateOptions } from './TypeUtil.js'

export const UiHelperUtil = {
  getSpacingStyles(spacing: SpacingType | SpacingType[], index: number) {
    if (Array.isArray(spacing)) {
      return spacing[index] ? `var(--wui-spacing-${spacing[index]})` : undefined
    } else if (typeof spacing === 'string') {
      return `var(--wui-spacing-${spacing})`
    }

    return undefined
  },

  getFormattedDate(date: Date) {
    return new Intl.DateTimeFormat('en-US', { month: 'short', day: 'numeric' }).format(date)
  },

  getHostName(url: string) {
    const newUrl = new URL(url)

    return newUrl.hostname
  },

  getTruncateString({ string, charsStart, charsEnd, truncate }: TruncateOptions) {
    if (string.length <= charsStart + charsEnd) {
      return string
    }

    if (truncate === 'end') {
      return `${string.substring(0, charsStart)}...`
    } else if (truncate === 'start') {
      return `...${string.substring(string.length - charsEnd)}`
    }

    return `${string.substring(0, Math.floor(charsStart))}...${string.substring(
      string.length - Math.floor(charsEnd)
    )}`
  },

  generateAvatarColors(address: string) {
    const hash = address.toLowerCase().replace(/^0x/iu, '')
    const baseColor = hash.substring(0, 6)
    const rgbColor = this.hexToRgb(baseColor)
    const masterBorderRadius = getComputedStyle(document.documentElement).getPropertyValue(
      '--w3m-border-radius-master'
    )
    const radius = Number(masterBorderRadius?.replace('px', ''))
    const edge = 100 - 3 * radius

    const gradientCircle = `${edge}% ${edge}% at 65% 40%`

    const colors: string[] = []

    for (let i = 0; i < 5; i += 1) {
      const tintedColor = this.tintColor(rgbColor, 0.15 * i)
      colors.push(`rgb(${tintedColor[0]}, ${tintedColor[1]}, ${tintedColor[2]})`)
    }

    return `
    --local-color-1: ${colors[0]};
    --local-color-2: ${colors[1]};
    --local-color-3: ${colors[2]};
    --local-color-4: ${colors[3]};
    --local-color-5: ${colors[4]};
    --local-radial-circle: ${gradientCircle}
   `
  },

  hexToRgb(hex: string): [number, number, number] {
    const bigint = parseInt(hex, 16)

    const r = (bigint >> 16) & 255
    const g = (bigint >> 8) & 255
    const b = bigint & 255

    return [r, g, b]
  },

  tintColor(rgb: [number, number, number], tint: number): [number, number, number] {
    const [r, g, b] = rgb
    const tintedR = Math.round(r + (255 - r) * tint)
    const tintedG = Math.round(g + (255 - g) * tint)
    const tintedB = Math.round(b + (255 - b) * tint)

    return [tintedR, tintedG, tintedB]
  },

  isNumber(character: string) {
    const regex = {
      number: /^[0-9]+$/u
    }

    return regex.number.test(character)
  },

  getColorTheme(theme: ThemeType | undefined) {
    if (theme) {
      return theme
    } else if (typeof window !== 'undefined' && window.matchMedia) {
      if (window.matchMedia('(prefers-color-scheme: dark)').matches) {
        return 'dark'
      }

      return 'light'
    }

    return 'dark'
  },
<<<<<<< HEAD
  splitBalance(input: string): [string, string] {
    const parts = input.split('.') as [string, string]
    if (parts.length === 2) {
      return [parts[0], parts[1]]
    }

    return ['0', '00']
  },
  roundNumber(number: number, threshold: number, fixed: number) {
    const roundedNumber = Math.abs(number) >= threshold ? Number(number.toFixed(fixed)) : number

    return roundedNumber
=======
  capitalizeFirstLetter(string: string) {
    return string.charAt(0).toUpperCase() + string.slice(1)
>>>>>>> 2233c931
  }
}<|MERGE_RESOLUTION|>--- conflicted
+++ resolved
@@ -107,7 +107,7 @@
 
     return 'dark'
   },
-<<<<<<< HEAD
+
   splitBalance(input: string): [string, string] {
     const parts = input.split('.') as [string, string]
     if (parts.length === 2) {
@@ -120,9 +120,8 @@
     const roundedNumber = Math.abs(number) >= threshold ? Number(number.toFixed(fixed)) : number
 
     return roundedNumber
-=======
+  },
   capitalizeFirstLetter(string: string) {
     return string.charAt(0).toUpperCase() + string.slice(1)
->>>>>>> 2233c931
   }
 }