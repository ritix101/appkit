export type ColorType =
  | 'accent-100'
  | 'error-100'
  | 'fg-100'
  | 'fg-200'
  | 'fg-250'
  | 'fg-300'
  | 'inherit'
  | 'inverse-000'
  | 'inverse-100'
  | 'success-100'
  | 'glass-005'

export type TextType =
  | 'large-500'
  | 'large-600'
  | 'large-700'
  | 'micro-600'
  | 'micro-700'
  | 'paragraph-400'
  | 'paragraph-500'
  | 'paragraph-600'
  | 'paragraph-700'
  | 'small-400'
  | 'small-500'
  | 'small-600'
  | 'tiny-400'
  | 'tiny-500'
  | 'tiny-600'
  | '2xl-500'

export type TextAlign = 'center' | 'left' | 'right'

export type SizeType = 'inherit' | 'xl' | 'lg' | 'md' | 'mdl' | 'sm' | 'xs' | 'xxs'

export type SpacingType =
  | '0'
  | '1xs'
  | '2xl'
  | '3xl'
  | '4xl'
  | '3xs'
  | '4xs'
  | 'l'
  | '2l'
  | 'm'
  | 's'
  | 'xl'
  | 'xs'
  | 'xxl'
  | 'xxs'

export type BorderRadiusType = Exclude<SpacingType, 'xl' | 'xxl'>

export type FlexDirectionType = 'column-reverse' | 'column' | 'row-reverse' | 'row'

export type FlexWrapType = 'nowrap' | 'wrap-reverse' | 'wrap'

export type FlexBasisType = 'auto' | 'content' | 'fit-content' | 'max-content' | 'min-content'

export type FlexGrowType = '0' | '1'

export type FlexShrinkType = '0' | '1'

export type FlexAlignItemsType = 'baseline' | 'center' | 'flex-end' | 'flex-start' | 'stretch'

export type FlexJustifyContentType =
  | 'center'
  | 'flex-end'
  | 'flex-start'
  | 'space-around'
  | 'space-between'
  | 'space-evenly'

export interface IWalletImage {
  src: string
  walletName?: string
}

export type GridContentType =
  | 'center'
  | 'end'
  | 'space-around'
  | 'space-between'
  | 'space-evenly'
  | 'start'
  | 'stretch'

export type GridItemsType = 'center' | 'end' | 'start' | 'stretch'

export type IconType =
  | 'add'
  | 'allWallets'
<<<<<<< HEAD
  | 'arrowBottomCircle'
=======
  | 'alpha'
>>>>>>> 1f872ccc
  | 'appStore'
  | 'chromeStore'
  | 'apple'
  | 'arrowBottom'
  | 'arrowLeft'
  | 'arrowRight'
  | 'arrowTop'
  | 'bank'
  | 'browser'
  | 'card'
  | 'checkmark'
  | 'chevronBottom'
  | 'chevronLeft'
  | 'chevronRight'
  | 'chevronTop'
  | 'clock'
  | 'close'
  | 'coinPlaceholder'
  | 'compass'
  | 'copy'
  | 'cursor'
  | 'desktop'
  | 'disconnect'
  | 'discord'
  | 'etherscan'
  | 'extension'
  | 'externalLink'
  | 'facebook'
  | 'filters'
  | 'github'
  | 'google'
  | 'helpCircle'
  | 'infoCircle'
  | 'mail'
  | 'mobile'
  | 'networkPlaceholder'
  | 'nftPlaceholder'
  | 'off'
  | 'playStore'
  | 'plus'
  | 'qrCode'
  | 'recycleHorizontal'
  | 'refresh'
  | 'search'
  | 'send'
  | 'swapHorizontal'
  | 'swapHorizontalBold'
  | 'swapVertical'
  | 'telegram'
  | 'twitch'
  | 'twitter'
  | 'twitterIcon'
  | 'verify'
  | 'verifyFilled'
  | 'wallet'
  | 'wallet2'
  | 'walletConnect'
  | 'walletPlaceholder'
  | 'warningCircle'

export type VisualType =
  | 'browser'
  | 'coinbase'
  | 'dao'
  | 'defi'
  | 'defiAlt'
  | 'eth'
  | 'layers'
  | 'lock'
  | 'login'
  | 'network'
  | 'nft'
  | 'noun'
  | 'onrampCard'
  | 'profile'
  | 'system'

export type VisualSize = 'sm' | 'md' | 'lg'

export type LogoType =
  | 'apple'
  | 'discord'
  | 'facebook'
  | 'github'
  | 'google'
  | 'telegram'
  | 'twitch'
  | 'twitter'

export type PlacementType = 'bottom' | 'left' | 'right' | 'top'

export type ChipType = 'fill' | 'shade' | 'shadeSmall' | 'transparent' | 'success'

export type ButtonType = 'accent' | 'fill' | 'shade' | 'fullWidth' | 'accentBg'

export type TransactionType =
  | 'approve'
  | 'bought'
  | 'borrow'
  | 'burn'
  | 'cancel'
  | 'claim'
  | 'deploy'
  | 'deposit'
  | 'execute'
  | 'mint'
  | 'receive'
  | 'repay'
  | 'send'
  | 'stake'
  | 'trade'
  | 'unstake'
  | 'withdraw'

// eslint-disable-next-line no-shadow
export enum TransactionTypePastTense {
  'approve' = 'approved',
  'bought' = 'bought',
  'borrow' = 'borrowed',
  'burn' = 'burnt',
  'cancel' = 'canceled',
  'claim' = 'claimed',
  'deploy' = 'deployed',
  'deposit' = 'deposited',
  'execute' = 'executed',
  'mint' = 'minted',
  'receive' = 'received',
  'repay' = 'repaid',
  'send' = 'sent',
  'sell' = 'sold',
  'stake' = 'staked',
  'trade' = 'swapped',
  'unstake' = 'unstaked',
  'withdraw' = 'withdrawn'
}

export type TransactionIconType =
  | 'arrowBottom'
  | 'arrowTop'
  | 'swapVertical'
  | 'swapHorizontalBold'
  | 'checkmark'
  | 'close'

export type CardSelectType = 'network' | 'wallet'

export type BackgroundType = 'opaque' | 'gray' | 'transparent'

export type TagType = 'main' | 'shade' | 'error' | 'success'

export type AccountEntryType = 'icon' | 'image'

export type ThemeType = 'dark' | 'light'

export type InputType =
  | 'button'
  | 'checkbox'
  | 'color'
  | 'date'
  | 'datetime-local'
  | 'email'
  | 'file'
  | 'hidden'
  | 'image'
  | 'month'
  | 'number'
  | 'password'
  | 'radio'
  | 'range'
  | 'reset'
  | 'search'
  | 'submit'
  | 'tel'
  | 'text'
  | 'time'
  | 'url'
  | 'week'

export interface ThemeVariables {
  '--w3m-font-family'?: string
  '--w3m-accent'?: string
  '--w3m-color-mix'?: string
  '--w3m-color-mix-strength'?: number
  '--w3m-font-size-master'?: string
  '--w3m-border-radius-master'?: string
  '--w3m-z-index'?: number
}

export type IconBoxBorderType = 'wui-color-bg-125' | 'wui-accent-glass-010'

export type TruncateType = 'start' | 'middle' | 'end'

export type TruncateOptions = {
  string: string
  charsStart: number
  charsEnd: number
  truncate: TruncateType
}<|MERGE_RESOLUTION|>--- conflicted
+++ resolved
@@ -91,11 +91,8 @@
 export type IconType =
   | 'add'
   | 'allWallets'
-<<<<<<< HEAD
   | 'arrowBottomCircle'
-=======
   | 'alpha'
->>>>>>> 1f872ccc
   | 'appStore'
   | 'chromeStore'
   | 'apple'
