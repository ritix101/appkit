--- conflicted
+++ resolved
@@ -1,10 +1,6 @@
 {
   "name": "@web3modal/ui",
-<<<<<<< HEAD
-  "version": "4.1.6-canary-sl-001.1",
-=======
-  "version": "4.1.9",
->>>>>>> 5262d088
+  "version": "4.1.10-sl.0",
   "type": "module",
   "main": "./dist/esm/index.js",
   "types": "./dist/types/index.d.ts",
@@ -25,11 +21,7 @@
   },
   "devDependencies": {
     "@types/qrcode": "1.5.5",
-<<<<<<< HEAD
-    "@web3modal/common": "4.1.6-canary-sl-001.1",
-=======
-    "@web3modal/common": "4.1.9",
->>>>>>> 5262d088
+    "@web3modal/common": "4.1.10-sl.0",
     "eslint-plugin-lit": "1.11.0",
     "eslint-plugin-wc": "2.0.4"
   },
