--- conflicted
+++ resolved
@@ -1,10 +1,6 @@
 {
   "name": "@web3modal/ui",
-<<<<<<< HEAD
-  "version": "4.1.11",
-=======
   "version": "4.1.12-910a844.0",
->>>>>>> 88d8ba45
   "type": "module",
   "main": "./dist/esm/index.js",
   "types": "./dist/types/index.d.ts",
@@ -26,11 +22,7 @@
   },
   "devDependencies": {
     "@types/qrcode": "1.5.5",
-<<<<<<< HEAD
-    "@web3modal/common": "4.1.11",
-=======
     "@web3modal/common": "4.1.12-910a844.0",
->>>>>>> 88d8ba45
     "eslint-plugin-lit": "1.11.0",
     "eslint-plugin-wc": "2.0.4"
   },
