--- conflicted
+++ resolved
@@ -1,10 +1,6 @@
 {
   "name": "@web3modal/ui",
-<<<<<<< HEAD
-  "version": "4.0.0-alpha.0",
-=======
   "version": "4.0.0-alpha.3",
->>>>>>> 21f60962
   "type": "module",
   "main": "./dist/esm/index.js",
   "types": "./dist/types/index.d.ts",
@@ -25,11 +21,7 @@
   },
   "devDependencies": {
     "@types/qrcode": "1.5.5",
-<<<<<<< HEAD
-    "@web3modal/common": "4.0.0-alpha.0",
-=======
     "@web3modal/common": "4.0.0-alpha.3",
->>>>>>> 21f60962
     "eslint-plugin-lit": "1.11.0",
     "eslint-plugin-wc": "2.0.4"
   },
