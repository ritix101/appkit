{
  "name": "@web3modal/ui",
<<<<<<< HEAD
  "version": "5.0.6",
=======
  "version": "5.0.7",
>>>>>>> 802b30f8
  "type": "module",
  "main": "./dist/esm/index.js",
  "types": "./dist/types/index.d.ts",
  "files": [
    "dist",
    "!tsconfig.tsbuildinfo"
  ],
  "scripts": {
    "build:clean": "rm -rf dist",
    "build:ui": "tsc --build",
    "watch": "tsc --watch",
    "test": "vitest run --dir tests --coverage.enabled --reporter=junit --coverage.reporter=json-summary --coverage.reporter=html",
    "typecheck": "tsc --noEmit",
    "lint": "eslint . --ext .js,.jsx,.ts,.tsx"
  },
  "dependencies": {
    "lit": "3.1.0",
    "qrcode": "1.5.3"
  },
  "devDependencies": {
    "@types/qrcode": "1.5.5",
<<<<<<< HEAD
    "@web3modal/common": "5.0.6",
=======
    "@web3modal/common": "5.0.7",
>>>>>>> 802b30f8
    "eslint-plugin-lit": "1.11.0",
    "eslint-plugin-wc": "2.0.4"
  },
  "keywords": [
    "web3",
    "crypto",
    "ethereum",
    "web3modal",
    "walletconnect",
    "lit",
    "webcomponents"
  ],
  "author": "WalletConnect <walletconnect.com>",
  "license": "Apache-2.0",
  "homepage": "https://github.com/web3modal/web3modal",
  "repository": {
    "type": "git",
    "url": "git+https://github.com/web3modal/web3modal.git"
  },
  "bugs": {
    "url": "https://github.com/web3modal/web3modal/issues"
  }
}<|MERGE_RESOLUTION|>--- conflicted
+++ resolved
@@ -1,10 +1,6 @@
 {
   "name": "@web3modal/ui",
-<<<<<<< HEAD
-  "version": "5.0.6",
-=======
   "version": "5.0.7",
->>>>>>> 802b30f8
   "type": "module",
   "main": "./dist/esm/index.js",
   "types": "./dist/types/index.d.ts",
@@ -26,11 +22,7 @@
   },
   "devDependencies": {
     "@types/qrcode": "1.5.5",
-<<<<<<< HEAD
-    "@web3modal/common": "5.0.6",
-=======
     "@web3modal/common": "5.0.7",
->>>>>>> 802b30f8
     "eslint-plugin-lit": "1.11.0",
     "eslint-plugin-wc": "2.0.4"
   },
