--- conflicted
+++ resolved
@@ -1,14 +1,11 @@
 # @web3modal/ui
 
-<<<<<<< HEAD
-=======
 ## 4.1.12-910a844.0
 
 ### Patch Changes
 
 - refactor: sync theme with secure site
 
->>>>>>> 88d8ba45
 ## 4.1.11
 
 ### Patch Changes
