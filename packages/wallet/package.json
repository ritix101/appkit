{
  "name": "@web3modal/wallet",
<<<<<<< HEAD
  "version": "4.1.6-canary-sl-001.1",
=======
  "version": "4.1.9",
>>>>>>> 5262d088
  "type": "module",
  "main": "./dist/esm/index.js",
  "types": "./dist/types/index.d.ts",
  "files": [
    "dist",
    "!tsconfig.tsbuildinfo"
  ],
  "scripts": {
    "build:clean": "rm -rf dist",
    "build:wallet": "tsc --build",
    "watch": "tsc --watch",
    "typecheck": "tsc --noEmit",
    "lint": "eslint . --ext .js,.jsx,.ts,.tsx"
  },
  "dependencies": {
    "zod": "3.22.4",
<<<<<<< HEAD
    "@web3modal/polyfills": "4.1.6-canary-sl-001.1"
=======
    "@web3modal/polyfills": "4.1.9"
>>>>>>> 5262d088
  },
  "keywords": [
    "web3",
    "crypto",
    "ethereum",
    "web3modal",
    "walletconnect",
    "lit",
    "webcomponents"
  ],
  "author": "WalletConnect <walletconnect.com>",
  "license": "Apache-2.0",
  "homepage": "https://github.com/web3modal/web3modal",
  "repository": {
    "type": "git",
    "url": "git+https://github.com/web3modal/web3modal.git"
  },
  "bugs": {
    "url": "https://github.com/web3modal/web3modal/issues"
  }
}<|MERGE_RESOLUTION|>--- conflicted
+++ resolved
@@ -1,10 +1,6 @@
 {
   "name": "@web3modal/wallet",
-<<<<<<< HEAD
-  "version": "4.1.6-canary-sl-001.1",
-=======
-  "version": "4.1.9",
->>>>>>> 5262d088
+  "version": "4.1.10-sl.0",
   "type": "module",
   "main": "./dist/esm/index.js",
   "types": "./dist/types/index.d.ts",
@@ -21,11 +17,7 @@
   },
   "dependencies": {
     "zod": "3.22.4",
-<<<<<<< HEAD
-    "@web3modal/polyfills": "4.1.6-canary-sl-001.1"
-=======
-    "@web3modal/polyfills": "4.1.9"
->>>>>>> 5262d088
+    "@web3modal/polyfills": "4.1.10-sl.0"
   },
   "keywords": [
     "web3",
