--- conflicted
+++ resolved
@@ -1,10 +1,6 @@
 {
   "name": "@web3modal/wallet",
-<<<<<<< HEAD
-  "version": "5.0.6",
-=======
   "version": "5.0.7",
->>>>>>> 802b30f8
   "type": "module",
   "main": "./dist/esm/index.js",
   "types": "./dist/types/index.d.ts",
@@ -21,11 +17,7 @@
   },
   "dependencies": {
     "@walletconnect/logger": "2.1.2",
-<<<<<<< HEAD
-    "@web3modal/polyfills": "5.0.6",
-=======
     "@web3modal/polyfills": "5.0.7",
->>>>>>> 802b30f8
     "zod": "3.22.4"
   },
   "keywords": [
