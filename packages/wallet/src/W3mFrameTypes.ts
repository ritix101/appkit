import { z } from 'zod'
import {
  W3mFrameSchema,
  AppConnectEmailRequest,
  AppConnectOtpRequest,
  AppSwitchNetworkRequest,
  FrameConnectEmailResponse,
  FrameGetChainIdResponse,
  FrameGetUserResponse,
  FrameIsConnectedResponse,
  RpcPersonalSignRequest,
  RpcResponse,
  RpcEthSendTransactionRequest,
  RpcEthSignTypedDataV4,
  RpcEthAccountsRequest,
  RpcEthEstimateGas,
  RpcEthGasPrice,
  RpcEthBlockNumber,
  RpcEthGetTransactionByHash,
  RpcEthGetBlockByNumber,
  RpcEthCall,
  RpcEthFeeHistory,
  RpcEthGetAccount,
  RpcEthGetBalance,
  RpcEthGetBlockyByHash,
  RpcUnistallFilter,
  RpcEthSyncing,
  RpcEthSendRawTransaction,
  RpcEthNewPendingTransactionFilter,
  RpcEthNewFilter,
  RpcEthNewBlockFilter,
  RpcEthMaxPriorityFeePerGas,
  RpcEthGetUncleCountByBlockNumber,
  RpcEthGetUncleCountByBlockHash,
  RpcEthGetTransactionReceipt,
  RpcEthGetTransactionCount,
  RpcEthGetTransactionByBlockNumberAndIndex,
  RpcEthGetTransactionByBlockHashAndIndex,
  RpcEthGetStorageAt,
  RpcEthGetProof,
  RpcEthGetLogs,
  RpcEthGetFilterLogs,
  RpcEthGetFilter,
  RpcEthGetCode,
  RcpEthGetBlockTransactionCountByNumber,
  RcpEthGetBlockTransactionCountByHash,
  RpcEthGetBlockReceipts,
  FrameSession,
  AppGetUserRequest,
  AppUpdateEmailRequest,
  FrameUpdateEmailSecondaryOtpResolver,
  AppUpdateEmailPrimaryOtpRequest,
  AppUpdateEmailSecondaryOtpRequest,
  AppSyncThemeRequest,
  RpcEthChainId,
  FrameSwitchNetworkResponse,
  AppSyncDappDataRequest,
<<<<<<< HEAD
  FrameGetSmartAccountEnabledNetworksResponse,
  FrameInitSmartAccountResponse
=======
  RpcEthGetTransactionByHash,
  AppConnectSocialRequest
>>>>>>> 2233c931
} from './W3mFrameSchema.js'

export namespace W3mFrameTypes {
  export type AppEvent = z.infer<typeof W3mFrameSchema.appEvent>

  export type FrameEvent = z.infer<typeof W3mFrameSchema.frameEvent>

  export interface Requests {
    AppConnectEmailRequest: z.infer<typeof AppConnectEmailRequest>
    AppConnectOtpRequest: z.infer<typeof AppConnectOtpRequest>
    AppConnectSocialRequest: z.infer<typeof AppConnectSocialRequest>
    AppSwitchNetworkRequest: z.infer<typeof AppSwitchNetworkRequest>
    AppGetUserRequest: z.infer<typeof AppGetUserRequest>
    AppUpdateEmailRequest: z.infer<typeof AppUpdateEmailRequest>
    AppSyncThemeRequest: z.infer<typeof AppSyncThemeRequest>
    AppSyncDappDataRequest: z.infer<typeof AppSyncDappDataRequest>
    AppUpdateEmailPrimaryOtpRequest: z.infer<typeof AppUpdateEmailPrimaryOtpRequest>
    AppUpdateEmailSecondaryOtpRequest: z.infer<typeof AppUpdateEmailSecondaryOtpRequest>
  }

  export interface Responses {
    FrameConnectEmailResponse: z.infer<typeof FrameConnectEmailResponse>
    FrameGetChainIdResponse: z.infer<typeof FrameGetChainIdResponse>
    FrameGetUserResponse: z.infer<typeof FrameGetUserResponse>
    FrameIsConnectedResponse: z.infer<typeof FrameIsConnectedResponse>
    FrameUpdateEmailSecondaryOtpResolver: z.infer<typeof FrameUpdateEmailSecondaryOtpResolver>
    FrameSwitchNetworkResponse: z.infer<typeof FrameSwitchNetworkResponse>
    FrameGetSmartAccountEnabledNetworksResponse: z.infer<
      typeof FrameGetSmartAccountEnabledNetworksResponse
    >
    FrameInitSmartAccountResponse: z.infer<typeof FrameInitSmartAccountResponse>
  }

  export interface Network {
    rpcUrl: string
    chainId: number
  }

  export type RPCRequest =
    | z.infer<typeof RpcEthAccountsRequest>
    | z.infer<typeof RpcEthBlockNumber>
    | z.infer<typeof RpcEthCall>
    | z.infer<typeof RpcEthChainId>
    | z.infer<typeof RpcEthEstimateGas>
    | z.infer<typeof RpcEthFeeHistory>
    | z.infer<typeof RpcEthGasPrice>
    | z.infer<typeof RpcEthGetAccount>
    | z.infer<typeof RpcEthGetBalance>
    | z.infer<typeof RpcEthGetBlockyByHash>
    | z.infer<typeof RpcEthGetBlockByNumber>
    | z.infer<typeof RpcEthGetBlockReceipts>
    | z.infer<typeof RcpEthGetBlockTransactionCountByHash>
    | z.infer<typeof RcpEthGetBlockTransactionCountByNumber>
    | z.infer<typeof RpcEthGetCode>
    | z.infer<typeof RpcEthGetFilter>
    | z.infer<typeof RpcEthGetFilterLogs>
    | z.infer<typeof RpcEthGetLogs>
    | z.infer<typeof RpcEthGetProof>
    | z.infer<typeof RpcEthGetStorageAt>
    | z.infer<typeof RpcEthGetTransactionByBlockHashAndIndex>
    | z.infer<typeof RpcEthGetTransactionByBlockNumberAndIndex>
    | z.infer<typeof RpcEthGetTransactionByHash>
    | z.infer<typeof RpcEthGetTransactionCount>
    | z.infer<typeof RpcEthGetTransactionReceipt>
    | z.infer<typeof RpcEthGetUncleCountByBlockHash>
    | z.infer<typeof RpcEthGetUncleCountByBlockNumber>
    | z.infer<typeof RpcEthMaxPriorityFeePerGas>
    | z.infer<typeof RpcEthNewBlockFilter>
    | z.infer<typeof RpcEthNewFilter>
    | z.infer<typeof RpcEthNewPendingTransactionFilter>
    | z.infer<typeof RpcEthSendRawTransaction>
    | z.infer<typeof RpcEthSyncing>
    | z.infer<typeof RpcUnistallFilter>
    | z.infer<typeof RpcPersonalSignRequest>
    | z.infer<typeof RpcEthSignTypedDataV4>
    | z.infer<typeof RpcEthSendTransactionRequest>

  export type RPCResponse = z.infer<typeof RpcResponse>

  export type FrameSessionType = z.infer<typeof FrameSession>

  export type SocialProvider =
    | 'google'
    | 'apple'
    | 'facebook'
    | 'x'
    | 'github'
    | 'discord'
    | 'twitch'
    | 'telegram'
}<|MERGE_RESOLUTION|>--- conflicted
+++ resolved
@@ -55,13 +55,9 @@
   RpcEthChainId,
   FrameSwitchNetworkResponse,
   AppSyncDappDataRequest,
-<<<<<<< HEAD
   FrameGetSmartAccountEnabledNetworksResponse,
-  FrameInitSmartAccountResponse
-=======
-  RpcEthGetTransactionByHash,
+  FrameInitSmartAccountResponse,
   AppConnectSocialRequest
->>>>>>> 2233c931
 } from './W3mFrameSchema.js'
 
 export namespace W3mFrameTypes {
