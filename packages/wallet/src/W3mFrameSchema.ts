--- conflicted
+++ resolved
@@ -69,11 +69,7 @@
   email: z.string().email(),
   address: z.string(),
   chainId: z.number(),
-<<<<<<< HEAD
-  smartAccountDeployed: z.boolean()
-=======
   smartAccountDeployed: z.optional(z.boolean())
->>>>>>> 75855d67
 })
 export const FrameIsConnectedResponse = z.object({ isConnected: z.boolean() })
 export const FrameGetChainIdResponse = z.object({ chainId: z.number() })
@@ -82,13 +78,10 @@
 export const FrameGetSmartAccountEnabledNetworksResponse = z.object({
   smartAccountEnabledNetworks: z.array(z.number())
 })
-<<<<<<< HEAD
-=======
 export const FrameInitSmartAccountResponse = z.object({
   address: z.string(),
   isDeployed: z.boolean()
 })
->>>>>>> 75855d67
 export const FrameSetPreferredAccountResponse = z.object({ type: z.string(), address: z.string() })
 
 export const RpcResponse = z.any()
