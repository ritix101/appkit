import { z } from 'zod'
import { W3mFrameConstants } from './W3mFrameConstants.js'

// -- Helpers ----------------------------------------------------------------
const zError = z.object({ message: z.string() })

function zType<K extends keyof typeof W3mFrameConstants>(key: K) {
  return z.literal(W3mFrameConstants[key])
}

// -- Responses --------------------------------------------------------------
export const GetTransactionByHashResponse = z.object({
  accessList: z.array(z.string()),
  blockHash: z.string().nullable(),
  blockNumber: z.string().nullable(),
  chainId: z.string(),
  from: z.string(),
  gas: z.string(),
  hash: z.string(),
  input: z.string().nullable(),
  maxFeePerGas: z.string(),
  maxPriorityFeePerGas: z.string(),
  nonce: z.string(),
  r: z.string(),
  s: z.string(),
  to: z.string(),
  transactionIndex: z.string().nullable(),
  type: z.string(),
  v: z.string(),
  value: z.string()
})
export const AppSwitchNetworkRequest = z.object({ chainId: z.number() })
export const AppConnectEmailRequest = z.object({ email: z.string().email() })
export const AppConnectOtpRequest = z.object({ otp: z.string() })
<<<<<<< HEAD
export const AppGetSocialRedirectUriRequest = z.object({
  provider: z.enum(['google', 'apple', 'facebook', 'x', 'github', 'discord', 'twitch', 'telegram'])
})
export const AppGetUserRequest = z.object({ chainId: z.optional(z.number()) })
=======
export const AppGetUserRequest = z.object({
  chainId: z.optional(z.number()),
  preferredAccountType: z.optional(z.string())
})
>>>>>>> a0733f56
export const AppUpdateEmailRequest = z.object({ email: z.string().email() })
export const AppUpdateEmailPrimaryOtpRequest = z.object({ otp: z.string() })
export const AppUpdateEmailSecondaryOtpRequest = z.object({ otp: z.string() })
export const AppSyncThemeRequest = z.object({
  themeMode: z.optional(z.enum(['light', 'dark'])),
  themeVariables: z.optional(z.record(z.string(), z.string().or(z.number())))
})
export const AppSyncDappDataRequest = z.object({
  metadata: z
    .object({
      name: z.string(),
      description: z.string(),
      url: z.string(),
      icons: z.array(z.string())
    })
    .optional(),
  sdkVersion: z.string() as z.ZodType<
    | `${'html' | 'react' | 'vue'}-wagmi-${string}`
    | `${'html' | 'react' | 'vue'}-ethers5-${string}`
    | `${'html' | 'react' | 'vue'}-ethers-${string}`
    | `${'html' | 'react' | 'vue'}-solana-${string}`
  >,
  projectId: z.string()
})
export const AppSetPreferredAccountRequest = z.object({ type: z.string() })

export const FrameConnectEmailResponse = z.object({
  action: z.enum(['VERIFY_DEVICE', 'VERIFY_OTP'])
})
export const FrameGetUserResponse = z.object({
  email: z.string().email(),
  address: z.string(),
  chainId: z.number(),
  smartAccountDeployed: z.optional(z.boolean())
})
export const FrameIsConnectedResponse = z.object({ isConnected: z.boolean() })
export const FrameGetChainIdResponse = z.object({ chainId: z.number() })
export const FrameSwitchNetworkResponse = z.object({ chainId: z.number() })
export const FrameUpdateEmailSecondaryOtpResolver = z.object({ newEmail: z.string().email() })
export const FrameGetSmartAccountEnabledNetworksResponse = z.object({
  smartAccountEnabledNetworks: z.array(z.number())
})
export const FrameInitSmartAccountResponse = z.object({
  address: z.string(),
  isDeployed: z.boolean()
})
export const FrameSetPreferredAccountResponse = z.object({ type: z.string(), address: z.string() })

export const FrameGetSocialRedirectUriResponse = z.object({ uri: z.string() })

export const FrameConnectSocialResponse = z.object({
  email: z.string(),
  address: z.string(),
  chainId: z.number()
})

export const RpcResponse = z.any()

export const RpcEthAccountsRequest = z.object({
  method: z.literal('eth_accounts')
})
export const RpcEthBlockNumber = z.object({
  method: z.literal('eth_blockNumber')
})

export const RpcEthCall = z.object({
  method: z.literal('eth_call'),
  params: z.array(z.any())
})

export const RpcEthChainId = z.object({
  method: z.literal('eth_chainId')
})

export const RpcEthEstimateGas = z.object({
  method: z.literal('eth_estimateGas'),
  params: z.array(z.any())
})

export const RpcEthFeeHistory = z.object({
  method: z.literal('eth_feeHistory'),
  params: z.array(z.any())
})

export const RpcEthGasPrice = z.object({
  method: z.literal('eth_gasPrice')
})

export const RpcEthGetAccount = z.object({
  method: z.literal('eth_getAccount'),
  params: z.array(z.any())
})

export const RpcEthGetBalance = z.object({
  method: z.literal('eth_getBalance'),
  params: z.array(z.any())
})

export const RpcEthGetBlockyByHash = z.object({
  method: z.literal('eth_getBlockByHash'),
  params: z.array(z.any())
})

export const RpcEthGetBlockByNumber = z.object({
  method: z.literal('eth_getBlockByNumber'),
  params: z.array(z.any())
})

export const RpcEthGetBlockReceipts = z.object({
  method: z.literal('eth_getBlockReceipts'),
  params: z.array(z.any())
})

export const RcpEthGetBlockTransactionCountByHash = z.object({
  method: z.literal('eth_getBlockTransactionCountByHash'),
  params: z.array(z.any())
})

export const RcpEthGetBlockTransactionCountByNumber = z.object({
  method: z.literal('eth_getBlockTransactionCountByNumber'),
  params: z.array(z.any())
})

export const RpcEthGetCode = z.object({
  method: z.literal('eth_getCode'),
  params: z.array(z.any())
})

export const RpcEthGetFilter = z.object({
  method: z.literal('eth_getFilterChanges'),
  params: z.array(z.any())
})

export const RpcEthGetFilterLogs = z.object({
  method: z.literal('eth_getFilterLogs'),
  params: z.array(z.any())
})

export const RpcEthGetLogs = z.object({
  method: z.literal('eth_getLogs'),
  params: z.array(z.any())
})

export const RpcEthGetProof = z.object({
  method: z.literal('eth_getProof'),
  params: z.array(z.any())
})

export const RpcEthGetStorageAt = z.object({
  method: z.literal('eth_getStorageAt'),
  params: z.array(z.any())
})

export const RpcEthGetTransactionByBlockHashAndIndex = z.object({
  method: z.literal('eth_getTransactionByBlockHashAndIndex'),
  params: z.array(z.any())
})

export const RpcEthGetTransactionByBlockNumberAndIndex = z.object({
  method: z.literal('eth_getTransactionByBlockNumberAndIndex'),
  params: z.array(z.any())
})

export const RpcEthGetTransactionByHash = z.object({
  method: z.literal('eth_getTransactionByHash'),
  params: z.array(z.any())
})

export const RpcEthGetTransactionCount = z.object({
  method: z.literal('eth_getTransactionCount'),
  params: z.array(z.any())
})

export const RpcEthGetTransactionReceipt = z.object({
  method: z.literal('eth_getTransactionReceipt'),
  params: z.array(z.any())
})

export const RpcEthGetUncleCountByBlockHash = z.object({
  method: z.literal('eth_getUncleCountByBlockHash'),
  params: z.array(z.any())
})

export const RpcEthGetUncleCountByBlockNumber = z.object({
  method: z.literal('eth_getUncleCountByBlockNumber'),
  params: z.array(z.any())
})

export const RpcEthMaxPriorityFeePerGas = z.object({
  method: z.literal('eth_maxPriorityFeePerGas')
})

export const RpcEthNewBlockFilter = z.object({
  method: z.literal('eth_newBlockFilter')
})

export const RpcEthNewFilter = z.object({
  method: z.literal('eth_newFilter'),
  params: z.array(z.any())
})

export const RpcEthNewPendingTransactionFilter = z.object({
  method: z.literal('eth_newPendingTransactionFilter')
})

export const RpcEthSendRawTransaction = z.object({
  method: z.literal('eth_sendRawTransaction'),
  params: z.array(z.any())
})

export const RpcEthSyncing = z.object({
  method: z.literal('eth_syncing'),
  params: z.array(z.any())
})

export const RpcUnistallFilter = z.object({
  method: z.literal('eth_uninstallFilter'),
  params: z.array(z.any())
})

export const RpcPersonalSignRequest = z.object({
  method: z.literal('personal_sign'),
  params: z.array(z.any())
})

export const RpcEthSignTypedDataV4 = z.object({
  method: z.literal('eth_signTypedData_v4'),
  params: z.array(z.any())
})

export const RpcEthSendTransactionRequest = z.object({
  method: z.literal('eth_sendTransaction'),
  params: z.array(z.any())
})

export const FrameSession = z.object({
  token: z.string()
})

export const W3mFrameSchema = {
  // -- App Events -----------------------------------------------------------

  appEvent: z
    .object({ type: zType('APP_SWITCH_NETWORK'), payload: AppSwitchNetworkRequest })

    .or(z.object({ type: zType('APP_CONNECT_EMAIL'), payload: AppConnectEmailRequest }))

    .or(z.object({ type: zType('APP_CONNECT_DEVICE') }))

    .or(z.object({ type: zType('APP_CONNECT_OTP'), payload: AppConnectOtpRequest }))

    .or(
      z.object({
        type: zType('APP_GET_SOCIAL_REDIRECT_URI'),
        payload: AppGetSocialRedirectUriRequest
      })
    )

    .or(z.object({ type: zType('APP_GET_USER'), payload: z.optional(AppGetUserRequest) }))

    .or(z.object({ type: zType('APP_SIGN_OUT') }))

    .or(z.object({ type: zType('APP_IS_CONNECTED'), payload: z.optional(FrameSession) }))

    .or(z.object({ type: zType('APP_GET_CHAIN_ID') }))

    .or(z.object({ type: zType('APP_GET_SMART_ACCOUNT_ENABLED_NETWORKS') }))

    .or(z.object({ type: zType('APP_INIT_SMART_ACCOUNT') }))

    .or(
      z.object({ type: zType('APP_SET_PREFERRED_ACCOUNT'), payload: AppSetPreferredAccountRequest })
    )

    .or(z.object({ type: zType('APP_CONNECT_SOCIAL') }))

    .or(
      z.object({
        type: zType('APP_RPC_REQUEST'),
        payload: RpcPersonalSignRequest.or(RpcEthSendTransactionRequest)
          .or(RpcEthAccountsRequest)
          .or(RpcEthBlockNumber)
          .or(RpcEthCall)
          .or(RpcEthChainId)
          .or(RpcEthEstimateGas)
          .or(RpcEthFeeHistory)
          .or(RpcEthGasPrice)
          .or(RpcEthGetAccount)
          .or(RpcEthGetBalance)
          .or(RpcEthGetBlockyByHash)
          .or(RpcEthGetBlockByNumber)
          .or(RpcEthGetBlockReceipts)
          .or(RcpEthGetBlockTransactionCountByHash)
          .or(RcpEthGetBlockTransactionCountByNumber)
          .or(RpcEthGetCode)
          .or(RpcEthGetFilter)
          .or(RpcEthGetFilterLogs)
          .or(RpcEthGetLogs)
          .or(RpcEthGetProof)
          .or(RpcEthGetStorageAt)
          .or(RpcEthGetTransactionByBlockHashAndIndex)
          .or(RpcEthGetTransactionByBlockNumberAndIndex)
          .or(RpcEthGetTransactionByHash)
          .or(RpcEthGetTransactionCount)
          .or(RpcEthGetTransactionReceipt)
          .or(RpcEthGetUncleCountByBlockHash)
          .or(RpcEthGetUncleCountByBlockNumber)
          .or(RpcEthMaxPriorityFeePerGas)
          .or(RpcEthNewBlockFilter)
          .or(RpcEthNewFilter)
          .or(RpcEthNewPendingTransactionFilter)
          .or(RpcEthSendRawTransaction)
          .or(RpcEthSyncing)
          .or(RpcUnistallFilter)
          .or(RpcPersonalSignRequest)
          .or(RpcEthSignTypedDataV4)
          .or(RpcEthSendTransactionRequest)
      })
    )

    .or(z.object({ type: zType('APP_UPDATE_EMAIL'), payload: AppUpdateEmailRequest }))

    .or(
      z.object({
        type: zType('APP_UPDATE_EMAIL_PRIMARY_OTP'),
        payload: AppUpdateEmailPrimaryOtpRequest
      })
    )

    .or(
      z.object({
        type: zType('APP_UPDATE_EMAIL_SECONDARY_OTP'),
        payload: AppUpdateEmailSecondaryOtpRequest
      })
    )

    .or(z.object({ type: zType('APP_SYNC_THEME'), payload: AppSyncThemeRequest }))

    .or(z.object({ type: zType('APP_SYNC_DAPP_DATA'), payload: AppSyncDappDataRequest })),

  // -- Frame Events ---------------------------------------------------------
  frameEvent: z
    .object({ type: zType('FRAME_SWITCH_NETWORK_ERROR'), payload: zError })

    .or(
      z.object({ type: zType('FRAME_SWITCH_NETWORK_SUCCESS'), payload: FrameSwitchNetworkResponse })
    )

    .or(z.object({ type: zType('FRAME_CONNECT_EMAIL_ERROR'), payload: zError }))

    .or(
      z.object({ type: zType('FRAME_CONNECT_EMAIL_SUCCESS'), payload: FrameConnectEmailResponse })
    )

    .or(z.object({ type: zType('FRAME_CONNECT_OTP_ERROR'), payload: zError }))

    .or(z.object({ type: zType('FRAME_CONNECT_OTP_SUCCESS') }))

    .or(z.object({ type: zType('FRAME_CONNECT_DEVICE_ERROR'), payload: zError }))

    .or(z.object({ type: zType('FRAME_CONNECT_DEVICE_SUCCESS') }))

    .or(z.object({ type: zType('FRAME_GET_SOCIAL_REDIRECT_URI_ERROR'), payload: zError }))

    .or(
      z.object({
        type: zType('FRAME_GET_SOCIAL_REDIRECT_URI_SUCCESS'),
        payload: FrameGetSocialRedirectUriResponse
      })
    )

    .or(z.object({ type: zType('FRAME_GET_USER_ERROR'), payload: zError }))

    .or(z.object({ type: zType('FRAME_GET_USER_SUCCESS'), payload: FrameGetUserResponse }))

    .or(z.object({ type: zType('FRAME_SIGN_OUT_ERROR'), payload: zError }))

    .or(z.object({ type: zType('FRAME_SIGN_OUT_SUCCESS') }))

    .or(z.object({ type: zType('FRAME_IS_CONNECTED_ERROR'), payload: zError }))

    .or(z.object({ type: zType('FRAME_IS_CONNECTED_SUCCESS'), payload: FrameIsConnectedResponse }))

    .or(z.object({ type: zType('FRAME_GET_CHAIN_ID_ERROR'), payload: zError }))

    .or(z.object({ type: zType('FRAME_GET_CHAIN_ID_SUCCESS'), payload: FrameGetChainIdResponse }))

    .or(z.object({ type: zType('FRAME_RPC_REQUEST_ERROR'), payload: zError }))

    .or(z.object({ type: zType('FRAME_RPC_REQUEST_SUCCESS'), payload: RpcResponse }))

    .or(z.object({ type: zType('FRAME_SESSION_UPDATE'), payload: FrameSession }))

    .or(z.object({ type: zType('FRAME_UPDATE_EMAIL_ERROR'), payload: zError }))

    .or(z.object({ type: zType('FRAME_UPDATE_EMAIL_SUCCESS') }))

    .or(z.object({ type: zType('FRAME_UPDATE_EMAIL_PRIMARY_OTP_ERROR'), payload: zError }))

    .or(z.object({ type: zType('FRAME_UPDATE_EMAIL_PRIMARY_OTP_SUCCESS') }))

    .or(z.object({ type: zType('FRAME_UPDATE_EMAIL_SECONDARY_OTP_ERROR'), payload: zError }))

    .or(
      z.object({
        type: zType('FRAME_UPDATE_EMAIL_SECONDARY_OTP_SUCCESS'),
        payload: FrameUpdateEmailSecondaryOtpResolver
      })
    )

    .or(z.object({ type: zType('FRAME_SYNC_THEME_ERROR'), payload: zError }))

    .or(z.object({ type: zType('FRAME_SYNC_THEME_SUCCESS') }))

    .or(z.object({ type: zType('FRAME_SYNC_DAPP_DATA_ERROR'), payload: zError }))

    .or(z.object({ type: zType('FRAME_SYNC_DAPP_DATA_SUCCESS') }))

    .or(
      z.object({
        type: zType('FRAME_GET_SMART_ACCOUNT_ENABLED_NETWORKS_SUCCESS'),
        payload: FrameGetSmartAccountEnabledNetworksResponse
      })
    )

    .or(
      z.object({
        type: zType('FRAME_GET_SMART_ACCOUNT_ENABLED_NETWORKS_ERROR'),
        payload: zError
      })
    )
    .or(z.object({ type: zType('FRAME_INIT_SMART_ACCOUNT_ERROR'), payload: zError }))
    .or(
      z.object({
        type: zType('FRAME_SET_PREFERRED_ACCOUNT_SUCCESS'),
        payload: FrameSetPreferredAccountResponse
      })
    )
    .or(z.object({ type: zType('FRAME_SET_PREFERRED_ACCOUNT_ERROR'), payload: zError }))
    .or(
      z.object({
        type: zType('FRAME_CONNECT_SOCIAL_SUCCESS'),
        payload: FrameConnectSocialResponse
      })
    )
    .or(
      z.object({
        type: zType('FRAME_CONNECT_SOCIAL_ERROR'),
        payload: zError
      })
    )
}<|MERGE_RESOLUTION|>--- conflicted
+++ resolved
@@ -32,17 +32,13 @@
 export const AppSwitchNetworkRequest = z.object({ chainId: z.number() })
 export const AppConnectEmailRequest = z.object({ email: z.string().email() })
 export const AppConnectOtpRequest = z.object({ otp: z.string() })
-<<<<<<< HEAD
 export const AppGetSocialRedirectUriRequest = z.object({
   provider: z.enum(['google', 'apple', 'facebook', 'x', 'github', 'discord', 'twitch', 'telegram'])
 })
-export const AppGetUserRequest = z.object({ chainId: z.optional(z.number()) })
-=======
 export const AppGetUserRequest = z.object({
   chainId: z.optional(z.number()),
   preferredAccountType: z.optional(z.string())
 })
->>>>>>> a0733f56
 export const AppUpdateEmailRequest = z.object({ email: z.string().email() })
 export const AppUpdateEmailPrimaryOtpRequest = z.object({ otp: z.string() })
 export const AppUpdateEmailSecondaryOtpRequest = z.object({ otp: z.string() })
