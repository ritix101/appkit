import { z } from 'zod'
import { W3mFrameConstants, W3mFrameRpcConstants } from './W3mFrameConstants.js'

// -- Helpers ----------------------------------------------------------------
const zError = z.object({ message: z.string() })

function zType<K extends keyof typeof W3mFrameConstants>(key: K) {
  return z.literal(W3mFrameConstants[key])
}

// -- Responses --------------------------------------------------------------
export const GetTransactionByHashResponse = z.object({
  accessList: z.array(z.string()),
  blockHash: z.string().nullable(),
  blockNumber: z.string().nullable(),
  chainId: z.string(),
  from: z.string(),
  gas: z.string(),
  hash: z.string(),
  input: z.string().nullable(),
  maxFeePerGas: z.string(),
  maxPriorityFeePerGas: z.string(),
  nonce: z.string(),
  r: z.string(),
  s: z.string(),
  to: z.string(),
  transactionIndex: z.string().nullable(),
  type: z.string(),
  v: z.string(),
  value: z.string()
})
export const AppSwitchNetworkRequest = z.object({ chainId: z.number() })
export const AppConnectEmailRequest = z.object({ email: z.string().email() })
export const AppConnectOtpRequest = z.object({ otp: z.string() })
export const AppConnectSocialRequest = z.object({ uri: z.string() })
export const AppGetUserRequest = z.object({
  chainId: z.optional(z.number()),
  preferredAccountType: z.optional(z.string())
})
export const AppGetSocialRedirectUriRequest = z.object({
  provider: z.enum(['google', 'github', 'apple', 'facebook', 'x', 'discord'])
})
export const AppUpdateEmailRequest = z.object({ email: z.string().email() })
export const AppUpdateEmailPrimaryOtpRequest = z.object({ otp: z.string() })
export const AppUpdateEmailSecondaryOtpRequest = z.object({ otp: z.string() })
export const AppSyncThemeRequest = z.object({
  themeMode: z.optional(z.enum(['light', 'dark'])),
  themeVariables: z.optional(z.record(z.string(), z.string().or(z.number()))),
  w3mThemeVariables: z.optional(z.record(z.string(), z.string()))
})
export const AppSyncDappDataRequest = z.object({
  metadata: z
    .object({
      name: z.string(),
      description: z.string(),
      url: z.string(),
      icons: z.array(z.string())
    })
    .optional(),
  sdkVersion: z.string() as z.ZodType<
    | `${'html' | 'react' | 'vue'}-wagmi-${string}`
    | `${'html' | 'react' | 'vue'}-ethers5-${string}`
    | `${'html' | 'react' | 'vue'}-ethers-${string}`
    | `${'html' | 'react' | 'vue'}-solana-${string}`
  >,
  projectId: z.string()
})
export const AppSetPreferredAccountRequest = z.object({ type: z.string() })

export const FrameConnectEmailResponse = z.object({
  action: z.enum(['VERIFY_DEVICE', 'VERIFY_OTP'])
})
export const FrameConnectSocialResponse = z.object({
  email: z.string(),
  address: z.string(),
  chainId: z.number(),
<<<<<<< HEAD
  accounts: z.array(
    z
      .object({
=======
  accounts: z
    .array(
      z.object({
>>>>>>> 9d6d4b11
        address: z.string(),
        type: z.enum([
          W3mFrameRpcConstants.ACCOUNT_TYPES.EOA,
          W3mFrameRpcConstants.ACCOUNT_TYPES.SMART_ACCOUNT
        ])
      })
<<<<<<< HEAD
      .optional()
  ),
=======
    )
    .optional(),
>>>>>>> 9d6d4b11
  userName: z.string().optional()
})
export const FrameUpdateEmailResponse = z.object({
  action: z.enum(['VERIFY_PRIMARY_OTP', 'VERIFY_SECONDARY_OTP'])
})
export const FrameGetUserResponse = z.object({
  email: z.string().email(),
  address: z.string(),
  chainId: z.number(),
  smartAccountDeployed: z.optional(z.boolean()),
  accounts: z
    .array(
      z.object({
        address: z.string(),
        type: z.enum([
          W3mFrameRpcConstants.ACCOUNT_TYPES.EOA,
          W3mFrameRpcConstants.ACCOUNT_TYPES.SMART_ACCOUNT
        ])
      })
    )
    .optional(),
  preferredAccountType: z.optional(z.string())
})
export const FrameGetSocialRedirectUriResponse = z.object({ uri: z.string() })
export const FrameIsConnectedResponse = z.object({ isConnected: z.boolean() })
export const FrameGetChainIdResponse = z.object({ chainId: z.number() })
export const FrameSwitchNetworkResponse = z.object({ chainId: z.number() })
export const FrameUpdateEmailSecondaryOtpResolver = z.object({ newEmail: z.string().email() })
export const FrameGetSmartAccountEnabledNetworksResponse = z.object({
  smartAccountEnabledNetworks: z.array(z.number())
})
export const FrameInitSmartAccountResponse = z.object({
  address: z.string(),
  isDeployed: z.boolean()
})
export const FrameSetPreferredAccountResponse = z.object({ type: z.string(), address: z.string() })

export const FrameGetPaymasterTokensResponse = z.array(
  z.object({
    name: z.string(),
    symbol: z.string(),
    amount: z.string(),
    decimals: z.number(),
    logoURI: z.string(),
    exchangeRate: z.number()
  })
)

export const RpcResponse = z.any()

export const RpcEthAccountsRequest = z.object({
  method: z.literal('eth_accounts')
})
export const RpcEthBlockNumber = z.object({
  method: z.literal('eth_blockNumber')
})

export const RpcEthCall = z.object({
  method: z.literal('eth_call'),
  params: z.array(z.any())
})

export const RpcEthChainId = z.object({
  method: z.literal('eth_chainId')
})

export const RpcEthEstimateGas = z.object({
  method: z.literal('eth_estimateGas'),
  params: z.array(z.any())
})

export const RpcEthFeeHistory = z.object({
  method: z.literal('eth_feeHistory'),
  params: z.array(z.any())
})

export const RpcEthGasPrice = z.object({
  method: z.literal('eth_gasPrice')
})

export const RpcEthGetAccount = z.object({
  method: z.literal('eth_getAccount'),
  params: z.array(z.any())
})

export const RpcEthGetBalance = z.object({
  method: z.literal('eth_getBalance'),
  params: z.array(z.any())
})

export const RpcEthGetBlockyByHash = z.object({
  method: z.literal('eth_getBlockByHash'),
  params: z.array(z.any())
})

export const RpcEthGetBlockByNumber = z.object({
  method: z.literal('eth_getBlockByNumber'),
  params: z.array(z.any())
})

export const RpcEthGetBlockReceipts = z.object({
  method: z.literal('eth_getBlockReceipts'),
  params: z.array(z.any())
})

export const RcpEthGetBlockTransactionCountByHash = z.object({
  method: z.literal('eth_getBlockTransactionCountByHash'),
  params: z.array(z.any())
})

export const RcpEthGetBlockTransactionCountByNumber = z.object({
  method: z.literal('eth_getBlockTransactionCountByNumber'),
  params: z.array(z.any())
})

export const RpcEthGetCode = z.object({
  method: z.literal('eth_getCode'),
  params: z.array(z.any())
})

export const RpcEthGetFilter = z.object({
  method: z.literal('eth_getFilterChanges'),
  params: z.array(z.any())
})

export const RpcEthGetFilterLogs = z.object({
  method: z.literal('eth_getFilterLogs'),
  params: z.array(z.any())
})

export const RpcEthGetLogs = z.object({
  method: z.literal('eth_getLogs'),
  params: z.array(z.any())
})

export const RpcEthGetProof = z.object({
  method: z.literal('eth_getProof'),
  params: z.array(z.any())
})

export const RpcEthGetStorageAt = z.object({
  method: z.literal('eth_getStorageAt'),
  params: z.array(z.any())
})

export const RpcEthGetTransactionByBlockHashAndIndex = z.object({
  method: z.literal('eth_getTransactionByBlockHashAndIndex'),
  params: z.array(z.any())
})

export const RpcEthGetTransactionByBlockNumberAndIndex = z.object({
  method: z.literal('eth_getTransactionByBlockNumberAndIndex'),
  params: z.array(z.any())
})

export const RpcEthGetTransactionByHash = z.object({
  method: z.literal('eth_getTransactionByHash'),
  params: z.array(z.any())
})

export const RpcEthGetTransactionCount = z.object({
  method: z.literal('eth_getTransactionCount'),
  params: z.array(z.any())
})

export const RpcEthGetTransactionReceipt = z.object({
  method: z.literal('eth_getTransactionReceipt'),
  params: z.array(z.any())
})

export const RpcEthGetUncleCountByBlockHash = z.object({
  method: z.literal('eth_getUncleCountByBlockHash'),
  params: z.array(z.any())
})

export const RpcEthGetUncleCountByBlockNumber = z.object({
  method: z.literal('eth_getUncleCountByBlockNumber'),
  params: z.array(z.any())
})

export const RpcEthMaxPriorityFeePerGas = z.object({
  method: z.literal('eth_maxPriorityFeePerGas')
})

export const RpcEthNewBlockFilter = z.object({
  method: z.literal('eth_newBlockFilter')
})

export const RpcEthNewFilter = z.object({
  method: z.literal('eth_newFilter'),
  params: z.array(z.any())
})

export const RpcEthNewPendingTransactionFilter = z.object({
  method: z.literal('eth_newPendingTransactionFilter')
})

export const RpcEthSendRawTransaction = z.object({
  method: z.literal('eth_sendRawTransaction'),
  params: z.array(z.any())
})

export const RpcEthSyncing = z.object({
  method: z.literal('eth_syncing'),
  params: z.array(z.any())
})

export const RpcUnistallFilter = z.object({
  method: z.literal('eth_uninstallFilter'),
  params: z.array(z.any())
})

export const RpcPersonalSignRequest = z.object({
  method: z.literal('personal_sign'),
  params: z.array(z.any())
})

export const RpcEthSignTypedDataV4 = z.object({
  method: z.literal('eth_signTypedData_v4'),
  params: z.array(z.any())
})

export const RpcEthSendTransactionRequest = z.object({
  method: z.literal('eth_sendTransaction'),
  params: z.array(z.any())
})

export const FrameSession = z.object({
  token: z.string()
})

export const W3mFrameSchema = {
  // -- App Events -----------------------------------------------------------

  appEvent: z
    .object({ type: zType('APP_SWITCH_NETWORK'), payload: AppSwitchNetworkRequest })

    .or(z.object({ type: zType('APP_CONNECT_EMAIL'), payload: AppConnectEmailRequest }))

    .or(z.object({ type: zType('APP_CONNECT_DEVICE') }))

    .or(z.object({ type: zType('APP_CONNECT_OTP'), payload: AppConnectOtpRequest }))

    .or(z.object({ type: zType('APP_CONNECT_SOCIAL'), payload: AppConnectSocialRequest }))

    .or(z.object({ type: zType('APP_GET_USER'), payload: z.optional(AppGetUserRequest) }))

    .or(
      z.object({
        type: zType('APP_GET_SOCIAL_REDIRECT_URI'),
        payload: AppGetSocialRedirectUriRequest
      })
    )

    .or(z.object({ type: zType('APP_SIGN_OUT') }))

    .or(z.object({ type: zType('APP_IS_CONNECTED'), payload: z.optional(FrameSession) }))

    .or(z.object({ type: zType('APP_GET_CHAIN_ID') }))

    .or(z.object({ type: zType('APP_GET_SMART_ACCOUNT_ENABLED_NETWORKS') }))

    .or(z.object({ type: zType('APP_INIT_SMART_ACCOUNT') }))

    .or(
      z.object({ type: zType('APP_SET_PREFERRED_ACCOUNT'), payload: AppSetPreferredAccountRequest })
    )

    .or(
      z.object({
        type: zType('APP_RPC_REQUEST'),
        payload: RpcPersonalSignRequest.or(RpcEthSendTransactionRequest)
          .or(RpcEthAccountsRequest)
          .or(RpcEthBlockNumber)
          .or(RpcEthCall)
          .or(RpcEthChainId)
          .or(RpcEthEstimateGas)
          .or(RpcEthFeeHistory)
          .or(RpcEthGasPrice)
          .or(RpcEthGetAccount)
          .or(RpcEthGetBalance)
          .or(RpcEthGetBlockyByHash)
          .or(RpcEthGetBlockByNumber)
          .or(RpcEthGetBlockReceipts)
          .or(RcpEthGetBlockTransactionCountByHash)
          .or(RcpEthGetBlockTransactionCountByNumber)
          .or(RpcEthGetCode)
          .or(RpcEthGetFilter)
          .or(RpcEthGetFilterLogs)
          .or(RpcEthGetLogs)
          .or(RpcEthGetProof)
          .or(RpcEthGetStorageAt)
          .or(RpcEthGetTransactionByBlockHashAndIndex)
          .or(RpcEthGetTransactionByBlockNumberAndIndex)
          .or(RpcEthGetTransactionByHash)
          .or(RpcEthGetTransactionCount)
          .or(RpcEthGetTransactionReceipt)
          .or(RpcEthGetUncleCountByBlockHash)
          .or(RpcEthGetUncleCountByBlockNumber)
          .or(RpcEthMaxPriorityFeePerGas)
          .or(RpcEthNewBlockFilter)
          .or(RpcEthNewFilter)
          .or(RpcEthNewPendingTransactionFilter)
          .or(RpcEthSendRawTransaction)
          .or(RpcEthSyncing)
          .or(RpcUnistallFilter)
          .or(RpcPersonalSignRequest)
          .or(RpcEthSignTypedDataV4)
          .or(RpcEthSendTransactionRequest)
      })
    )

    .or(z.object({ type: zType('APP_UPDATE_EMAIL'), payload: AppUpdateEmailRequest }))

    .or(
      z.object({
        type: zType('APP_UPDATE_EMAIL_PRIMARY_OTP'),
        payload: AppUpdateEmailPrimaryOtpRequest
      })
    )

    .or(
      z.object({
        type: zType('APP_UPDATE_EMAIL_SECONDARY_OTP'),
        payload: AppUpdateEmailSecondaryOtpRequest
      })
    )

    .or(z.object({ type: zType('APP_SYNC_THEME'), payload: AppSyncThemeRequest }))

    .or(z.object({ type: zType('APP_SYNC_DAPP_DATA'), payload: AppSyncDappDataRequest }))

    .or(z.object({ type: zType('APP_GET_PAYMASTER_TOKENS') })),

  // -- Frame Events ---------------------------------------------------------
  frameEvent: z
    .object({ type: zType('FRAME_SWITCH_NETWORK_ERROR'), payload: zError })

    .or(
      z.object({ type: zType('FRAME_SWITCH_NETWORK_SUCCESS'), payload: FrameSwitchNetworkResponse })
    )

    .or(z.object({ type: zType('FRAME_CONNECT_EMAIL_ERROR'), payload: zError }))

    .or(
      z.object({ type: zType('FRAME_CONNECT_EMAIL_SUCCESS'), payload: FrameConnectEmailResponse })
    )

    .or(z.object({ type: zType('FRAME_CONNECT_OTP_ERROR'), payload: zError }))

    .or(z.object({ type: zType('FRAME_CONNECT_OTP_SUCCESS') }))

    .or(z.object({ type: zType('FRAME_CONNECT_DEVICE_ERROR'), payload: zError }))

    .or(z.object({ type: zType('FRAME_CONNECT_DEVICE_SUCCESS') }))

    .or(
      z.object({
        type: zType('FRAME_CONNECT_SOCIAL_SUCCESS'),
        payload: FrameConnectSocialResponse
      })
    )
    .or(
      z.object({
        type: zType('FRAME_CONNECT_SOCIAL_ERROR'),
        payload: zError
      })
    )

    .or(z.object({ type: zType('FRAME_GET_USER_ERROR'), payload: zError }))

    .or(z.object({ type: zType('FRAME_GET_USER_SUCCESS'), payload: FrameGetUserResponse }))

    .or(z.object({ type: zType('FRAME_GET_SOCIAL_REDIRECT_URI_ERROR'), payload: zError }))

    .or(
      z.object({
        type: zType('FRAME_GET_SOCIAL_REDIRECT_URI_SUCCESS'),
        payload: FrameGetSocialRedirectUriResponse
      })
    )

    .or(z.object({ type: zType('FRAME_SIGN_OUT_ERROR'), payload: zError }))

    .or(z.object({ type: zType('FRAME_SIGN_OUT_SUCCESS') }))

    .or(z.object({ type: zType('FRAME_IS_CONNECTED_ERROR'), payload: zError }))

    .or(z.object({ type: zType('FRAME_IS_CONNECTED_SUCCESS'), payload: FrameIsConnectedResponse }))

    .or(z.object({ type: zType('FRAME_GET_CHAIN_ID_ERROR'), payload: zError }))

    .or(z.object({ type: zType('FRAME_GET_CHAIN_ID_SUCCESS'), payload: FrameGetChainIdResponse }))

    .or(z.object({ type: zType('FRAME_RPC_REQUEST_ERROR'), payload: zError }))

    .or(z.object({ type: zType('FRAME_RPC_REQUEST_SUCCESS'), payload: RpcResponse }))

    .or(z.object({ type: zType('FRAME_SESSION_UPDATE'), payload: FrameSession }))

    .or(z.object({ type: zType('FRAME_UPDATE_EMAIL_ERROR'), payload: zError }))

    .or(z.object({ type: zType('FRAME_UPDATE_EMAIL_SUCCESS'), payload: FrameUpdateEmailResponse }))

    .or(z.object({ type: zType('FRAME_UPDATE_EMAIL_PRIMARY_OTP_ERROR'), payload: zError }))

    .or(z.object({ type: zType('FRAME_UPDATE_EMAIL_PRIMARY_OTP_SUCCESS') }))

    .or(z.object({ type: zType('FRAME_UPDATE_EMAIL_SECONDARY_OTP_ERROR'), payload: zError }))

    .or(
      z.object({
        type: zType('FRAME_UPDATE_EMAIL_SECONDARY_OTP_SUCCESS'),
        payload: FrameUpdateEmailSecondaryOtpResolver
      })
    )

    .or(z.object({ type: zType('FRAME_SYNC_THEME_ERROR'), payload: zError }))

    .or(z.object({ type: zType('FRAME_SYNC_THEME_SUCCESS') }))

    .or(z.object({ type: zType('FRAME_SYNC_DAPP_DATA_ERROR'), payload: zError }))

    .or(z.object({ type: zType('FRAME_SYNC_DAPP_DATA_SUCCESS') }))

    .or(
      z.object({
        type: zType('FRAME_GET_SMART_ACCOUNT_ENABLED_NETWORKS_SUCCESS'),
        payload: FrameGetSmartAccountEnabledNetworksResponse
      })
    )

    .or(
      z.object({
        type: zType('FRAME_GET_SMART_ACCOUNT_ENABLED_NETWORKS_ERROR'),
        payload: zError
      })
    )
    .or(z.object({ type: zType('FRAME_INIT_SMART_ACCOUNT_ERROR'), payload: zError }))
    .or(
      z.object({
        type: zType('FRAME_SET_PREFERRED_ACCOUNT_SUCCESS'),
        payload: FrameSetPreferredAccountResponse
      })
    )
    .or(z.object({ type: zType('FRAME_SET_PREFERRED_ACCOUNT_ERROR'), payload: zError }))

    .or(
      z.object({
        type: zType('FRAME_GET_PAYMASTER_TOKENS_SUCCESS'),
        payload: FrameGetPaymasterTokensResponse
      })
    )
    .or(z.object({ type: zType('FRAME_GET_PAYMASTER_TOKENS_ERROR'), payload: zError }))
}<|MERGE_RESOLUTION|>--- conflicted
+++ resolved
@@ -74,28 +74,17 @@
   email: z.string(),
   address: z.string(),
   chainId: z.number(),
-<<<<<<< HEAD
-  accounts: z.array(
-    z
-      .object({
-=======
   accounts: z
     .array(
       z.object({
->>>>>>> 9d6d4b11
         address: z.string(),
         type: z.enum([
           W3mFrameRpcConstants.ACCOUNT_TYPES.EOA,
           W3mFrameRpcConstants.ACCOUNT_TYPES.SMART_ACCOUNT
         ])
       })
-<<<<<<< HEAD
-      .optional()
-  ),
-=======
     )
     .optional(),
->>>>>>> 9d6d4b11
   userName: z.string().optional()
 })
 export const FrameUpdateEmailResponse = z.object({
