--- conflicted
+++ resolved
@@ -29,20 +29,12 @@
   v: z.string(),
   value: z.string()
 })
-<<<<<<< HEAD
-export const AppSwitchNetworkRequest = z.object({ chainId: z.number().or(z.string()) })
-=======
 export const AppSwitchNetworkRequest = z.object({ chainId: z.string().or(z.number()) })
->>>>>>> e4a1495b
 export const AppConnectEmailRequest = z.object({ email: z.string().email() })
 export const AppConnectOtpRequest = z.object({ otp: z.string() })
 export const AppConnectSocialRequest = z.object({ uri: z.string() })
 export const AppGetUserRequest = z.object({
-<<<<<<< HEAD
-  chainId: z.optional(z.number().or(z.string())),
-=======
   chainId: z.optional(z.string().or(z.number())),
->>>>>>> e4a1495b
   preferredAccountType: z.optional(z.string())
 })
 export const AppGetSocialRedirectUriRequest = z.object({
@@ -90,11 +82,7 @@
 export const FrameConnectSocialResponse = z.object({
   email: z.string(),
   address: z.string(),
-<<<<<<< HEAD
-  chainId: z.number().or(z.string()),
-=======
   chainId: z.string().or(z.number()),
->>>>>>> e4a1495b
   accounts: z
     .array(
       z.object({
@@ -114,11 +102,7 @@
 export const FrameGetUserResponse = z.object({
   email: z.string().email().optional().nullable(),
   address: z.string(),
-<<<<<<< HEAD
-  chainId: z.number().or(z.string()),
-=======
   chainId: z.string().or(z.number()),
->>>>>>> e4a1495b
   smartAccountDeployed: z.optional(z.boolean()),
   accounts: z
     .array(
@@ -135,13 +119,8 @@
 })
 export const FrameGetSocialRedirectUriResponse = z.object({ uri: z.string() })
 export const FrameIsConnectedResponse = z.object({ isConnected: z.boolean() })
-<<<<<<< HEAD
-export const FrameGetChainIdResponse = z.object({ chainId: z.number().or(z.string()) })
-export const FrameSwitchNetworkResponse = z.object({ chainId: z.number().or(z.string()) })
-=======
 export const FrameGetChainIdResponse = z.object({ chainId: z.string().or(z.number()) })
 export const FrameSwitchNetworkResponse = z.object({ chainId: z.string().or(z.number()) })
->>>>>>> e4a1495b
 export const FrameUpdateEmailSecondaryOtpResponse = z.object({ newEmail: z.string().email() })
 export const FrameUpdateEmailSecondaryOtpResolver = z.object({ newEmail: z.string().email() })
 export const FrameGetSmartAccountEnabledNetworksResponse = z.object({
