import { z } from 'zod'
import { W3mFrameConstants, W3mFrameRpcConstants } from './W3mFrameConstants.js'

// -- Helpers ----------------------------------------------------------------
const zError = z.object({ message: z.string() })

function zType<K extends keyof typeof W3mFrameConstants>(key: K) {
  return z.literal(W3mFrameConstants[key])
}

// -- Responses --------------------------------------------------------------
export const GetTransactionByHashResponse = z.object({
  accessList: z.array(z.string()),
  blockHash: z.string().nullable(),
  blockNumber: z.string().nullable(),
  chainId: z.string(),
  from: z.string(),
  gas: z.string(),
  hash: z.string(),
  input: z.string().nullable(),
  maxFeePerGas: z.string(),
  maxPriorityFeePerGas: z.string(),
  nonce: z.string(),
  r: z.string(),
  s: z.string(),
  to: z.string(),
  transactionIndex: z.string().nullable(),
  type: z.string(),
  v: z.string(),
  value: z.string()
})
export const AppSwitchNetworkRequest = z.object({ chainId: z.number() })
export const AppConnectEmailRequest = z.object({ email: z.string().email() })
export const AppConnectOtpRequest = z.object({ otp: z.string() })
export const AppGetUserRequest = z.object({
  chainId: z.optional(z.number()),
  preferredAccountType: z.optional(z.string())
})
export const AppUpdateEmailRequest = z.object({ email: z.string().email() })
export const AppUpdateEmailPrimaryOtpRequest = z.object({ otp: z.string() })
export const AppUpdateEmailSecondaryOtpRequest = z.object({ otp: z.string() })
export const AppSyncThemeRequest = z.object({
  themeMode: z.optional(z.enum(['light', 'dark'])),
  themeVariables: z.optional(z.record(z.string(), z.string().or(z.number())))
})
export const AppSyncDappDataRequest = z.object({
  metadata: z
    .object({
      name: z.string(),
      description: z.string(),
      url: z.string(),
      icons: z.array(z.string())
    })
    .optional(),
  sdkVersion: z.string() as z.ZodType<
    | `${'html' | 'react' | 'vue'}-wagmi-${string}`
    | `${'html' | 'react' | 'vue'}-ethers5-${string}`
    | `${'html' | 'react' | 'vue'}-ethers-${string}`
    | `${'html' | 'react' | 'vue'}-solana-${string}`
  >,
  projectId: z.string()
})
export const AppSetPreferredAccountRequest = z.object({ type: z.string() })

export const FrameConnectEmailResponse = z.object({
  action: z.enum(['VERIFY_DEVICE', 'VERIFY_OTP'])
})
export const FrameUpdateEmailResponse = z.object({
  action: z.enum(['VERIFY_PRIMARY_OTP', 'VERIFY_SECONDARY_OTP'])
})
export const FrameGetUserResponse = z.object({
  email: z.string().email(),
  address: z.string(),
  chainId: z.number(),
  smartAccountDeployed: z.optional(z.boolean()),
<<<<<<< HEAD
  accounts: z.array(
    z.object({
      address: z.string(),
      type: z.enum([
        W3mFrameRpcConstants.ACCOUNT_TYPES.EOA,
        W3mFrameRpcConstants.ACCOUNT_TYPES.SMART_ACCOUNT
      ])
    })
  )
=======
  preferredAccountType: z.optional(z.string())
>>>>>>> 221ec515
})
export const FrameIsConnectedResponse = z.object({ isConnected: z.boolean() })
export const FrameGetChainIdResponse = z.object({ chainId: z.number() })
export const FrameSwitchNetworkResponse = z.object({ chainId: z.number() })
export const FrameUpdateEmailSecondaryOtpResolver = z.object({ newEmail: z.string().email() })
export const FrameGetSmartAccountEnabledNetworksResponse = z.object({
  smartAccountEnabledNetworks: z.array(z.number())
})
export const FrameInitSmartAccountResponse = z.object({
  address: z.string(),
  isDeployed: z.boolean()
})
export const FrameSetPreferredAccountResponse = z.object({ type: z.string(), address: z.string() })

export const RpcResponse = z.any()

export const RpcEthAccountsRequest = z.object({
  method: z.literal('eth_accounts')
})
export const RpcEthBlockNumber = z.object({
  method: z.literal('eth_blockNumber')
})

export const RpcEthCall = z.object({
  method: z.literal('eth_call'),
  params: z.array(z.any())
})

export const RpcEthChainId = z.object({
  method: z.literal('eth_chainId')
})

export const RpcEthEstimateGas = z.object({
  method: z.literal('eth_estimateGas'),
  params: z.array(z.any())
})

export const RpcEthFeeHistory = z.object({
  method: z.literal('eth_feeHistory'),
  params: z.array(z.any())
})

export const RpcEthGasPrice = z.object({
  method: z.literal('eth_gasPrice')
})

export const RpcEthGetAccount = z.object({
  method: z.literal('eth_getAccount'),
  params: z.array(z.any())
})

export const RpcEthGetBalance = z.object({
  method: z.literal('eth_getBalance'),
  params: z.array(z.any())
})

export const RpcEthGetBlockyByHash = z.object({
  method: z.literal('eth_getBlockByHash'),
  params: z.array(z.any())
})

export const RpcEthGetBlockByNumber = z.object({
  method: z.literal('eth_getBlockByNumber'),
  params: z.array(z.any())
})

export const RpcEthGetBlockReceipts = z.object({
  method: z.literal('eth_getBlockReceipts'),
  params: z.array(z.any())
})

export const RcpEthGetBlockTransactionCountByHash = z.object({
  method: z.literal('eth_getBlockTransactionCountByHash'),
  params: z.array(z.any())
})

export const RcpEthGetBlockTransactionCountByNumber = z.object({
  method: z.literal('eth_getBlockTransactionCountByNumber'),
  params: z.array(z.any())
})

export const RpcEthGetCode = z.object({
  method: z.literal('eth_getCode'),
  params: z.array(z.any())
})

export const RpcEthGetFilter = z.object({
  method: z.literal('eth_getFilterChanges'),
  params: z.array(z.any())
})

export const RpcEthGetFilterLogs = z.object({
  method: z.literal('eth_getFilterLogs'),
  params: z.array(z.any())
})

export const RpcEthGetLogs = z.object({
  method: z.literal('eth_getLogs'),
  params: z.array(z.any())
})

export const RpcEthGetProof = z.object({
  method: z.literal('eth_getProof'),
  params: z.array(z.any())
})

export const RpcEthGetStorageAt = z.object({
  method: z.literal('eth_getStorageAt'),
  params: z.array(z.any())
})

export const RpcEthGetTransactionByBlockHashAndIndex = z.object({
  method: z.literal('eth_getTransactionByBlockHashAndIndex'),
  params: z.array(z.any())
})

export const RpcEthGetTransactionByBlockNumberAndIndex = z.object({
  method: z.literal('eth_getTransactionByBlockNumberAndIndex'),
  params: z.array(z.any())
})

export const RpcEthGetTransactionByHash = z.object({
  method: z.literal('eth_getTransactionByHash'),
  params: z.array(z.any())
})

export const RpcEthGetTransactionCount = z.object({
  method: z.literal('eth_getTransactionCount'),
  params: z.array(z.any())
})

export const RpcEthGetTransactionReceipt = z.object({
  method: z.literal('eth_getTransactionReceipt'),
  params: z.array(z.any())
})

export const RpcEthGetUncleCountByBlockHash = z.object({
  method: z.literal('eth_getUncleCountByBlockHash'),
  params: z.array(z.any())
})

export const RpcEthGetUncleCountByBlockNumber = z.object({
  method: z.literal('eth_getUncleCountByBlockNumber'),
  params: z.array(z.any())
})

export const RpcEthMaxPriorityFeePerGas = z.object({
  method: z.literal('eth_maxPriorityFeePerGas')
})

export const RpcEthNewBlockFilter = z.object({
  method: z.literal('eth_newBlockFilter')
})

export const RpcEthNewFilter = z.object({
  method: z.literal('eth_newFilter'),
  params: z.array(z.any())
})

export const RpcEthNewPendingTransactionFilter = z.object({
  method: z.literal('eth_newPendingTransactionFilter')
})

export const RpcEthSendRawTransaction = z.object({
  method: z.literal('eth_sendRawTransaction'),
  params: z.array(z.any())
})

export const RpcEthSyncing = z.object({
  method: z.literal('eth_syncing'),
  params: z.array(z.any())
})

export const RpcUnistallFilter = z.object({
  method: z.literal('eth_uninstallFilter'),
  params: z.array(z.any())
})

export const RpcPersonalSignRequest = z.object({
  method: z.literal('personal_sign'),
  params: z.array(z.any())
})

export const RpcEthSignTypedDataV4 = z.object({
  method: z.literal('eth_signTypedData_v4'),
  params: z.array(z.any())
})

export const RpcEthSendTransactionRequest = z.object({
  method: z.literal('eth_sendTransaction'),
  params: z.array(z.any())
})

export const FrameSession = z.object({
  token: z.string()
})

export const W3mFrameSchema = {
  // -- App Events -----------------------------------------------------------

  appEvent: z
    .object({ type: zType('APP_SWITCH_NETWORK'), payload: AppSwitchNetworkRequest })

    .or(z.object({ type: zType('APP_CONNECT_EMAIL'), payload: AppConnectEmailRequest }))

    .or(z.object({ type: zType('APP_CONNECT_DEVICE') }))

    .or(z.object({ type: zType('APP_CONNECT_OTP'), payload: AppConnectOtpRequest }))

    .or(z.object({ type: zType('APP_GET_USER'), payload: z.optional(AppGetUserRequest) }))

    .or(z.object({ type: zType('APP_SIGN_OUT') }))

    .or(z.object({ type: zType('APP_IS_CONNECTED'), payload: z.optional(FrameSession) }))

    .or(z.object({ type: zType('APP_GET_CHAIN_ID') }))

    .or(z.object({ type: zType('APP_GET_SMART_ACCOUNT_ENABLED_NETWORKS') }))

    .or(z.object({ type: zType('APP_INIT_SMART_ACCOUNT') }))

    .or(
      z.object({ type: zType('APP_SET_PREFERRED_ACCOUNT'), payload: AppSetPreferredAccountRequest })
    )

    .or(
      z.object({
        type: zType('APP_RPC_REQUEST'),
        payload: RpcPersonalSignRequest.or(RpcEthSendTransactionRequest)
          .or(RpcEthAccountsRequest)
          .or(RpcEthBlockNumber)
          .or(RpcEthCall)
          .or(RpcEthChainId)
          .or(RpcEthEstimateGas)
          .or(RpcEthFeeHistory)
          .or(RpcEthGasPrice)
          .or(RpcEthGetAccount)
          .or(RpcEthGetBalance)
          .or(RpcEthGetBlockyByHash)
          .or(RpcEthGetBlockByNumber)
          .or(RpcEthGetBlockReceipts)
          .or(RcpEthGetBlockTransactionCountByHash)
          .or(RcpEthGetBlockTransactionCountByNumber)
          .or(RpcEthGetCode)
          .or(RpcEthGetFilter)
          .or(RpcEthGetFilterLogs)
          .or(RpcEthGetLogs)
          .or(RpcEthGetProof)
          .or(RpcEthGetStorageAt)
          .or(RpcEthGetTransactionByBlockHashAndIndex)
          .or(RpcEthGetTransactionByBlockNumberAndIndex)
          .or(RpcEthGetTransactionByHash)
          .or(RpcEthGetTransactionCount)
          .or(RpcEthGetTransactionReceipt)
          .or(RpcEthGetUncleCountByBlockHash)
          .or(RpcEthGetUncleCountByBlockNumber)
          .or(RpcEthMaxPriorityFeePerGas)
          .or(RpcEthNewBlockFilter)
          .or(RpcEthNewFilter)
          .or(RpcEthNewPendingTransactionFilter)
          .or(RpcEthSendRawTransaction)
          .or(RpcEthSyncing)
          .or(RpcUnistallFilter)
          .or(RpcPersonalSignRequest)
          .or(RpcEthSignTypedDataV4)
          .or(RpcEthSendTransactionRequest)
      })
    )

    .or(z.object({ type: zType('APP_UPDATE_EMAIL'), payload: AppUpdateEmailRequest }))

    .or(
      z.object({
        type: zType('APP_UPDATE_EMAIL_PRIMARY_OTP'),
        payload: AppUpdateEmailPrimaryOtpRequest
      })
    )

    .or(
      z.object({
        type: zType('APP_UPDATE_EMAIL_SECONDARY_OTP'),
        payload: AppUpdateEmailSecondaryOtpRequest
      })
    )

    .or(z.object({ type: zType('APP_SYNC_THEME'), payload: AppSyncThemeRequest }))

    .or(z.object({ type: zType('APP_SYNC_DAPP_DATA'), payload: AppSyncDappDataRequest })),

  // -- Frame Events ---------------------------------------------------------
  frameEvent: z
    .object({ type: zType('FRAME_SWITCH_NETWORK_ERROR'), payload: zError })

    .or(
      z.object({ type: zType('FRAME_SWITCH_NETWORK_SUCCESS'), payload: FrameSwitchNetworkResponse })
    )

    .or(z.object({ type: zType('FRAME_CONNECT_EMAIL_ERROR'), payload: zError }))

    .or(
      z.object({ type: zType('FRAME_CONNECT_EMAIL_SUCCESS'), payload: FrameConnectEmailResponse })
    )

    .or(z.object({ type: zType('FRAME_CONNECT_OTP_ERROR'), payload: zError }))

    .or(z.object({ type: zType('FRAME_CONNECT_OTP_SUCCESS') }))

    .or(z.object({ type: zType('FRAME_CONNECT_DEVICE_ERROR'), payload: zError }))

    .or(z.object({ type: zType('FRAME_CONNECT_DEVICE_SUCCESS') }))

    .or(z.object({ type: zType('FRAME_GET_USER_ERROR'), payload: zError }))

    .or(z.object({ type: zType('FRAME_GET_USER_SUCCESS'), payload: FrameGetUserResponse }))

    .or(z.object({ type: zType('FRAME_SIGN_OUT_ERROR'), payload: zError }))

    .or(z.object({ type: zType('FRAME_SIGN_OUT_SUCCESS') }))

    .or(z.object({ type: zType('FRAME_IS_CONNECTED_ERROR'), payload: zError }))

    .or(z.object({ type: zType('FRAME_IS_CONNECTED_SUCCESS'), payload: FrameIsConnectedResponse }))

    .or(z.object({ type: zType('FRAME_GET_CHAIN_ID_ERROR'), payload: zError }))

    .or(z.object({ type: zType('FRAME_GET_CHAIN_ID_SUCCESS'), payload: FrameGetChainIdResponse }))

    .or(z.object({ type: zType('FRAME_RPC_REQUEST_ERROR'), payload: zError }))

    .or(z.object({ type: zType('FRAME_RPC_REQUEST_SUCCESS'), payload: RpcResponse }))

    .or(z.object({ type: zType('FRAME_SESSION_UPDATE'), payload: FrameSession }))

    .or(z.object({ type: zType('FRAME_UPDATE_EMAIL_ERROR'), payload: zError }))

    .or(z.object({ type: zType('FRAME_UPDATE_EMAIL_SUCCESS'), payload: FrameUpdateEmailResponse }))

    .or(z.object({ type: zType('FRAME_UPDATE_EMAIL_PRIMARY_OTP_ERROR'), payload: zError }))

    .or(z.object({ type: zType('FRAME_UPDATE_EMAIL_PRIMARY_OTP_SUCCESS') }))

    .or(z.object({ type: zType('FRAME_UPDATE_EMAIL_SECONDARY_OTP_ERROR'), payload: zError }))

    .or(
      z.object({
        type: zType('FRAME_UPDATE_EMAIL_SECONDARY_OTP_SUCCESS'),
        payload: FrameUpdateEmailSecondaryOtpResolver
      })
    )

    .or(z.object({ type: zType('FRAME_SYNC_THEME_ERROR'), payload: zError }))

    .or(z.object({ type: zType('FRAME_SYNC_THEME_SUCCESS') }))

    .or(z.object({ type: zType('FRAME_SYNC_DAPP_DATA_ERROR'), payload: zError }))

    .or(z.object({ type: zType('FRAME_SYNC_DAPP_DATA_SUCCESS') }))

    .or(
      z.object({
        type: zType('FRAME_GET_SMART_ACCOUNT_ENABLED_NETWORKS_SUCCESS'),
        payload: FrameGetSmartAccountEnabledNetworksResponse
      })
    )

    .or(
      z.object({
        type: zType('FRAME_GET_SMART_ACCOUNT_ENABLED_NETWORKS_ERROR'),
        payload: zError
      })
    )
    .or(z.object({ type: zType('FRAME_INIT_SMART_ACCOUNT_ERROR'), payload: zError }))
    .or(
      z.object({
        type: zType('FRAME_SET_PREFERRED_ACCOUNT_SUCCESS'),
        payload: FrameSetPreferredAccountResponse
      })
    )
    .or(z.object({ type: zType('FRAME_SET_PREFERRED_ACCOUNT_ERROR'), payload: zError }))
}<|MERGE_RESOLUTION|>--- conflicted
+++ resolved
@@ -73,7 +73,6 @@
   address: z.string(),
   chainId: z.number(),
   smartAccountDeployed: z.optional(z.boolean()),
-<<<<<<< HEAD
   accounts: z.array(
     z.object({
       address: z.string(),
@@ -82,10 +81,8 @@
         W3mFrameRpcConstants.ACCOUNT_TYPES.SMART_ACCOUNT
       ])
     })
-  )
-=======
+  ),
   preferredAccountType: z.optional(z.string())
->>>>>>> 221ec515
 })
 export const FrameIsConnectedResponse = z.object({ isConnected: z.boolean() })
 export const FrameGetChainIdResponse = z.object({ chainId: z.number() })
