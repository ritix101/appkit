--- conflicted
+++ resolved
@@ -73,21 +73,12 @@
     return W3mFrameRpcConstants.SAFE_RPC_METHODS.includes(method)
   },
 
-<<<<<<< HEAD
-  getPreferredAccountType(): 'eoa' | 'smartAccount' {
-    const storedType = W3mFrameStorage.get(W3mFrameConstants.PREFERRED_ACCOUNT_TYPE) as
-      | 'eoa'
-      | 'smartAccount'
-
-    return storedType || 'eoa'
-=======
   getPreferredAccountType(): W3mFrameTypes.AccountType {
     const storedType = W3mFrameStorage.get(
       W3mFrameConstants.PREFERRED_ACCOUNT_TYPE
     ) as W3mFrameTypes.AccountType
 
     return storedType || W3mFrameRpcConstants.ACCOUNT_TYPES.EOA
->>>>>>> 75855d67
   },
 
   isClient: typeof window !== 'undefined'
