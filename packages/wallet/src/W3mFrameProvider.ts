--- conflicted
+++ resolved
@@ -817,11 +817,7 @@
     W3mFrameStorage.delete(W3mFrameConstants.SOCIAL, true)
   }
 
-<<<<<<< HEAD
-  private setLastUsedChainId(chainId: number | string) {
-=======
   private setLastUsedChainId(chainId: string | number) {
->>>>>>> e4a1495b
     W3mFrameStorage.set(W3mFrameConstants.LAST_USED_CHAIN_KEY, String(chainId))
   }
 
