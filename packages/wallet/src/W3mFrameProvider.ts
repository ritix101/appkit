import { W3mFrame } from './W3mFrame.js'
import type { W3mFrameTypes } from './W3mFrameTypes.js'
import { W3mFrameConstants, W3mFrameRpcConstants } from './W3mFrameConstants.js'
import { W3mFrameStorage } from './W3mFrameStorage.js'
import { W3mFrameHelpers } from './W3mFrameHelpers.js'

// -- Types -----------------------------------------------------------
type Resolver<T> = { resolve: (value: T) => void; reject: (reason?: unknown) => void } | undefined
type ConnectEmailResolver = Resolver<W3mFrameTypes.Responses['FrameConnectEmailResponse']>
type ConnectDeviceResolver = Resolver<undefined>
type ConnectOtpResolver = Resolver<undefined>
type ConnectResolver = Resolver<W3mFrameTypes.Responses['FrameGetUserResponse']>
type ConnectSocialResolver = Resolver<W3mFrameTypes.Responses['FrameGetUserResponse']>
type DisconnectResolver = Resolver<undefined>
type IsConnectedResolver = Resolver<W3mFrameTypes.Responses['FrameIsConnectedResponse']>
type GetSocialRedirectUriResolver = Resolver<
  W3mFrameTypes.Responses['FrameGetSocialRedirectUriResponse']
>
type GetChainIdResolver = Resolver<W3mFrameTypes.Responses['FrameGetChainIdResponse']>
type SwitchChainResolver = Resolver<W3mFrameTypes.Responses['FrameSwitchNetworkResponse']>
type RpcRequestResolver = Resolver<W3mFrameTypes.RPCResponse>
type UpdateEmailResolver = Resolver<W3mFrameTypes.Responses['FrameUpdateEmailResponse']>
type UpdateEmailPrimaryOtpResolver = Resolver<undefined>
type UpdateEmailSecondaryOtpResolver = Resolver<
  W3mFrameTypes.Responses['FrameUpdateEmailSecondaryOtpResolver']
>
type SyncThemeResolver = Resolver<undefined>
type SyncDappDataResolver = Resolver<undefined>
type SmartAccountEnabledNetworksResolver = Resolver<
  W3mFrameTypes.Responses['FrameGetSmartAccountEnabledNetworksResponse']
>
type SetPreferredAccountResolver = Resolver<undefined>

// -- Provider --------------------------------------------------------
export class W3mFrameProvider {
  private w3mFrame: W3mFrame

  private connectEmailResolver: ConnectEmailResolver = undefined

  private connectDeviceResolver: ConnectDeviceResolver = undefined

  private connectOtpResolver: ConnectOtpResolver | undefined = undefined

  private getSocialRedirectUriResolver: GetSocialRedirectUriResolver | undefined = undefined

  private connectResolver: ConnectResolver = undefined

  private connectSocialResolver: ConnectSocialResolver = undefined

  private disconnectResolver: DisconnectResolver = undefined

  private isConnectedResolver: IsConnectedResolver = undefined

  private getChainIdResolver: GetChainIdResolver = undefined

  private switchChainResolver: SwitchChainResolver = undefined

  private rpcRequestResolver: RpcRequestResolver = undefined

  private updateEmailResolver: UpdateEmailResolver = undefined

  private updateEmailPrimaryOtpResolver: UpdateEmailPrimaryOtpResolver = undefined

  private updateEmailSecondaryOtpResolver: UpdateEmailSecondaryOtpResolver = undefined

  private syncThemeResolver: SyncThemeResolver = undefined

  private syncDappDataResolver: SyncDappDataResolver = undefined

  private smartAccountEnabledNetworksResolver: SmartAccountEnabledNetworksResolver = undefined

  private setPreferredAccountResolver: SetPreferredAccountResolver = undefined

  public constructor(projectId: string) {
    this.w3mFrame = new W3mFrame(projectId, true)
    this.w3mFrame.events.onFrameEvent(event => {
      // eslint-disable-next-line no-console
      console.log('💻 received', event)

      switch (event.type) {
        case W3mFrameConstants.FRAME_CONNECT_EMAIL_SUCCESS:
          return this.onConnectEmailSuccess(event)
        case W3mFrameConstants.FRAME_CONNECT_EMAIL_ERROR:
          return this.onConnectEmailError(event)
        case W3mFrameConstants.FRAME_CONNECT_DEVICE_SUCCESS:
          return this.onConnectDeviceSuccess()
        case W3mFrameConstants.FRAME_CONNECT_DEVICE_ERROR:
          return this.onConnectDeviceError(event)
        case W3mFrameConstants.FRAME_CONNECT_OTP_SUCCESS:
          return this.onConnectOtpSuccess()
        case W3mFrameConstants.FRAME_CONNECT_OTP_ERROR:
          return this.onConnectOtpError(event)
        case W3mFrameConstants.FRAME_GET_SOCIAL_REDIRECT_URI_SUCCESS:
          return this.onGetSocialRedirectUriSuccess(event)
        case W3mFrameConstants.FRAME_GET_SOCIAL_REDIRECT_URI_ERROR:
          return this.onGetSocialRedirectUriError(event)
        case W3mFrameConstants.FRAME_GET_USER_SUCCESS:
          return this.onConnectSuccess(event)
        case W3mFrameConstants.FRAME_GET_USER_ERROR:
          return this.onConnectError(event)
        case W3mFrameConstants.FRAME_IS_CONNECTED_SUCCESS:
          return this.onIsConnectedSuccess(event)
        case W3mFrameConstants.FRAME_IS_CONNECTED_ERROR:
          return this.onIsConnectedError(event)
        case W3mFrameConstants.FRAME_GET_CHAIN_ID_SUCCESS:
          return this.onGetChainIdSuccess(event)
        case W3mFrameConstants.FRAME_GET_CHAIN_ID_ERROR:
          return this.onGetChainIdError(event)
        case W3mFrameConstants.FRAME_SIGN_OUT_SUCCESS:
          return this.onSignOutSuccess()
        case W3mFrameConstants.FRAME_SIGN_OUT_ERROR:
          return this.onSignOutError(event)
        case W3mFrameConstants.FRAME_SWITCH_NETWORK_SUCCESS:
          return this.onSwitchChainSuccess(event)
        case W3mFrameConstants.FRAME_SWITCH_NETWORK_ERROR:
          return this.onSwitchChainError(event)
        case W3mFrameConstants.FRAME_RPC_REQUEST_SUCCESS:
          return this.onRpcRequestSuccess(event)
        case W3mFrameConstants.FRAME_RPC_REQUEST_ERROR:
          return this.onRpcRequestError(event)
        case W3mFrameConstants.FRAME_SESSION_UPDATE:
          return this.onSessionUpdate(event)
        case W3mFrameConstants.FRAME_UPDATE_EMAIL_SUCCESS:
          return this.onUpdateEmailSuccess(event)
        case W3mFrameConstants.FRAME_UPDATE_EMAIL_ERROR:
          return this.onUpdateEmailError(event)
        case W3mFrameConstants.FRAME_UPDATE_EMAIL_PRIMARY_OTP_SUCCESS:
          return this.onUpdateEmailPrimaryOtpSuccess()
        case W3mFrameConstants.FRAME_UPDATE_EMAIL_PRIMARY_OTP_ERROR:
          return this.onUpdateEmailPrimaryOtpError(event)
        case W3mFrameConstants.FRAME_UPDATE_EMAIL_SECONDARY_OTP_SUCCESS:
          return this.onUpdateEmailSecondaryOtpSuccess(event)
        case W3mFrameConstants.FRAME_UPDATE_EMAIL_SECONDARY_OTP_ERROR:
          return this.onUpdateEmailSecondaryOtpError(event)
        case W3mFrameConstants.FRAME_SYNC_THEME_SUCCESS:
          return this.onSyncThemeSuccess()
        case W3mFrameConstants.FRAME_SYNC_THEME_ERROR:
          return this.onSyncThemeError(event)
        case W3mFrameConstants.FRAME_SYNC_DAPP_DATA_SUCCESS:
          return this.onSyncDappDataSuccess()
        case W3mFrameConstants.FRAME_SYNC_DAPP_DATA_ERROR:
          return this.onSyncDappDataError(event)
        case W3mFrameConstants.FRAME_GET_SMART_ACCOUNT_ENABLED_NETWORKS_SUCCESS:
          return this.onSmartAccountEnabledNetworksSuccess(event)
        case W3mFrameConstants.FRAME_GET_SMART_ACCOUNT_ENABLED_NETWORKS_ERROR:
          return this.onSmartAccountEnabledNetworksError(event)
        case W3mFrameConstants.FRAME_SET_PREFERRED_ACCOUNT_SUCCESS:
          return this.onSetPreferredAccountSuccess()
        case W3mFrameConstants.FRAME_SET_PREFERRED_ACCOUNT_ERROR:
<<<<<<< HEAD
          return this.onPreferSmartAccountError()
        case W3mFrameConstants.FRAME_CONNECT_SOCIAL_SUCCESS:
          return this.onConnectSocialSuccess(event)
        case W3mFrameConstants.FRAME_CONNECT_SOCIAL_ERROR:
          return this.onConnectSocialError(event)
=======
          return this.onSetPreferredAccountError()

>>>>>>> 29998c99
        default:
          return null
      }
    })
  }

  // -- Extended Methods ------------------------------------------------
  public getLoginEmailUsed() {
    return Boolean(W3mFrameStorage.get(W3mFrameConstants.EMAIL_LOGIN_USED_KEY))
  }

  public getEmail() {
    return W3mFrameStorage.get(W3mFrameConstants.EMAIL)
  }

  public rejectRpcRequest() {
    this.rpcRequestResolver?.reject()
  }

  public async connectEmail(payload: W3mFrameTypes.Requests['AppConnectEmailRequest']) {
    await this.w3mFrame.frameLoadPromise
    W3mFrameHelpers.checkIfAllowedToTriggerEmail()
    this.w3mFrame.events.postAppEvent({ type: W3mFrameConstants.APP_CONNECT_EMAIL, payload })

    return new Promise<W3mFrameTypes.Responses['FrameConnectEmailResponse']>((resolve, reject) => {
      this.connectEmailResolver = { resolve, reject }
    })
  }

  public async connectDevice() {
    await this.w3mFrame.frameLoadPromise
    this.w3mFrame.events.postAppEvent({ type: W3mFrameConstants.APP_CONNECT_DEVICE })

    return new Promise((resolve, reject) => {
      this.connectDeviceResolver = { resolve, reject }
    })
  }

  public async connectOtp(payload: W3mFrameTypes.Requests['AppConnectOtpRequest']) {
    await this.w3mFrame.frameLoadPromise
    this.w3mFrame.events.postAppEvent({ type: W3mFrameConstants.APP_CONNECT_OTP, payload })

    return new Promise((resolve, reject) => {
      this.connectOtpResolver = { resolve, reject }
    })
  }

  public async getSocialRedirectUri(
    payload: W3mFrameTypes.Requests['AppGetSocialRedirectUriRequest']
  ) {
    await this.w3mFrame.frameLoadPromise
    this.w3mFrame.events.postAppEvent({
      type: W3mFrameConstants.APP_GET_SOCIAL_REDIRECT_URI,
      payload
    })

    return new Promise<W3mFrameTypes.Responses['FrameGetSocialRedirectUriResponse']>(
      (resolve, reject) => {
        this.getSocialRedirectUriResolver = { resolve, reject }
      }
    )
  }

  public async isConnected() {
    await this.w3mFrame.frameLoadPromise
    this.w3mFrame.events.postAppEvent({
      type: W3mFrameConstants.APP_IS_CONNECTED,
      payload: undefined
    })

    return new Promise<W3mFrameTypes.Responses['FrameIsConnectedResponse']>((resolve, reject) => {
      this.isConnectedResolver = { resolve, reject }
    })
  }

  public async getChainId() {
    await this.w3mFrame.frameLoadPromise
    this.w3mFrame.events.postAppEvent({ type: W3mFrameConstants.APP_GET_CHAIN_ID })

    return new Promise<W3mFrameTypes.Responses['FrameGetChainIdResponse']>((resolve, reject) => {
      this.getChainIdResolver = { resolve, reject }
    })
  }

  public async updateEmail(payload: W3mFrameTypes.Requests['AppUpdateEmailRequest']) {
    await this.w3mFrame.frameLoadPromise
    W3mFrameHelpers.checkIfAllowedToTriggerEmail()
    this.w3mFrame.events.postAppEvent({ type: W3mFrameConstants.APP_UPDATE_EMAIL, payload })

    return new Promise<W3mFrameTypes.Responses['FrameUpdateEmailResponse']>((resolve, reject) => {
      this.updateEmailResolver = { resolve, reject }
    })
  }

  public async updateEmailPrimaryOtp(
    payload: W3mFrameTypes.Requests['AppUpdateEmailPrimaryOtpRequest']
  ) {
    await this.w3mFrame.frameLoadPromise
    this.w3mFrame.events.postAppEvent({
      type: W3mFrameConstants.APP_UPDATE_EMAIL_PRIMARY_OTP,
      payload
    })

    return new Promise((resolve, reject) => {
      this.updateEmailPrimaryOtpResolver = { resolve, reject }
    })
  }

  public async updateEmailSecondaryOtp(
    payload: W3mFrameTypes.Requests['AppUpdateEmailSecondaryOtpRequest']
  ) {
    await this.w3mFrame.frameLoadPromise
    this.w3mFrame.events.postAppEvent({
      type: W3mFrameConstants.APP_UPDATE_EMAIL_SECONDARY_OTP,
      payload
    })

    return new Promise<W3mFrameTypes.Responses['FrameUpdateEmailSecondaryOtpResolver']>(
      (resolve, reject) => {
        this.updateEmailSecondaryOtpResolver = { resolve, reject }
      }
    )
  }

  public async syncTheme(payload: W3mFrameTypes.Requests['AppSyncThemeRequest']) {
    await this.w3mFrame.frameLoadPromise
    this.w3mFrame.events.postAppEvent({ type: W3mFrameConstants.APP_SYNC_THEME, payload })

    return new Promise((resolve, reject) => {
      this.syncThemeResolver = { resolve, reject }
    })
  }

  public async syncDappData(payload: W3mFrameTypes.Requests['AppSyncDappDataRequest']) {
    await this.w3mFrame.frameLoadPromise
    this.w3mFrame.events.postAppEvent({ type: W3mFrameConstants.APP_SYNC_DAPP_DATA, payload })

    return new Promise((resolve, reject) => {
      this.syncDappDataResolver = { resolve, reject }
    })
  }

  public async getSmartAccountEnabledNetworks() {
    await this.w3mFrame.frameLoadPromise
    this.w3mFrame.events.postAppEvent({
      type: W3mFrameConstants.APP_GET_SMART_ACCOUNT_ENABLED_NETWORKS
    })

    return new Promise<W3mFrameTypes.Responses['FrameGetSmartAccountEnabledNetworksResponse']>(
      (resolve, reject) => {
        this.smartAccountEnabledNetworksResolver = { resolve, reject }
      }
    )
  }

  public async setPreferredAccount(type: W3mFrameTypes.AccountType) {
    await this.w3mFrame.frameLoadPromise
    this.w3mFrame.events.postAppEvent({
      type: W3mFrameConstants.APP_SET_PREFERRED_ACCOUNT,
      payload: { type }
    })

    return new Promise((resolve, reject) => {
      this.setPreferredAccountResolver = { resolve, reject }
    })
  }

  // -- Provider Methods ------------------------------------------------
  public async connect(payload?: W3mFrameTypes.Requests['AppGetUserRequest']) {
    const chainId = payload?.chainId ?? this.getLastUsedChainId() ?? 1
    await this.w3mFrame.frameLoadPromise
    this.w3mFrame.events.postAppEvent({
      type: W3mFrameConstants.APP_GET_USER,
      payload: { chainId }
    })

    return new Promise<W3mFrameTypes.Responses['FrameGetUserResponse']>((resolve, reject) => {
      this.connectResolver = { resolve, reject }
    })
  }

  public async connectSocial(uri: string) {
    this.w3mFrame.events.postAppEvent({
      type: W3mFrameConstants.APP_CONNECT_SOCIAL,
      payload: { uri }
    })

    return new Promise<W3mFrameTypes.Responses['FrameGetUserResponse']>((resolve, reject) => {
      this.connectSocialResolver = { resolve, reject }
    })
  }

  public async switchNetwork(chainId: number) {
    await this.w3mFrame.frameLoadPromise
    this.w3mFrame.events.postAppEvent({
      type: W3mFrameConstants.APP_SWITCH_NETWORK,
      payload: { chainId }
    })

    return new Promise<W3mFrameTypes.Responses['FrameSwitchNetworkResponse']>((resolve, reject) => {
      this.switchChainResolver = { resolve, reject }
    })
  }

  public async disconnect() {
    await this.w3mFrame.frameLoadPromise
    this.w3mFrame.events.postAppEvent({ type: W3mFrameConstants.APP_SIGN_OUT })

    return new Promise((resolve, reject) => {
      this.disconnectResolver = { resolve, reject }
    })
  }

  public async request(req: W3mFrameTypes.RPCRequest) {
    await this.w3mFrame.frameLoadPromise

    if (W3mFrameRpcConstants.GET_CHAIN_ID === req.method) {
      return this.getLastUsedChainId()
    }

    this.w3mFrame.events.postAppEvent({
      type: W3mFrameConstants.APP_RPC_REQUEST,
      payload: req
    })

    return new Promise<W3mFrameTypes.RPCResponse>((resolve, reject) => {
      this.rpcRequestResolver = { resolve, reject }
    })
  }

  public onRpcRequest(callback: (request: unknown) => void) {
    this.w3mFrame.events.onAppEvent(event => {
      if (event.type.includes(W3mFrameConstants.RPC_METHOD_KEY)) {
        callback(event)
      }
    })
  }

  public onRpcResponse(callback: (request: unknown) => void) {
    this.w3mFrame.events.onFrameEvent(event => {
      if (event.type.includes(W3mFrameConstants.RPC_METHOD_KEY)) {
        callback(event)
      }
    })
  }

  public onIsConnected(
    callback: (request: W3mFrameTypes.Responses['FrameGetUserResponse']) => void
  ) {
    this.w3mFrame.events.onFrameEvent(event => {
      if (event.type === W3mFrameConstants.FRAME_GET_USER_SUCCESS) {
        callback(event.payload)
      }
    })
  }

  public onNotConnected(callback: () => void) {
    this.w3mFrame.events.onFrameEvent(event => {
      if (event.type === W3mFrameConstants.FRAME_IS_CONNECTED_ERROR) {
        callback()
      }
      if (
        event.type === W3mFrameConstants.FRAME_IS_CONNECTED_SUCCESS &&
        !event.payload.isConnected
      ) {
        callback()
      }
    })
  }

  public onSetPreferredAccount(
    callback: ({ type, address }: { type: string; address?: string }) => void
  ) {
    this.w3mFrame.events.onFrameEvent(event => {
      if (event.type === W3mFrameConstants.FRAME_SET_PREFERRED_ACCOUNT_SUCCESS) {
        callback(event.payload)
      } else if (event.type === W3mFrameConstants.FRAME_SET_PREFERRED_ACCOUNT_ERROR) {
        callback({ type: W3mFrameRpcConstants.ACCOUNT_TYPES.EOA })
      }
    })
  }

  public onGetSmartAccountEnabledNetworks(callback: (networks: number[]) => void) {
    this.w3mFrame.events.onFrameEvent(event => {
      if (event.type === W3mFrameConstants.FRAME_GET_SMART_ACCOUNT_ENABLED_NETWORKS_SUCCESS) {
        callback(event.payload.smartAccountEnabledNetworks)
      } else if (event.type === W3mFrameConstants.FRAME_GET_SMART_ACCOUNT_ENABLED_NETWORKS_ERROR) {
        callback([])
      }
    })
  }

  // -- Promise Handlers ------------------------------------------------
  private onConnectEmailSuccess(
    event: Extract<W3mFrameTypes.FrameEvent, { type: '@w3m-frame/CONNECT_EMAIL_SUCCESS' }>
  ) {
    this.connectEmailResolver?.resolve(event.payload)
    this.setNewLastEmailLoginTime()
  }

  private onConnectEmailError(
    event: Extract<W3mFrameTypes.FrameEvent, { type: '@w3m-frame/CONNECT_EMAIL_ERROR' }>
  ) {
    this.connectEmailResolver?.reject(event.payload.message)
  }

  private onConnectDeviceSuccess() {
    this.connectDeviceResolver?.resolve(undefined)
  }

  private onConnectDeviceError(
    event: Extract<W3mFrameTypes.FrameEvent, { type: '@w3m-frame/CONNECT_DEVICE_ERROR' }>
  ) {
    this.connectDeviceResolver?.reject(event.payload.message)
  }

  private onConnectOtpSuccess() {
    this.connectOtpResolver?.resolve(undefined)
  }

  private onConnectOtpError(
    event: Extract<W3mFrameTypes.FrameEvent, { type: '@w3m-frame/CONNECT_OTP_ERROR' }>
  ) {
    this.connectOtpResolver?.reject(event.payload.message)
  }

  private onGetSocialRedirectUriSuccess(
    event: Extract<W3mFrameTypes.FrameEvent, { type: '@w3m-frame/GET_SOCIAL_REDIRECT_URI_SUCCESS' }>
  ) {
    this.getSocialRedirectUriResolver?.resolve(event.payload)
  }

  private onGetSocialRedirectUriError(
    event: Extract<W3mFrameTypes.FrameEvent, { type: '@w3m-frame/GET_SOCIAL_REDIRECT_URI_ERROR' }>
  ) {
    this.getSocialRedirectUriResolver?.reject(event.payload.message)
  }

  private onConnectSocialSuccess(
    event: Extract<W3mFrameTypes.FrameEvent, { type: '@w3m-frame/CONNECT_SOCIAL_SUCCESS' }>
  ) {
    this.connectSocialResolver?.resolve(event.payload)
  }

  private onConnectSocialError(
    event: Extract<W3mFrameTypes.FrameEvent, { type: '@w3m-frame/CONNECT_SOCIAL_ERROR' }>
  ) {
    this.connectSocialResolver?.reject(event.payload.message)
  }

  private onConnectSuccess(
    event: Extract<W3mFrameTypes.FrameEvent, { type: '@w3m-frame/GET_USER_SUCCESS' }>
  ) {
    this.setEmailLoginSuccess(event.payload.email)
    this.setLastUsedChainId(event.payload.chainId)

    this.connectResolver?.resolve(event.payload)
  }

  private onConnectError(
    event: Extract<W3mFrameTypes.FrameEvent, { type: '@w3m-frame/GET_USER_ERROR' }>
  ) {
    this.connectResolver?.reject(event.payload.message)
  }

  private onIsConnectedSuccess(
    event: Extract<W3mFrameTypes.FrameEvent, { type: '@w3m-frame/IS_CONNECTED_SUCCESS' }>
  ) {
    if (!event.payload.isConnected) {
      this.deleteEmailLoginCache()
    }
    this.isConnectedResolver?.resolve(event.payload)
  }

  private onIsConnectedError(
    event: Extract<W3mFrameTypes.FrameEvent, { type: '@w3m-frame/IS_CONNECTED_ERROR' }>
  ) {
    this.isConnectedResolver?.reject(event.payload.message)
  }

  private onGetChainIdSuccess(
    event: Extract<W3mFrameTypes.FrameEvent, { type: '@w3m-frame/GET_CHAIN_ID_SUCCESS' }>
  ) {
    this.setLastUsedChainId(event.payload.chainId)
    this.getChainIdResolver?.resolve(event.payload)
  }

  private onGetChainIdError(
    event: Extract<W3mFrameTypes.FrameEvent, { type: '@w3m-frame/GET_CHAIN_ID_ERROR' }>
  ) {
    this.getChainIdResolver?.reject(event.payload.message)
  }

  private onSignOutSuccess() {
    this.disconnectResolver?.resolve(undefined)
    this.deleteEmailLoginCache()
  }

  private onSignOutError(
    event: Extract<W3mFrameTypes.FrameEvent, { type: '@w3m-frame/SIGN_OUT_ERROR' }>
  ) {
    this.disconnectResolver?.reject(event.payload.message)
  }

  private onSwitchChainSuccess(
    event: Extract<W3mFrameTypes.FrameEvent, { type: '@w3m-frame/SWITCH_NETWORK_SUCCESS' }>
  ) {
    this.setLastUsedChainId(event.payload.chainId)
    this.switchChainResolver?.resolve(event.payload)
  }

  private onSwitchChainError(
    event: Extract<W3mFrameTypes.FrameEvent, { type: '@w3m-frame/SWITCH_NETWORK_ERROR' }>
  ) {
    this.switchChainResolver?.reject(event.payload.message)
  }

  private onRpcRequestSuccess(
    event: Extract<W3mFrameTypes.FrameEvent, { type: '@w3m-frame/RPC_REQUEST_SUCCESS' }>
  ) {
    this.rpcRequestResolver?.resolve(event.payload)
  }

  private onRpcRequestError(
    event: Extract<W3mFrameTypes.FrameEvent, { type: '@w3m-frame/RPC_REQUEST_ERROR' }>
  ) {
    this.rpcRequestResolver?.reject(event.payload.message)
  }

  private onSessionUpdate(
    event: Extract<W3mFrameTypes.FrameEvent, { type: '@w3m-frame/SESSION_UPDATE' }>
  ) {
    const { payload } = event
    if (payload) {
      // Ilja TODO: this.setSessionToken(payload.token)
    }
  }

  private onUpdateEmailSuccess(
    event: Extract<W3mFrameTypes.FrameEvent, { type: '@w3m-frame/UPDATE_EMAIL_SUCCESS' }>
  ) {
    this.updateEmailResolver?.resolve(event.payload)
    this.setNewLastEmailLoginTime()
  }

  private onUpdateEmailError(
    event: Extract<W3mFrameTypes.FrameEvent, { type: '@w3m-frame/UPDATE_EMAIL_ERROR' }>
  ) {
    this.updateEmailResolver?.reject(event.payload.message)
  }

  private onUpdateEmailPrimaryOtpSuccess() {
    this.updateEmailPrimaryOtpResolver?.resolve(undefined)
  }

  private onUpdateEmailPrimaryOtpError(
    event: Extract<W3mFrameTypes.FrameEvent, { type: '@w3m-frame/UPDATE_EMAIL_PRIMARY_OTP_ERROR' }>
  ) {
    this.updateEmailPrimaryOtpResolver?.reject(event.payload.message)
  }

  private onUpdateEmailSecondaryOtpSuccess(
    event: Extract<
      W3mFrameTypes.FrameEvent,
      { type: '@w3m-frame/UPDATE_EMAIL_SECONDARY_OTP_SUCCESS' }
    >
  ) {
    const { newEmail } = event.payload
    this.setEmailLoginSuccess(newEmail)
    this.updateEmailSecondaryOtpResolver?.resolve({ newEmail })
  }

  private onUpdateEmailSecondaryOtpError(
    event: Extract<
      W3mFrameTypes.FrameEvent,
      { type: '@w3m-frame/UPDATE_EMAIL_SECONDARY_OTP_ERROR' }
    >
  ) {
    this.updateEmailSecondaryOtpResolver?.reject(event.payload.message)
  }

  private onSyncThemeSuccess() {
    this.syncThemeResolver?.resolve(undefined)
  }

  private onSyncThemeError(
    event: Extract<W3mFrameTypes.FrameEvent, { type: '@w3m-frame/SYNC_THEME_ERROR' }>
  ) {
    this.syncThemeResolver?.reject(event.payload.message)
  }

  private onSyncDappDataSuccess() {
    this.syncDappDataResolver?.resolve(undefined)
  }

  private onSyncDappDataError(
    event: Extract<W3mFrameTypes.FrameEvent, { type: '@w3m-frame/SYNC_DAPP_DATA_ERROR' }>
  ) {
    this.syncDappDataResolver?.reject(event.payload.message)
  }

  private onSmartAccountEnabledNetworksSuccess(
    event: Extract<
      W3mFrameTypes.FrameEvent,
      { type: '@w3m-frame/GET_SMART_ACCOUNT_ENABLED_NETWORKS_SUCCESS' }
    >
  ) {
    this.persistSmartAccountEnabledNetworks(event.payload.smartAccountEnabledNetworks)
    this.smartAccountEnabledNetworksResolver?.resolve(event.payload)
  }

  private onSmartAccountEnabledNetworksError(
    event: Extract<
      W3mFrameTypes.FrameEvent,
      { type: '@w3m-frame/GET_SMART_ACCOUNT_ENABLED_NETWORKS_ERROR' }
    >
  ) {
    this.persistSmartAccountEnabledNetworks([])
    this.smartAccountEnabledNetworksResolver?.reject(event.payload.message)
  }

  private onSetPreferredAccountSuccess() {
    this.setPreferredAccountResolver?.resolve(undefined)
  }

  private onSetPreferredAccountError() {
    this.setPreferredAccountResolver?.reject()
  }

  // -- Private Methods -------------------------------------------------
  private setNewLastEmailLoginTime() {
    W3mFrameStorage.set(W3mFrameConstants.LAST_EMAIL_LOGIN_TIME, Date.now().toString())
  }

  private setEmailLoginSuccess(email: string) {
    W3mFrameStorage.set(W3mFrameConstants.EMAIL, email)
    W3mFrameStorage.set(W3mFrameConstants.EMAIL_LOGIN_USED_KEY, 'true')
    W3mFrameStorage.delete(W3mFrameConstants.LAST_EMAIL_LOGIN_TIME)
  }

  private deleteEmailLoginCache() {
    W3mFrameStorage.delete(W3mFrameConstants.EMAIL_LOGIN_USED_KEY)
    W3mFrameStorage.delete(W3mFrameConstants.EMAIL)
    W3mFrameStorage.delete(W3mFrameConstants.LAST_USED_CHAIN_KEY)
  }

  private setLastUsedChainId(chainId: number) {
    W3mFrameStorage.set(W3mFrameConstants.LAST_USED_CHAIN_KEY, String(chainId))
  }

  private getLastUsedChainId() {
    return Number(W3mFrameStorage.get(W3mFrameConstants.LAST_USED_CHAIN_KEY))
  }

  private persistSmartAccountEnabledNetworks(networks: number[]) {
    W3mFrameStorage.set(W3mFrameConstants.SMART_ACCOUNT_ENABLED_NETWORKS, networks.join(','))
  }
}<|MERGE_RESOLUTION|>--- conflicted
+++ resolved
@@ -147,16 +147,11 @@
         case W3mFrameConstants.FRAME_SET_PREFERRED_ACCOUNT_SUCCESS:
           return this.onSetPreferredAccountSuccess()
         case W3mFrameConstants.FRAME_SET_PREFERRED_ACCOUNT_ERROR:
-<<<<<<< HEAD
-          return this.onPreferSmartAccountError()
+          return this.onSetPreferredAccountError()
         case W3mFrameConstants.FRAME_CONNECT_SOCIAL_SUCCESS:
           return this.onConnectSocialSuccess(event)
         case W3mFrameConstants.FRAME_CONNECT_SOCIAL_ERROR:
           return this.onConnectSocialError(event)
-=======
-          return this.onSetPreferredAccountError()
-
->>>>>>> 29998c99
         default:
           return null
       }
@@ -208,6 +203,7 @@
     payload: W3mFrameTypes.Requests['AppGetSocialRedirectUriRequest']
   ) {
     await this.w3mFrame.frameLoadPromise
+
     this.w3mFrame.events.postAppEvent({
       type: W3mFrameConstants.APP_GET_SOCIAL_REDIRECT_URI,
       payload
