--- conflicted
+++ resolved
@@ -1,15 +1,14 @@
 # @web3modal/wallet
 
-<<<<<<< HEAD
-## 5.1.4-b7197eec7.0
-
-### Patch Changes
-
-- New canary with 1CA error bubbling
+## 5.1.7-bbb053961.0
+
+### Patch Changes
+
+- Bump wagmi and ethereum provider
 - Updated dependencies
-  - @web3modal/polyfills@5.1.4-b7197eec7.0
-  - @web3modal/common@5.1.4-b7197eec7.0
-=======
+  - @web3modal/common@5.1.7-bbb053961.0
+  - @web3modal/polyfills@5.1.7-bbb053961.0
+
 ## 5.1.7
 
 ### Patch Changes
@@ -67,7 +66,6 @@
 - Updated dependencies []:
   - @web3modal/common@5.1.5
   - @web3modal/polyfills@5.1.5
->>>>>>> b9003eb9
 
 ## 5.1.4
 
