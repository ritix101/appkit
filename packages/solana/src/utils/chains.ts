--- conflicted
+++ resolved
@@ -14,11 +14,7 @@
   name: 'Solana Testnet',
   currency: 'SOL',
   explorerUrl: 'https://explorer.solana.com/?cluster=testnet',
-<<<<<<< HEAD
-  rpcUrl: 'https://api.testnet.solana.com',
-=======
   rpcUrl: 'https://rpc.walletconnect.org/v1',
->>>>>>> 802b30f8
   chain: ConstantsUtil.CHAIN.SOLANA
 }
 
@@ -27,10 +23,6 @@
   name: 'Solana Devnet',
   currency: 'SOL',
   explorerUrl: 'https://explorer.solana.com/?cluster=devnet',
-<<<<<<< HEAD
-  rpcUrl: 'https://api.devnet.solana.com',
-=======
   rpcUrl: 'https://rpc.walletconnect.org/v1',
->>>>>>> 802b30f8
   chain: ConstantsUtil.CHAIN.SOLANA
 }