import { proxy, ref, subscribe as sub } from 'valtio/vanilla'
import { subscribeKey as subKey } from 'valtio/vanilla/utils'
import { OptionsController } from '@web3modal/core'

<<<<<<< HEAD
import type { Chain, CombinedProvider, Provider } from './SolanaTypesUtil.js'
=======
import UniversalProvider from '@walletconnect/universal-provider'

import type { Chain, CombinedProvider, Provider, Connection } from './SolanaTypesUtil.js'
>>>>>>> d49161ab
import { SolConstantsUtil } from './SolanaConstantsUtil.js'
import { SolHelpersUtil } from './SolanaHelpersUtils.js'

type StateKey = keyof SolStoreUtilState

export interface SolStoreUtilState {
  provider?: Provider | CombinedProvider
  providerType?: 'walletConnect' | `injected_${string}` | `announced_${string}`
  address?: string
  chainId?: string
  caipChainId?: string
  currentChain?: Chain
  requestId?: number
  error?: unknown
  connection: Connection | null
  isConnected: boolean
}

const state = proxy<SolStoreUtilState>({
  provider: undefined,
  providerType: undefined,
  address: undefined,
  currentChain: undefined,
  chainId: undefined,
  caipChainId: undefined,
  connection: null,
  isConnected: false
})

export const SolStoreUtil = {
  state,

  subscribeKey<K extends StateKey>(key: K, callback: (value: SolStoreUtilState[K]) => void) {
    return subKey(state, key, callback)
  },

  subscribe(callback: (newState: SolStoreUtilState) => void) {
    return sub(state, () => callback(state))
  },

  setProvider(provider: SolStoreUtilState['provider']) {
    if (provider) {
      state.provider = ref(provider)
    }
  },

  setProviderType(providerType: SolStoreUtilState['providerType']) {
    state.providerType = providerType
  },

  setAddress(address: string) {
    state.address = address
  },

  setConnection(connection: Connection) {
    state.connection = ref(connection)
  },

  setCaipChainId(caipChainId: SolStoreUtilState['caipChainId']) {
    state.caipChainId = caipChainId
  },

  setIsConnected(isConnected: SolStoreUtilState['isConnected']) {
    state.isConnected = isConnected
  },

  setError(error: SolStoreUtilState['error']) {
    state.error = error
  },

  setCurrentChain(chain: Chain) {
    state.currentChain = chain
  },

  getCluster() {
    const chain = state.currentChain ?? SolConstantsUtil.DEFAULT_CHAIN

    return {
      name: chain.name,
      id: chain.chainId,
      endpoint: SolHelpersUtil.detectRpcUrl(chain, OptionsController.state.projectId)
    }
  },

  getNewRequestId() {
    const curId = state.requestId ?? 0
    state.requestId = curId + 1

    return state.requestId
  },

  reset() {
    state.provider = undefined
    state.address = undefined
    state.chainId = undefined
    state.providerType = undefined
    state.isConnected = false
    state.error = undefined
  }
}<|MERGE_RESOLUTION|>--- conflicted
+++ resolved
@@ -2,13 +2,7 @@
 import { subscribeKey as subKey } from 'valtio/vanilla/utils'
 import { OptionsController } from '@web3modal/core'
 
-<<<<<<< HEAD
-import type { Chain, CombinedProvider, Provider } from './SolanaTypesUtil.js'
-=======
-import UniversalProvider from '@walletconnect/universal-provider'
-
 import type { Chain, CombinedProvider, Provider, Connection } from './SolanaTypesUtil.js'
->>>>>>> d49161ab
 import { SolConstantsUtil } from './SolanaConstantsUtil.js'
 import { SolHelpersUtil } from './SolanaHelpersUtils.js'
 
