--- conflicted
+++ resolved
@@ -37,11 +37,7 @@
         ...selectedChain,
         id: `solana:${chainId}`,
         imageId: PresetsUtil.EIP155NetworkImageIds[chainId],
-<<<<<<< HEAD
-        chain: ConstantsUtil.CHAIN.SOLANA
-=======
         chain: CommonConstantsUtil.CHAIN.SOLANA
->>>>>>> 802b30f8
       }
     }
 
@@ -49,11 +45,7 @@
       ...SolConstantsUtil.DEFAULT_CHAIN,
       id: `solana:${chainId}`,
       imageId: PresetsUtil.EIP155NetworkImageIds[chainId],
-<<<<<<< HEAD
-      chain: ConstantsUtil.CHAIN.SOLANA
-=======
       chain: CommonConstantsUtil.CHAIN.SOLANA
->>>>>>> 802b30f8
     }
   },
 
