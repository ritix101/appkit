--- conflicted
+++ resolved
@@ -1,12 +1,12 @@
-import { PresetsUtil, ConstantsUtil } from '@web3modal/scaffold-utils'
 import { ConstantsUtil as CommonConstantsUtil } from '@web3modal/common'
+import { ConstantsUtil, PresetsUtil } from '@web3modal/scaffold-utils'
 
 import { SolConstantsUtil } from './SolanaConstantsUtil.js'
 
 import type { CaipNetwork } from '@web3modal/core'
-import type { Chain, Provider } from './SolanaTypesUtil.js'
 import type { ExtendedBaseWalletAdapter } from '../../client.js'
 import type { SolStoreUtilState } from './SolanaStoreUtil.js'
+import type { Chain, Provider } from './SolanaTypesUtil.js'
 
 export const SolHelpersUtil = {
   detectRpcUrl(chain: Chain, projectId: string) {
@@ -37,11 +37,7 @@
         ...selectedChain,
         id: `solana:${chainId}`,
         imageId: PresetsUtil.EIP155NetworkImageIds[chainId],
-<<<<<<< HEAD
-        chain: ConstantsUtil.CHAIN.SOLANA
-=======
         chain: CommonConstantsUtil.CHAIN.SOLANA
->>>>>>> 9866b3d6
       }
     }
 
@@ -49,11 +45,7 @@
       ...SolConstantsUtil.DEFAULT_CHAIN,
       id: `solana:${chainId}`,
       imageId: PresetsUtil.EIP155NetworkImageIds[chainId],
-<<<<<<< HEAD
-      chain: ConstantsUtil.CHAIN.SOLANA
-=======
       chain: CommonConstantsUtil.CHAIN.SOLANA
->>>>>>> 9866b3d6
     }
   },
 
