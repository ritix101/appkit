import { Connection } from '@solana/web3.js'
import { Web3ModalScaffold } from '@web3modal/scaffold'
import {
  ApiController,
  AssetController,
  CoreHelperUtil,
  EventsController,
  NetworkController,
  OptionsController
} from '@web3modal/core'
import { ConstantsUtil, HelpersUtil, PresetsUtil } from '@web3modal/scaffold-utils'
import { ConstantsUtil as CommonConstantsUtil } from '@web3modal/common'

<<<<<<< HEAD
import { syncInjectedWallets } from './connectors/walletAdapters.js'
=======
>>>>>>> 802b30f8
import { SolConstantsUtil, SolHelpersUtil, SolStoreUtil } from './utils/scaffold/index.js'
import { WalletConnectConnector } from './connectors/walletConnectConnector.js'

import type { BaseWalletAdapter, StandardWalletAdapter } from '@solana/wallet-adapter-base'
import type { PublicKey, Commitment, ConnectionConfig } from '@solana/web3.js'
import type UniversalProvider from '@walletconnect/universal-provider'
import type {
  CaipNetworkId,
  ConnectionControllerClient,
  LibraryOptions,
  NetworkControllerClient,
  Token,
  ScaffoldOptions,
  Connector,
  CaipAddress,
  CaipNetwork
} from '@web3modal/scaffold'
import type { Chain as AvailableChain } from '@web3modal/common'

<<<<<<< HEAD
import type { Chain, Provider, ProviderType, SolStoreUtilState } from './utils/scaffold/index.js'
=======
import type { ProviderType, Chain, Provider, SolStoreUtilState } from './utils/scaffold/index.js'
import { watchStandard } from './utils/wallet-standard/watchStandard.js'
>>>>>>> 802b30f8

export interface Web3ModalClientOptions extends Omit<LibraryOptions, 'defaultChain' | 'tokens'> {
  solanaConfig: ProviderType
  chains: Chain[]
  connectionSettings?: Commitment | ConnectionConfig
  defaultChain?: Chain
  chainImages?: Record<number | string, string>
  connectorImages?: Record<string, string>
  tokens?: Record<number, Token>
  wallets: BaseWalletAdapter[]
}

<<<<<<< HEAD
=======
export type ExtendedBaseWalletAdapter = BaseWalletAdapter & {
  isAnnounced: boolean
}
>>>>>>> 802b30f8
export type Web3ModalOptions = Omit<Web3ModalClientOptions, '_sdkVersion' | 'isUniversalProvider'>

// -- Client --------------------------------------------------------------------
export class Web3Modal extends Web3ModalScaffold {
  private hasSyncedConnectedAccount = false

  private WalletConnectConnector: WalletConnectConnector
<<<<<<< HEAD
  private walletAdapters: BaseWalletAdapter[]
=======
  private walletAdapters: ExtendedBaseWalletAdapter[]
  private filteredWalletAdapters: ExtendedBaseWalletAdapter[] | undefined
>>>>>>> 802b30f8

  private chains: Chain[]

  private chain: AvailableChain = CommonConstantsUtil.CHAIN.SOLANA

  public connectionSettings: Commitment | ConnectionConfig

  public constructor(options: Web3ModalClientOptions) {
    const {
      solanaConfig,
      chains,
      tokens,
      _sdkVersion,
      chainImages,
      connectionSettings = 'confirmed',
      wallets,
      ...w3mOptions
    } = options

    const { metadata } = solanaConfig

    if (!solanaConfig) {
      throw new Error('web3modal:constructor - solanaConfig is undefined')
    }

    if (!w3mOptions.projectId) {
      throw new Error('web3modal:constructor - projectId is undefined')
    }

    const networkControllerClient: NetworkControllerClient = {
      switchCaipNetwork: async caipNetwork => {
        if (caipNetwork) {
          try {
            // Update chain for Solflare
<<<<<<< HEAD
            this.walletAdapters = wallets
=======
            this.walletAdapters = wallets as ExtendedBaseWalletAdapter[]
>>>>>>> 802b30f8
            const walletId = localStorage.getItem(SolConstantsUtil.WALLET_ID)
            const wallet = walletId?.split('_')[1]
            if (wallet === 'solflare' && window[wallet as keyof Window]) {
              const adapter = this.walletAdapters.find(a => a.name.toLocaleLowerCase() === wallet)
              if (!adapter) {
                return
              }
              await adapter.connect()
              this.setInjectedProvider(adapter as unknown as Provider)
            }

            await this.switchNetwork(caipNetwork)
          } catch (error) {
            SolStoreUtil.setError(error)
          }
        }
      },

      getApprovedCaipNetworksData: async () =>
        new Promise(resolve => {
          const result = {
            approvedCaipNetworkIds: undefined,
            supportsAllNetworks: true
          }

          resolve(result)
        })
    }

    const connectionControllerClient: ConnectionControllerClient = {
      connectWalletConnect: async onUri => {
        const WalletConnectProvider = await this.WalletConnectConnector.getProvider()
        if (!WalletConnectProvider) {
          throw new Error('connectionControllerClient:getWalletConnectUri - provider is undefined')
        }

        WalletConnectProvider.on('display_uri', onUri)
        const address = await this.WalletConnectConnector.connect()
        this.setWalletConnectProvider(address)
        WalletConnectProvider.removeListener('display_uri', onUri)
      },

      connectExternal: async ({ id }) => {
<<<<<<< HEAD
        const adapter = this.walletAdapters.find(
          a => a.name.toLocaleLowerCase() === id.toLocaleLowerCase()
        )
        if (!adapter) {
          return
        }
        await adapter.connect()
        const address = adapter.publicKey?.toString()
        this.setInjectedProvider(adapter as unknown as Provider, id, address)
=======
        const adapter = this.filteredWalletAdapters?.find(
          a => a.name.toLocaleLowerCase() === id.toLocaleLowerCase()
        )

        if (!adapter) {
          throw Error('connectionControllerClient:connectExternal - adapter was undefined')
        }
        await adapter.connect()
        this.setInjectedProvider(adapter as unknown as Provider)
>>>>>>> 802b30f8
      },

      disconnect: async () => {
        const provider = SolStoreUtil.state.provider as Provider
        const providerType = SolStoreUtil.state.providerType
        localStorage.removeItem(SolConstantsUtil.WALLET_ID)
        if (providerType === ConstantsUtil.WALLET_CONNECT_CONNECTOR_ID) {
          const WalletConnectProvider = provider
          await (WalletConnectProvider as unknown as UniversalProvider).disconnect()
        } else if (provider) {
          provider.emit('disconnect')
        }
        SolStoreUtil.reset()
      },

      signMessage: async (message: string) => {
        const provider = SolStoreUtil.state.provider
        if (!provider) {
          throw new Error('connectionControllerClient:signMessage - provider is undefined')
        }

        const signature = await provider.request({
          method: 'personal_sign',
          params: [message, this.getAddress()]
        })

        return signature as string
      },

      estimateGas: async () => await Promise.resolve(BigInt(0)),
      // -- Transaction methods ---------------------------------------------------
      /**
       *
       * These methods are supported only on `wagmi` and `ethers` since the Solana SDK does not support them in the same way.
       * These function definition is to have a type parity between the clients. Currently not in use.
       */
      getEnsAvatar: async (value: string) => await Promise.resolve(value),

      getEnsAddress: async (value: string) => await Promise.resolve(value),

      writeContract: async () => await Promise.resolve('0x'),

      sendTransaction: async () => await Promise.resolve('0x'),

      parseUnits: () => BigInt(0),

      formatUnits: () => ''
    }

    super({
      chain: CommonConstantsUtil.CHAIN.SOLANA,
      networkControllerClient,
      connectionControllerClient,
      supportedWallets: wallets,

      defaultChain: SolHelpersUtil.getChainFromCaip(
        chains,
        typeof window === 'object' ? localStorage.getItem(SolConstantsUtil.CAIP_CHAIN_ID) : ''
      ) as CaipNetwork,
      tokens: HelpersUtil.getCaipTokens(tokens),
      _sdkVersion: _sdkVersion ?? `html-solana-${ConstantsUtil.VERSION}`,
      ...w3mOptions
    } as ScaffoldOptions)

    this.chains = chains
    this.connectionSettings = connectionSettings
    this.syncRequestedNetworks(chains, chainImages)

    const chain = SolHelpersUtil.getChainFromCaip(
      chains,
      typeof window === 'object' ? localStorage.getItem(SolConstantsUtil.CAIP_CHAIN_ID) : ''
    )
    if (chain) {
      SolStoreUtil.setCurrentChain(chain)
      SolStoreUtil.setCaipChainId(`solana:${chain.chainId}`)
    }
    this.syncNetwork(chainImages)

<<<<<<< HEAD
    this.walletAdapters = wallets
=======
    this.walletAdapters = wallets as ExtendedBaseWalletAdapter[]
>>>>>>> 802b30f8
    this.WalletConnectConnector = new WalletConnectConnector({
      relayerRegion: 'wss://relay.walletconnect.com',
      metadata,
      chains,
      qrcode: true
    })
    SolStoreUtil.setConnection(
      new Connection(
        SolHelpersUtil.detectRpcUrl(chain, OptionsController.state.projectId),
        this.connectionSettings
      )
    )

    SolStoreUtil.subscribeKey('address', () => {
      this.syncAccount()
    })

    SolStoreUtil.subscribeKey('caipChainId', () => {
      this.syncNetwork(chainImages)
    })

    AssetController.subscribeNetworkImages(() => {
      this.syncNetwork(chainImages)
    })

    NetworkController.subscribeKey('caipNetwork', (newCaipNetwork: CaipNetwork | undefined) => {
      const newChain = chains.find(_chain => _chain.chainId === newCaipNetwork?.id.split(':')[1])

      if (!newChain) {
        throw new Error('The selected chain is not a valid Solana chain')
      }

      if (NetworkController.state.caipNetwork && !SolStoreUtil.state.isConnected) {
        SolStoreUtil.setCaipChainId(`solana:${newChain.chainId}`)
        SolStoreUtil.setCurrentChain(newChain)
        localStorage.setItem(SolConstantsUtil.CAIP_CHAIN_ID, `solana:${newChain.chainId}`)
        ApiController.reFetchWallets()
      }
    })

    EventsController.subscribe(state => {
      if (state.data.event === 'SELECT_WALLET' && state.data.properties?.name === 'Phantom') {
        const isMobile = CoreHelperUtil.isMobile()
        const isClient = CoreHelperUtil.isClient()
        if (isMobile && isClient && !window.phantom) {
          const href = window.location.href
          const protocol = href.startsWith('https') ? 'https' : 'http'
          const host = href.split('/')[2]
          const ref = `${protocol}://${host}`
          window.location.href = `https://phantom.app/ul/browse/${href}?ref=${ref}`
        }
      }
    })

    if (CoreHelperUtil.isClient()) {
      this.checkActiveProviders()
      this.syncStandardAdapters()
      watchStandard(standardAdapters => {
        const uniqueIds = standardAdapters
          ? new Set(standardAdapters.map(s => s.name))
          : new Set([])
        this.filteredWalletAdapters = [
          ...standardAdapters,
          ...this.walletAdapters.filter(
            adapter => !uniqueIds.has(adapter.name) && uniqueIds.add(adapter.name)
          )
        ]
        this.checkActiveProviders.bind(this)(standardAdapters)
        this.syncStandardAdapters.bind(this)(standardAdapters)
      })
    }
  }

  public setAddress(address?: string) {
    SolStoreUtil.setAddress(address ?? '')
  }

  public disconnect() {
    const provider = SolStoreUtil.state.provider as Provider

    if (provider) {
      provider.emit('disconnect')
    }
  }

  public getAddress() {
    const { address } = SolStoreUtil.state

    return address ? SolStoreUtil.state.address : address
  }

  public getWalletProvider() {
    return SolStoreUtil.state.provider
  }

  public getWalletProviderType() {
    return SolStoreUtil.state.providerType
  }

  public getWalletConnection() {
    return SolStoreUtil.state.connection
  }

  public async checkActiveProviders(standardAdapters?: StandardWalletAdapter[]) {
    const walletId = localStorage.getItem(SolConstantsUtil.WALLET_ID)

    if (!walletId) {
      return
    }

    try {
      if (walletId === ConstantsUtil.WALLET_CONNECT_CONNECTOR_ID) {
        const provider = await this.WalletConnectConnector.getProvider()
        if (provider.session) {
          const account = provider.session.namespaces['solana']?.accounts[0]
          this.setWalletConnectProvider(account?.split(':')[2])
        }
      } else {
<<<<<<< HEAD
        const wallet = walletId?.split('_')[1]
        const adapter = this.walletAdapters.find(a => a.name.toLocaleLowerCase() === wallet)
        if (adapter && wallet && window[wallet as keyof Window]) {
=======
        const walletArray = walletId?.split('_') ?? []
        if (walletArray[0] === 'announced' && standardAdapters) {
          const adapter = standardAdapters.find(a => a.name === walletArray[1])

          if (adapter) {
            await adapter.connect()
            this.setInjectedProvider(adapter as unknown as Provider)

            return
          }
        } else if (walletArray[0] === 'injected') {
          const adapter = [...(standardAdapters ?? []), ...this.walletAdapters].find(
            a => a.name === walletArray[1]
          ) as ExtendedBaseWalletAdapter
>>>>>>> 802b30f8
          await adapter.connect()
          this.setInjectedProvider(adapter as unknown as Provider)

          return
        }

        throw new Error('AppKit:checkActiveProviders - Invalid type in walletId')
      }
    } catch (error) {
      SolStoreUtil.setError(error)
    }
  }

  // -- Private -----------------------------------------------------------------

  private syncStandardAdapters(standardAdapters?: StandardWalletAdapter[]) {
    const w3mConnectors: Connector[] = []

    const connectorType = PresetsUtil.ConnectorTypesMap[ConstantsUtil.WALLET_CONNECT_CONNECTOR_ID]
    if (connectorType) {
      w3mConnectors.push({
        id: ConstantsUtil.WALLET_CONNECT_CONNECTOR_ID,
        explorerId: PresetsUtil.ConnectorExplorerIds[ConstantsUtil.WALLET_CONNECT_CONNECTOR_ID],
        type: connectorType,
        imageUrl: 'https://avatars.githubusercontent.com/u/37784886',
        name: this.WalletConnectConnector.name,
        provider: this.WalletConnectConnector.getProvider(),
        chain: this.chain
      })
    }

    const uniqueIds = standardAdapters ? new Set(standardAdapters.map(s => s.name)) : new Set([])
    const filteredAdapters = this.walletAdapters.filter(
      adapter => !uniqueIds.has(adapter.name) && uniqueIds.add(adapter.name)
    )
    standardAdapters?.forEach(adapter => {
      w3mConnectors.push({
        id: adapter.name,
        type: 'ANNOUNCED',
        imageUrl: adapter.icon,
        name: adapter.name,
        provider: adapter,
        chain: CommonConstantsUtil.CHAIN.SOLANA
      })
    })
    filteredAdapters.forEach(adapter => {
      w3mConnectors.push({
        id: adapter.name,
        type: 'EXTERNAL',
        imageUrl: adapter.icon,
        name: adapter.name,
        provider: adapter,
        chain: CommonConstantsUtil.CHAIN.SOLANA
      })
    })

    this.setConnectors(w3mConnectors)
  }

  private async syncAccount() {
    const address = SolStoreUtil.state.address
    const chainId = SolStoreUtil.state.currentChain?.chainId
    const isConnected = SolStoreUtil.state.isConnected
    this.resetAccount()

    if (isConnected && address && chainId) {
      const caipAddress: CaipAddress = `${ConstantsUtil.INJECTED_CONNECTOR_ID}:${chainId}:${address}`
      this.setIsConnected(isConnected)
      this.setCaipAddress(caipAddress)
      await Promise.all([this.syncBalance(address)])

      this.hasSyncedConnectedAccount = true
    } else if (!isConnected && this.hasSyncedConnectedAccount) {
      this.resetWcConnection()
      this.resetNetwork()
    }
  }

  private async syncBalance(address: string) {
    const caipChainId = SolStoreUtil.state.caipChainId
    if (caipChainId && this.chains) {
      const chain = SolHelpersUtil.getChainFromCaip(this.chains, caipChainId)
      if (chain) {
        const balance = await this.WalletConnectConnector.getBalance(address)
        this.setBalance(balance.decimals.toString(), chain.currency)
      }
    }
  }

  private syncRequestedNetworks(
    chains: Web3ModalClientOptions['chains'],
    chainImages?: Web3ModalClientOptions['chainImages']
  ) {
    const requestedCaipNetworks = chains?.map(
      chain =>
        ({
          id: `solana:${chain.chainId}`,
          name: chain.name,
          imageId: PresetsUtil.EIP155NetworkImageIds[chain.chainId],
          imageUrl: chainImages?.[chain.chainId],
          chain: this.chain
        }) as CaipNetwork
    )
    this.setRequestedCaipNetworks(requestedCaipNetworks ?? [])
  }

  public async switchNetwork(caipNetwork: CaipNetwork) {
    const caipChainId = caipNetwork.id
    const providerType = SolStoreUtil.state.providerType
<<<<<<< HEAD
    const chain = SolHelpersUtil.getChainFromCaip(this.chains, caipChainId)

    if (this.chains) {
      if (chain) {
        SolStoreUtil.setCaipChainId(`solana:${chain.chainId}`)
        SolStoreUtil.setCurrentChain(chain)
        localStorage.setItem(SolConstantsUtil.CAIP_CHAIN_ID, `solana:${chain.chainId}`)
        if (providerType?.includes(ConstantsUtil.INJECTED_CONNECTOR_ID)) {
          SolStoreUtil.setConnection(
            new Connection(
              SolHelpersUtil.detectRpcUrl(chain, OptionsController.state.projectId),
              this.connectionSettings
            )
          )
          this.setAddress(
            this.walletAdapters
              .find(
                adapter => adapter.name.toLocaleLowerCase() === providerType.toLocaleLowerCase()
              )
              ?.publicKey?.toString()
          )
          await this.syncAccount()
=======
    const provider = SolStoreUtil.state.provider
    const chain = SolHelpersUtil.getChainFromCaip(this.chains, caipChainId)
>>>>>>> 802b30f8

    if (chain) {
      SolStoreUtil.setCaipChainId(`solana:${chain.chainId}`)
      SolStoreUtil.setCurrentChain(chain)
      localStorage.setItem(SolConstantsUtil.CAIP_CHAIN_ID, `solana:${chain.chainId}`)
      if (!providerType) {
        throw new Error('connectionControllerClient:switchNetwork - providerType is undefined')
      }
      if (providerType === ConstantsUtil.WALLET_CONNECT_CONNECTOR_ID) {
        const universalProvider = await this.WalletConnectConnector.getProvider()

        const namespaces = this.WalletConnectConnector.generateNamespaces(chain.chainId)
        SolStoreUtil.setConnection(
          new Connection(
            SolHelpersUtil.detectRpcUrl(chain, OptionsController.state.projectId),
            this.connectionSettings
          )
        )
        universalProvider.connect({ namespaces, pairingTopic: undefined })
        await this.syncAccount()
      } else {
        SolStoreUtil.setConnection(
          new Connection(
            SolHelpersUtil.detectRpcUrl(chain, OptionsController.state.projectId),
            this.connectionSettings
          )
        )
        const name = provider ? (provider as Provider).name : ''
        this.setAddress(
          this.filteredWalletAdapters?.find(adapter => adapter.name === name)?.publicKey?.toString()
        )
        await this.syncAccount()
      }
    }
  }

  private async syncNetwork(chainImages?: Web3ModalClientOptions['chainImages']) {
    const address = SolStoreUtil.state.address
    const storeChainId = SolStoreUtil.state.caipChainId
    const isConnected = SolStoreUtil.state.isConnected

    if (this.chains) {
      const chain = SolHelpersUtil.getChainFromCaip(this.chains, storeChainId)
      if (chain) {
        const caipChainId: CaipNetworkId = `solana:${chain.chainId}`

        this.setCaipNetwork({
          id: caipChainId,
          name: chain.name,
          imageId: PresetsUtil.EIP155NetworkImageIds[chain.chainId],
          imageUrl: chainImages?.[chain.chainId],
          chain: this.chain
        })
        if (isConnected && address) {
          if (chain.explorerUrl) {
            const url = `${chain.explorerUrl}/account/${address}`
            this.setAddressExplorerUrl(url)
          } else {
            this.setAddressExplorerUrl(undefined)
          }
          if (this.hasSyncedConnectedAccount) {
            await this.syncBalance(address)
          }
        }
      }
    }
  }

  public subscribeProvider(callback: (newState: SolStoreUtilState) => void) {
    return SolStoreUtil.subscribe(callback)
  }

  private async setWalletConnectProvider(address = '') {
    const caipChainId = `${SolStoreUtil.state.currentChain?.name}: ${SolStoreUtil.state.currentChain?.chainId}`
    const chain = SolHelpersUtil.getChainFromCaip(
      this.chains,
      typeof window === 'object' ? localStorage.getItem(SolConstantsUtil.CAIP_CHAIN_ID) : ''
    )
    if (chain) {
      SolStoreUtil.setCurrentChain(chain)
    }
    SolStoreUtil.setIsConnected(true)
    SolStoreUtil.setCaipChainId(caipChainId)

    SolStoreUtil.setProviderType('walletConnect')
    SolStoreUtil.setProvider(this.WalletConnectConnector as unknown as Provider)
    this.setAddress(address)

    window?.localStorage.setItem(
      SolConstantsUtil.WALLET_ID,
      ConstantsUtil.WALLET_CONNECT_CONNECTOR_ID
    )
    await Promise.all([this.syncBalance(address), this.setApprovedCaipNetworksData()])
  }

<<<<<<< HEAD
  private setInjectedProvider(provider: Provider, adapter: string, address = '') {
    window?.localStorage.setItem(
      SolConstantsUtil.WALLET_ID,
      `${ConstantsUtil.INJECTED_CONNECTOR_ID}_${adapter}`
    )
=======
  private setInjectedProvider(provider: Provider) {
    const id = SolHelpersUtil.getStorageInjectedId(provider as unknown as ExtendedBaseWalletAdapter)
    const address = provider.publicKey?.toString()

    window?.localStorage.setItem(SolConstantsUtil.WALLET_ID, id)
>>>>>>> 802b30f8

    const chainId = SolStoreUtil.state.currentChain?.chainId
    const caipChainId = `solana:${chainId}`

    if (address && chainId) {
      SolStoreUtil.setIsConnected(true)
      SolStoreUtil.setCaipChainId(caipChainId)
      SolStoreUtil.setProviderType(id)
      SolStoreUtil.setProvider(provider)
      this.setAddress(address)
      this.watchInjected(provider)
      this.hasSyncedConnectedAccount = true
    }
  }

  private watchInjected(provider: Provider) {
    function disconnectHandler() {
      localStorage.removeItem(SolConstantsUtil.WALLET_ID)
      SolStoreUtil.reset()

      provider?.removeListener('disconnect', disconnectHandler)
      provider?.removeListener('accountsChanged', accountsChangedHandler)
      provider?.removeListener('connect', accountsChangedHandler)
    }

    function accountsChangedHandler(publicKey: PublicKey) {
      const currentAccount: string = publicKey.toBase58()
      if (currentAccount) {
        SolStoreUtil.setAddress(currentAccount)
      } else {
        localStorage.removeItem(SolConstantsUtil.WALLET_ID)
        SolStoreUtil.reset()
      }
    }

    if (provider) {
      provider.on('disconnect', disconnectHandler)
      provider.on('accountsChanged', accountsChangedHandler)
      provider.on('connect', accountsChangedHandler)
    }
  }
}<|MERGE_RESOLUTION|>--- conflicted
+++ resolved
@@ -11,10 +11,6 @@
 import { ConstantsUtil, HelpersUtil, PresetsUtil } from '@web3modal/scaffold-utils'
 import { ConstantsUtil as CommonConstantsUtil } from '@web3modal/common'
 
-<<<<<<< HEAD
-import { syncInjectedWallets } from './connectors/walletAdapters.js'
-=======
->>>>>>> 802b30f8
 import { SolConstantsUtil, SolHelpersUtil, SolStoreUtil } from './utils/scaffold/index.js'
 import { WalletConnectConnector } from './connectors/walletConnectConnector.js'
 
@@ -34,12 +30,8 @@
 } from '@web3modal/scaffold'
 import type { Chain as AvailableChain } from '@web3modal/common'
 
-<<<<<<< HEAD
-import type { Chain, Provider, ProviderType, SolStoreUtilState } from './utils/scaffold/index.js'
-=======
 import type { ProviderType, Chain, Provider, SolStoreUtilState } from './utils/scaffold/index.js'
 import { watchStandard } from './utils/wallet-standard/watchStandard.js'
->>>>>>> 802b30f8
 
 export interface Web3ModalClientOptions extends Omit<LibraryOptions, 'defaultChain' | 'tokens'> {
   solanaConfig: ProviderType
@@ -52,12 +44,9 @@
   wallets: BaseWalletAdapter[]
 }
 
-<<<<<<< HEAD
-=======
 export type ExtendedBaseWalletAdapter = BaseWalletAdapter & {
   isAnnounced: boolean
 }
->>>>>>> 802b30f8
 export type Web3ModalOptions = Omit<Web3ModalClientOptions, '_sdkVersion' | 'isUniversalProvider'>
 
 // -- Client --------------------------------------------------------------------
@@ -65,12 +54,8 @@
   private hasSyncedConnectedAccount = false
 
   private WalletConnectConnector: WalletConnectConnector
-<<<<<<< HEAD
-  private walletAdapters: BaseWalletAdapter[]
-=======
   private walletAdapters: ExtendedBaseWalletAdapter[]
   private filteredWalletAdapters: ExtendedBaseWalletAdapter[] | undefined
->>>>>>> 802b30f8
 
   private chains: Chain[]
 
@@ -105,11 +90,7 @@
         if (caipNetwork) {
           try {
             // Update chain for Solflare
-<<<<<<< HEAD
-            this.walletAdapters = wallets
-=======
             this.walletAdapters = wallets as ExtendedBaseWalletAdapter[]
->>>>>>> 802b30f8
             const walletId = localStorage.getItem(SolConstantsUtil.WALLET_ID)
             const wallet = walletId?.split('_')[1]
             if (wallet === 'solflare' && window[wallet as keyof Window]) {
@@ -153,17 +134,6 @@
       },
 
       connectExternal: async ({ id }) => {
-<<<<<<< HEAD
-        const adapter = this.walletAdapters.find(
-          a => a.name.toLocaleLowerCase() === id.toLocaleLowerCase()
-        )
-        if (!adapter) {
-          return
-        }
-        await adapter.connect()
-        const address = adapter.publicKey?.toString()
-        this.setInjectedProvider(adapter as unknown as Provider, id, address)
-=======
         const adapter = this.filteredWalletAdapters?.find(
           a => a.name.toLocaleLowerCase() === id.toLocaleLowerCase()
         )
@@ -173,7 +143,6 @@
         }
         await adapter.connect()
         this.setInjectedProvider(adapter as unknown as Provider)
->>>>>>> 802b30f8
       },
 
       disconnect: async () => {
@@ -252,11 +221,7 @@
     }
     this.syncNetwork(chainImages)
 
-<<<<<<< HEAD
-    this.walletAdapters = wallets
-=======
     this.walletAdapters = wallets as ExtendedBaseWalletAdapter[]
->>>>>>> 802b30f8
     this.WalletConnectConnector = new WalletConnectConnector({
       relayerRegion: 'wss://relay.walletconnect.com',
       metadata,
@@ -375,11 +340,6 @@
           this.setWalletConnectProvider(account?.split(':')[2])
         }
       } else {
-<<<<<<< HEAD
-        const wallet = walletId?.split('_')[1]
-        const adapter = this.walletAdapters.find(a => a.name.toLocaleLowerCase() === wallet)
-        if (adapter && wallet && window[wallet as keyof Window]) {
-=======
         const walletArray = walletId?.split('_') ?? []
         if (walletArray[0] === 'announced' && standardAdapters) {
           const adapter = standardAdapters.find(a => a.name === walletArray[1])
@@ -394,7 +354,6 @@
           const adapter = [...(standardAdapters ?? []), ...this.walletAdapters].find(
             a => a.name === walletArray[1]
           ) as ExtendedBaseWalletAdapter
->>>>>>> 802b30f8
           await adapter.connect()
           this.setInjectedProvider(adapter as unknown as Provider)
 
@@ -504,33 +463,8 @@
   public async switchNetwork(caipNetwork: CaipNetwork) {
     const caipChainId = caipNetwork.id
     const providerType = SolStoreUtil.state.providerType
-<<<<<<< HEAD
-    const chain = SolHelpersUtil.getChainFromCaip(this.chains, caipChainId)
-
-    if (this.chains) {
-      if (chain) {
-        SolStoreUtil.setCaipChainId(`solana:${chain.chainId}`)
-        SolStoreUtil.setCurrentChain(chain)
-        localStorage.setItem(SolConstantsUtil.CAIP_CHAIN_ID, `solana:${chain.chainId}`)
-        if (providerType?.includes(ConstantsUtil.INJECTED_CONNECTOR_ID)) {
-          SolStoreUtil.setConnection(
-            new Connection(
-              SolHelpersUtil.detectRpcUrl(chain, OptionsController.state.projectId),
-              this.connectionSettings
-            )
-          )
-          this.setAddress(
-            this.walletAdapters
-              .find(
-                adapter => adapter.name.toLocaleLowerCase() === providerType.toLocaleLowerCase()
-              )
-              ?.publicKey?.toString()
-          )
-          await this.syncAccount()
-=======
     const provider = SolStoreUtil.state.provider
     const chain = SolHelpersUtil.getChainFromCaip(this.chains, caipChainId)
->>>>>>> 802b30f8
 
     if (chain) {
       SolStoreUtil.setCaipChainId(`solana:${chain.chainId}`)
@@ -626,19 +560,11 @@
     await Promise.all([this.syncBalance(address), this.setApprovedCaipNetworksData()])
   }
 
-<<<<<<< HEAD
-  private setInjectedProvider(provider: Provider, adapter: string, address = '') {
-    window?.localStorage.setItem(
-      SolConstantsUtil.WALLET_ID,
-      `${ConstantsUtil.INJECTED_CONNECTOR_ID}_${adapter}`
-    )
-=======
   private setInjectedProvider(provider: Provider) {
     const id = SolHelpersUtil.getStorageInjectedId(provider as unknown as ExtendedBaseWalletAdapter)
     const address = provider.publicKey?.toString()
 
     window?.localStorage.setItem(SolConstantsUtil.WALLET_ID, id)
->>>>>>> 802b30f8
 
     const chainId = SolStoreUtil.state.currentChain?.chainId
     const caipChainId = `solana:${chainId}`
