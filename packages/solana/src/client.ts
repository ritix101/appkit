import base58 from 'bs58'
import { Connection } from '@solana/web3.js'
import { Web3ModalScaffold } from '@web3modal/scaffold'
import {
  ApiController,
  AssetController,
  CoreHelperUtil,
  EventsController,
  NetworkController,
  OptionsController
} from '@web3modal/core'
import { ConstantsUtil, HelpersUtil, PresetsUtil } from '@web3modal/scaffold-utils'
import { ConstantsUtil as CommonConstantsUtil } from '@web3modal/common'

import { SolConstantsUtil, SolHelpersUtil, SolStoreUtil } from './utils/scaffold/index.js'
import { WalletConnectConnector } from './connectors/walletConnectConnector.js'

import type { BaseWalletAdapter, StandardWalletAdapter } from '@solana/wallet-adapter-base'
import type { PublicKey, Commitment, ConnectionConfig } from '@solana/web3.js'
import type UniversalProvider from '@walletconnect/universal-provider'
import type {
  CaipNetworkId,
  ConnectionControllerClient,
  LibraryOptions,
  NetworkControllerClient,
  Token,
  ScaffoldOptions,
  Connector,
  CaipAddress,
  CaipNetwork
} from '@web3modal/scaffold'
import type { Chain as AvailableChain } from '@web3modal/common'
<<<<<<< HEAD
import type { Web3ModalSIWSClient } from '@web3modal/siws'
import type { Chain, Provider, ProviderType, SolStoreUtilState } from './utils/scaffold/index.js'
=======

import type { ProviderType, Chain, Provider, SolStoreUtilState } from './utils/scaffold/index.js'
import { watchStandard } from './utils/wallet-standard/watchStandard.js'
>>>>>>> 9d6d4b11

export interface Web3ModalClientOptions extends Omit<LibraryOptions, 'defaultChain' | 'tokens'> {
  solanaConfig: ProviderType
  siwsConfig?: Web3ModalSIWSClient
  chains: Chain[]
  connectionSettings?: Commitment | ConnectionConfig
  defaultChain?: Chain
  chainImages?: Record<number | string, string>
  connectorImages?: Record<string, string>
  tokens?: Record<number, Token>
  wallets: BaseWalletAdapter[]
}

export type ExtendedBaseWalletAdapter = BaseWalletAdapter & {
  isAnnounced: boolean
}
export type Web3ModalOptions = Omit<Web3ModalClientOptions, '_sdkVersion' | 'isUniversalProvider'>

// -- Client --------------------------------------------------------------------
export class Web3Modal extends Web3ModalScaffold {
  private hasSyncedConnectedAccount = false

  private WalletConnectConnector: WalletConnectConnector
  private walletAdapters: ExtendedBaseWalletAdapter[]
  private filteredWalletAdapters: ExtendedBaseWalletAdapter[] | undefined

  private chains: Chain[]

  private chain: AvailableChain = CommonConstantsUtil.CHAIN.SOLANA

  public connectionSettings: Commitment | ConnectionConfig

  public constructor(options: Web3ModalClientOptions) {
    const {
      solanaConfig,
      siwsConfig,
      chains,
      tokens,
      _sdkVersion,
      chainImages,
      connectionSettings = 'confirmed',
      wallets,
      ...w3mOptions
    } = options

    const { metadata } = solanaConfig

    if (!solanaConfig) {
      throw new Error('web3modal:constructor - solanaConfig is undefined')
    }

    if (!w3mOptions.projectId) {
      throw new Error('web3modal:constructor - projectId is undefined')
    }

    const networkControllerClient: NetworkControllerClient = {
      switchCaipNetwork: async caipNetwork => {
        if (caipNetwork) {
          try {
            // Update chain for Solflare
            this.walletAdapters = wallets as ExtendedBaseWalletAdapter[]
            const walletId = localStorage.getItem(SolConstantsUtil.WALLET_ID)
            const wallet = walletId?.split('_')[1]
            if (wallet === 'solflare' && window[wallet as keyof Window]) {
              const adapter = this.walletAdapters.find(a => a.name.toLocaleLowerCase() === wallet)
              if (!adapter) {
                return
              }
              await adapter.connect()
              this.setInjectedProvider(adapter as unknown as Provider)
            }

            await this.switchNetwork(caipNetwork)
          } catch (error) {
            SolStoreUtil.setError(error)
          }
        }
      },

      getApprovedCaipNetworksData: async () =>
        new Promise(resolve => {
          const result = {
            approvedCaipNetworkIds: undefined,
            supportsAllNetworks: true
          }

          resolve(result)
        })
    }

    const connectionControllerClient: ConnectionControllerClient = {
      connectWalletConnect: async onUri => {
        const WalletConnectProvider = await this.WalletConnectConnector.getProvider()
        if (!WalletConnectProvider) {
          throw new Error('connectionControllerClient:getWalletConnectUri - provider is undefined')
        }

        WalletConnectProvider.on('display_uri', onUri)
        const address = await this.WalletConnectConnector.connect()
        this.setWalletConnectProvider(address)
        WalletConnectProvider.removeListener('display_uri', onUri)
      },

      connectExternal: async ({ id }) => {
        const adapter = this.filteredWalletAdapters?.find(
          a => a.name.toLocaleLowerCase() === id.toLocaleLowerCase()
        )

        if (!adapter) {
          throw Error('connectionControllerClient:connectExternal - adapter was undefined')
        }
        await adapter.connect()
        this.setInjectedProvider(adapter as unknown as Provider)
      },

      disconnect: async () => {
        const provider = SolStoreUtil.state.provider as Provider
        const providerType = SolStoreUtil.state.providerType
        localStorage.removeItem(SolConstantsUtil.WALLET_ID)

        if (siwsConfig?.options?.signOutOnDisconnect) {
          const { SIWSController } = await import('@web3modal/siws')
          await SIWSController.signOut()
        }

        if (providerType === ConstantsUtil.WALLET_CONNECT_CONNECTOR_ID) {
          const WalletConnectProvider = provider
          await (WalletConnectProvider as unknown as UniversalProvider).disconnect()
        } else if (provider) {
          provider.emit('disconnect')
        }
        SolStoreUtil.reset()
      },

      signMessage: async (message: string) => {
        const provider = SolStoreUtil.state.provider
        const encodedMessage = new TextEncoder().encode(message)

        if (!provider) {
          throw new Error('connectionControllerClient:signMessage - provider is undefined')
        }

        // @ts-ignore
        const signature = await provider.signMessage(encodedMessage)

        return base58.encode(signature) as string
      },

      estimateGas: async () => await Promise.resolve(BigInt(0)),
      // -- Transaction methods ---------------------------------------------------
      /**
       *
       * These methods are supported only on `wagmi` and `ethers` since the Solana SDK does not support them in the same way.
       * These function definition is to have a type parity between the clients. Currently not in use.
       */
      getEnsAvatar: async (value: string) => await Promise.resolve(value),

      getEnsAddress: async (value: string) => await Promise.resolve(value),

      writeContract: async () => await Promise.resolve('0x'),

      sendTransaction: async () => await Promise.resolve('0x'),

      parseUnits: () => BigInt(0),

      formatUnits: () => ''
    }

    super({
      chain: CommonConstantsUtil.CHAIN.SOLANA,
      networkControllerClient,
      connectionControllerClient,
      supportedWallets: wallets,
      siwsControllerClient: siwsConfig,

      defaultChain: SolHelpersUtil.getChainFromCaip(
        chains,
        typeof window === 'object' ? localStorage.getItem(SolConstantsUtil.CAIP_CHAIN_ID) : ''
      ) as CaipNetwork,
      tokens: HelpersUtil.getCaipTokens(tokens),
      _sdkVersion: _sdkVersion ?? `html-solana-${ConstantsUtil.VERSION}`,
      ...w3mOptions
    } as ScaffoldOptions)

    this.chains = chains
    this.connectionSettings = connectionSettings
    this.syncRequestedNetworks(chains, chainImages)

    const chain = SolHelpersUtil.getChainFromCaip(
      chains,
      typeof window === 'object' ? localStorage.getItem(SolConstantsUtil.CAIP_CHAIN_ID) : ''
    )
    if (chain) {
      SolStoreUtil.setCurrentChain(chain)
      SolStoreUtil.setCaipChainId(`solana:${chain.chainId}`)
    }
    this.syncNetwork(chainImages)

    this.walletAdapters = wallets as ExtendedBaseWalletAdapter[]
    this.WalletConnectConnector = new WalletConnectConnector({
      relayerRegion: 'wss://relay.walletconnect.com',
      metadata,
      chains,
      qrcode: true
    })
    SolStoreUtil.setConnection(
      new Connection(
        SolHelpersUtil.detectRpcUrl(chain, OptionsController.state.projectId),
        this.connectionSettings
      )
    )

    SolStoreUtil.subscribeKey('address', () => {
      this.syncAccount()
    })

    SolStoreUtil.subscribeKey('caipChainId', () => {
      this.syncNetwork(chainImages)
    })

    AssetController.subscribeNetworkImages(() => {
      this.syncNetwork(chainImages)
    })

    NetworkController.subscribeKey('caipNetwork', (newCaipNetwork: CaipNetwork | undefined) => {
      const newChain = chains.find(_chain => _chain.chainId === newCaipNetwork?.id.split(':')[1])

      if (!newChain) {
        throw new Error('The selected chain is not a valid Solana chain')
      }

      if (NetworkController.state.caipNetwork && !SolStoreUtil.state.isConnected) {
        SolStoreUtil.setCaipChainId(`solana:${newChain.chainId}`)
        SolStoreUtil.setCurrentChain(newChain)
        localStorage.setItem(SolConstantsUtil.CAIP_CHAIN_ID, `solana:${newChain.chainId}`)
        ApiController.reFetchWallets()
      }
    })

    EventsController.subscribe(state => {
      if (state.data.event === 'SELECT_WALLET' && state.data.properties?.name === 'Phantom') {
        const isMobile = CoreHelperUtil.isMobile()
        const isClient = CoreHelperUtil.isClient()
        if (isMobile && isClient && !window.phantom) {
          const href = window.location.href
          const protocol = href.startsWith('https') ? 'https' : 'http'
          const host = href.split('/')[2]
          const ref = `${protocol}://${host}`
          window.location.href = `https://phantom.app/ul/browse/${href}?ref=${ref}`
        }
      }
    })

    if (CoreHelperUtil.isClient()) {
      this.checkActiveProviders()
      this.syncStandardAdapters()
      watchStandard(standardAdapters => {
        const uniqueIds = standardAdapters
          ? new Set(standardAdapters.map(s => s.name))
          : new Set([])
        this.filteredWalletAdapters = [
          ...standardAdapters,
          ...this.walletAdapters.filter(
            adapter => !uniqueIds.has(adapter.name) && uniqueIds.add(adapter.name)
          )
        ]
        this.checkActiveProviders.bind(this)(standardAdapters)
        this.syncStandardAdapters.bind(this)(standardAdapters)
      })
    }
  }

  public setAddress(address?: string) {
    SolStoreUtil.setAddress(address ?? '')
  }

  public disconnect() {
    const provider = SolStoreUtil.state.provider as Provider

    if (provider) {
      provider.emit('disconnect')
    }
  }

  public getAddress() {
    const { address } = SolStoreUtil.state

    return address ? SolStoreUtil.state.address : address
  }

  public getWalletProvider() {
    return SolStoreUtil.state.provider
  }

  public getWalletProviderType() {
    return SolStoreUtil.state.providerType
  }

  public getWalletConnection() {
    return SolStoreUtil.state.connection
  }

  public async checkActiveProviders(standardAdapters?: StandardWalletAdapter[]) {
    const walletId = localStorage.getItem(SolConstantsUtil.WALLET_ID)

    if (!walletId) {
      return
    }

    try {
      if (walletId === ConstantsUtil.WALLET_CONNECT_CONNECTOR_ID) {
        const provider = await this.WalletConnectConnector.getProvider()
        if (provider.session) {
          const account = provider.session.namespaces['solana']?.accounts[0]
          this.setWalletConnectProvider(account?.split(':')[2])
        }
      } else {
        const walletArray = walletId?.split('_') ?? []
        if (walletArray[0] === 'announced' && standardAdapters) {
          const adapter = standardAdapters.find(a => a.name === walletArray[1])

          if (adapter) {
            await adapter.connect()
            this.setInjectedProvider(adapter as unknown as Provider)

            return
          }
        } else if (walletArray[0] === 'injected') {
          const adapter = [...(standardAdapters ?? []), ...this.walletAdapters].find(
            a => a.name === walletArray[1]
          ) as ExtendedBaseWalletAdapter
          await adapter.connect()
          this.setInjectedProvider(adapter as unknown as Provider)

          return
        }

        throw new Error('AppKit:checkActiveProviders - Invalid type in walletId')
      }
    } catch (error) {
      SolStoreUtil.setError(error)
    }
  }

  // -- Private -----------------------------------------------------------------

  private syncStandardAdapters(standardAdapters?: StandardWalletAdapter[]) {
    const w3mConnectors: Connector[] = []

    const connectorType = PresetsUtil.ConnectorTypesMap[ConstantsUtil.WALLET_CONNECT_CONNECTOR_ID]
    if (connectorType) {
      w3mConnectors.push({
        id: ConstantsUtil.WALLET_CONNECT_CONNECTOR_ID,
        explorerId: PresetsUtil.ConnectorExplorerIds[ConstantsUtil.WALLET_CONNECT_CONNECTOR_ID],
        type: connectorType,
        imageUrl: 'https://avatars.githubusercontent.com/u/37784886',
        name: this.WalletConnectConnector.name,
        provider: this.WalletConnectConnector.getProvider(),
        chain: this.chain
      })
    }

    const uniqueIds = standardAdapters ? new Set(standardAdapters.map(s => s.name)) : new Set([])
    const filteredAdapters = this.walletAdapters.filter(
      adapter => !uniqueIds.has(adapter.name) && uniqueIds.add(adapter.name)
    )
    standardAdapters?.forEach(adapter => {
      w3mConnectors.push({
        id: adapter.name,
        type: 'ANNOUNCED',
        imageUrl: adapter.icon,
        name: adapter.name,
        provider: adapter,
        chain: CommonConstantsUtil.CHAIN.SOLANA
      })
    })
    filteredAdapters.forEach(adapter => {
      w3mConnectors.push({
        id: adapter.name,
        type: 'EXTERNAL',
        imageUrl: adapter.icon,
        name: adapter.name,
        provider: adapter,
        chain: CommonConstantsUtil.CHAIN.SOLANA
      })
    })

    this.setConnectors(w3mConnectors)
  }

  private async syncAccount() {
    const address = SolStoreUtil.state.address
    const chainId = SolStoreUtil.state.currentChain?.chainId
    const isConnected = SolStoreUtil.state.isConnected
    this.resetAccount()

    if (isConnected && address && chainId) {
      const caipAddress: CaipAddress = `${ConstantsUtil.INJECTED_CONNECTOR_ID}:${chainId}:${address}`
      this.setIsConnected(isConnected)
      this.setCaipAddress(caipAddress)
      await Promise.all([this.syncBalance(address)])

      this.hasSyncedConnectedAccount = true
    } else if (!isConnected && this.hasSyncedConnectedAccount) {
      this.resetWcConnection()
      this.resetNetwork()
    }
  }

  private async syncBalance(address: string) {
    const caipChainId = SolStoreUtil.state.caipChainId
    if (caipChainId && this.chains) {
      const chain = SolHelpersUtil.getChainFromCaip(this.chains, caipChainId)
      if (chain) {
        const balance = await this.WalletConnectConnector.getBalance(address)
        this.setBalance(balance.decimals.toString(), chain.currency)
      }
    }
  }

  private syncRequestedNetworks(
    chains: Web3ModalClientOptions['chains'],
    chainImages?: Web3ModalClientOptions['chainImages']
  ) {
    const requestedCaipNetworks = chains?.map(
      chain =>
        ({
          id: `solana:${chain.chainId}`,
          name: chain.name,
          imageId: PresetsUtil.EIP155NetworkImageIds[chain.chainId],
          imageUrl: chainImages?.[chain.chainId],
          chain: this.chain
        }) as CaipNetwork
    )
    this.setRequestedCaipNetworks(requestedCaipNetworks ?? [])
  }

  public async switchNetwork(caipNetwork: CaipNetwork) {
    const caipChainId = caipNetwork.id
    const providerType = SolStoreUtil.state.providerType
    const provider = SolStoreUtil.state.provider
    const chain = SolHelpersUtil.getChainFromCaip(this.chains, caipChainId)

    if (chain) {
      SolStoreUtil.setCaipChainId(`solana:${chain.chainId}`)
      SolStoreUtil.setCurrentChain(chain)
      localStorage.setItem(SolConstantsUtil.CAIP_CHAIN_ID, `solana:${chain.chainId}`)
      if (!providerType) {
        throw new Error('connectionControllerClient:switchNetwork - providerType is undefined')
      }
      if (providerType === ConstantsUtil.WALLET_CONNECT_CONNECTOR_ID) {
        const universalProvider = await this.WalletConnectConnector.getProvider()

        const namespaces = this.WalletConnectConnector.generateNamespaces(chain.chainId)
        SolStoreUtil.setConnection(
          new Connection(
            SolHelpersUtil.detectRpcUrl(chain, OptionsController.state.projectId),
            this.connectionSettings
          )
        )
        universalProvider.connect({ namespaces, pairingTopic: undefined })
        await this.syncAccount()
      } else {
        SolStoreUtil.setConnection(
          new Connection(
            SolHelpersUtil.detectRpcUrl(chain, OptionsController.state.projectId),
            this.connectionSettings
          )
        )
        const name = provider ? (provider as Provider).name : ''
        this.setAddress(
          this.filteredWalletAdapters?.find(adapter => adapter.name === name)?.publicKey?.toString()
        )
        await this.syncAccount()
      }
    }
  }

  private async syncNetwork(chainImages?: Web3ModalClientOptions['chainImages']) {
    const address = SolStoreUtil.state.address
    const storeChainId = SolStoreUtil.state.caipChainId
    const isConnected = SolStoreUtil.state.isConnected

    if (this.chains) {
      const chain = SolHelpersUtil.getChainFromCaip(this.chains, storeChainId)
      if (chain) {
        const caipChainId: CaipNetworkId = `solana:${chain.chainId}`

        this.setCaipNetwork({
          id: caipChainId,
          name: chain.name,
          imageId: PresetsUtil.EIP155NetworkImageIds[chain.chainId],
          imageUrl: chainImages?.[chain.chainId],
          chain: this.chain
        })
        if (isConnected && address) {
          if (chain.explorerUrl) {
            const url = `${chain.explorerUrl}/account/${address}`
            this.setAddressExplorerUrl(url)
          } else {
            this.setAddressExplorerUrl(undefined)
          }
          if (this.hasSyncedConnectedAccount) {
            await this.syncBalance(address)
          }
        }
      }
    }
  }

  public subscribeProvider(callback: (newState: SolStoreUtilState) => void) {
    return SolStoreUtil.subscribe(callback)
  }

  private async setWalletConnectProvider(address = '') {
    const caipChainId = `${SolStoreUtil.state.currentChain?.name}: ${SolStoreUtil.state.currentChain?.chainId}`
    const chain = SolHelpersUtil.getChainFromCaip(
      this.chains,
      typeof window === 'object' ? localStorage.getItem(SolConstantsUtil.CAIP_CHAIN_ID) : ''
    )
    if (chain) {
      SolStoreUtil.setCurrentChain(chain)
    }
    SolStoreUtil.setIsConnected(true)
    SolStoreUtil.setCaipChainId(caipChainId)

    SolStoreUtil.setProviderType('walletConnect')
    SolStoreUtil.setProvider(this.WalletConnectConnector as unknown as Provider)
    this.setAddress(address)

    window?.localStorage.setItem(
      SolConstantsUtil.WALLET_ID,
      ConstantsUtil.WALLET_CONNECT_CONNECTOR_ID
    )
    await Promise.all([this.syncBalance(address), this.setApprovedCaipNetworksData()])
  }

  private setInjectedProvider(provider: Provider) {
    const id = SolHelpersUtil.getStorageInjectedId(provider as unknown as ExtendedBaseWalletAdapter)
    const address = provider.publicKey?.toString()

    window?.localStorage.setItem(SolConstantsUtil.WALLET_ID, id)

    const chainId = SolStoreUtil.state.currentChain?.chainId
    const caipChainId = `solana:${chainId}`

    if (address && chainId) {
      SolStoreUtil.setIsConnected(true)
      SolStoreUtil.setCaipChainId(caipChainId)
      SolStoreUtil.setProviderType(id)
      SolStoreUtil.setProvider(provider)
      this.setAddress(address)
      this.watchInjected(provider)
      this.hasSyncedConnectedAccount = true
    }
  }

  private watchInjected(provider: Provider) {
    function disconnectHandler() {
      localStorage.removeItem(SolConstantsUtil.WALLET_ID)
      SolStoreUtil.reset()

      provider?.removeListener('disconnect', disconnectHandler)
      provider?.removeListener('accountsChanged', accountsChangedHandler)
      provider?.removeListener('connect', accountsChangedHandler)
    }

    function accountsChangedHandler(publicKey: PublicKey) {
      const currentAccount: string = publicKey.toBase58()
      if (currentAccount) {
        SolStoreUtil.setAddress(currentAccount)
      } else {
        localStorage.removeItem(SolConstantsUtil.WALLET_ID)
        SolStoreUtil.reset()
      }
    }

    if (provider) {
      provider.on('disconnect', disconnectHandler)
      provider.on('accountsChanged', accountsChangedHandler)
      provider.on('connect', accountsChangedHandler)
    }
  }
}<|MERGE_RESOLUTION|>--- conflicted
+++ resolved
@@ -30,14 +30,10 @@
   CaipNetwork
 } from '@web3modal/scaffold'
 import type { Chain as AvailableChain } from '@web3modal/common'
-<<<<<<< HEAD
 import type { Web3ModalSIWSClient } from '@web3modal/siws'
-import type { Chain, Provider, ProviderType, SolStoreUtilState } from './utils/scaffold/index.js'
-=======
 
 import type { ProviderType, Chain, Provider, SolStoreUtilState } from './utils/scaffold/index.js'
 import { watchStandard } from './utils/wallet-standard/watchStandard.js'
->>>>>>> 9d6d4b11
 
 export interface Web3ModalClientOptions extends Omit<LibraryOptions, 'defaultChain' | 'tokens'> {
   solanaConfig: ProviderType
