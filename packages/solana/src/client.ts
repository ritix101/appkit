--- conflicted
+++ resolved
@@ -147,20 +147,6 @@
         return signature as string
       },
 
-<<<<<<< HEAD
-      sendTransaction: async () => {
-        return await Promise.resolve('0x')
-      },
-
-      writeContract: async () => {
-        return await Promise.resolve('0x')
-      },
-
-      getEstimatedGas: async () => {
-        return await Promise.resolve(BigInt(0))
-      },
-
-=======
       estimateGas: async () => {
         return await Promise.resolve(BigInt(0))
       },
@@ -175,7 +161,10 @@
         return await Promise.resolve('0x')
       },
 
->>>>>>> 19529071
+      writeContract: async () => {
+        return await Promise.resolve('0x')
+      },
+
       parseUnits: () => BigInt(0),
 
       formatUnits: () => ''
