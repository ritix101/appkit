--- conflicted
+++ resolved
@@ -149,15 +149,14 @@
     transaction: VersionedTransaction
   ) {
     const transactionParams = {
-      feePayer: new PublicKey(SolStoreUtil.state.address!).toBase58(),
+      feePayer: new PublicKey(SolStoreUtil.state.address).toBase58(),
       instructions: transaction.message.compiledInstructions.map(instruction => ({
         ...instruction,
         data: base58.encode(instruction.data)
       })),
       recentBlockhash: transaction.message.recentBlockhash ?? ''
     }
-    // @ts-expect-error
-    const res = await this.request('solana_signTransaction', transactionParams)
+    await this.request('solana_signTransaction', transactionParams)
 
     return { signatures: [{ signature: base58.encode(transaction.serialize()) }] }
   }
@@ -230,38 +229,22 @@
 
     const validSig = transaction.verifySignatures()
 
-    if (!validSig) {throw new Error('Signature invalid.')}
+    if (!validSig) { throw new Error('Signature invalid.') }
 
     return { signatures: [{ signature: base58.encode(transaction.serialize()) }] }
 
   }
 
-<<<<<<< HEAD
   public async sendTransaction(transactionParam: Transaction | VersionedTransaction) {
-    for (let attempt = 0; attempt < 3; attempt++) {
-      try {
-        const encodedTransaction = await this.signTransaction(transactionParam) as {
-          signatures: {
-            signature: string;
-          }[]
-        }
-        const signedTransaction = base58.decode(encodedTransaction.signatures[0]?.signature ?? '')
-        await SolStoreUtil.state.connection?.sendRawTransaction(signedTransaction);
-        return base58.encode(signedTransaction)
-      } catch (e) {
-        console.log(`error here`, e);
-      }
-    }
-    return ''
-=======
-  public async sendTransaction(transaction: Transaction | VersionedTransaction) {
-    const { signatures } = await this.signTransaction(transaction)
-    const signedTransaction = signatures[0]?.signature!
-
-    await this.requestCluster('sendTransaction', [signedTransaction])
-    
-return signatures[0]?.signature ?? ''
->>>>>>> 164dcd7d
+    const encodedTransaction = await this.signTransaction(transactionParam) as {
+      signatures: {
+        signature: string;
+      }[]
+    }
+    const signedTransaction = base58.decode(encodedTransaction.signatures[0]?.signature ?? '')
+    await SolStoreUtil.state.connection?.sendRawTransaction(signedTransaction);
+
+    return base58.encode(signedTransaction)
   }
 
   /*
@@ -293,15 +276,15 @@
    */
   public generateNamespaces(chainId: string) {
     const rpcMap = {
-      [`solana:${  solana.chainId}`]: solana.rpcUrl,
-      [`solana:${  solanaTestnet.chainId}`]: solanaTestnet.rpcUrl,
-      [`solana:${  solanaDevnet.chainId}`]: solanaDevnet.rpcUrl
+      [`solana:${solana.chainId}`]: solana.rpcUrl,
+      [`solana:${solanaTestnet.chainId}`]: solanaTestnet.rpcUrl,
+      [`solana:${solanaDevnet.chainId}`]: solanaDevnet.rpcUrl
     }
     const chainsNamespaces = [
-      `solana:${  SolStoreUtil.state.chainId}`
+      `solana:${SolStoreUtil.state.chainId}`
     ]
     const rpc = {
-      [chainId]: rpcMap[chainId]!,
+      [chainId]: rpcMap[chainId] ?? '',
     }
 
     return {
@@ -315,14 +298,15 @@
   }
 
   public async connect(useURI?: boolean) {
-    const solanaNamespace = this.generateNamespaces(SolStoreUtil.state.chainId!)
+    const solanaNamespace = this.generateNamespaces(SolStoreUtil.state.chainId ?? '')
 
     const provider = await UniversalProviderFactory.getProvider()
 
     return new Promise<string>((resolve, reject) => {
       provider.on('display_uri', (uri: string) => {
-        if (this.qrcode && !useURI) { }
-        else {resolve(uri)}
+        if (!(this.qrcode && !useURI)) {
+          resolve(uri)
+        }
       })
       provider
         .connect({
@@ -330,20 +314,18 @@
           namespaces: solanaNamespace
         })
         .then(providerResult => {
-          if (!providerResult) {throw new Error('Failed connection.')}
+          if (!providerResult) { throw new Error('Failed connection.') }
           // (TODO update typing for provider)
           // eslint-disable-next-line @typescript-eslint/no-unnecessary-condition
           const address = providerResult.namespaces['solana']?.accounts[0]?.split(':')[2] as Address ?? null
           if (address && this.qrcode) {
             resolve(address)
-          } else {reject(new Error('Could not resolve address'))}
-        }).catch((err: Error) => {
-          console.log(`catched: `, err)
+          } else { reject(new Error('Could not resolve address')) }
         })
     })
   }
 
   public async onConnector() {
-    this.connect()
+    await this.connect()
   }
 }