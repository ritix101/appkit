<<<<<<< HEAD
import { SolflareWalletAdapter } from '@solana/wallet-adapter-solflare'
import { TrustWalletAdapter } from '@solana/wallet-adapter-trust'
import { BackpackWalletAdapter } from '@solana/wallet-adapter-backpack'
=======
import {
  PhantomWalletAdapter,
  BackpackWalletAdapter,
  SolflareWalletAdapter,
  TrustWalletAdapter
} from './walletAdapters/index.js'
>>>>>>> 88d8ba45

import { PhantomWalletAdapter } from './walletAdapters/index.js'

import type { BaseWalletAdapter } from '@solana/wallet-adapter-base'
import type { Connector } from '@web3modal/scaffold'

export type AdapterKey = 'phantom' | 'solflare' | 'trustWallet' | 'backpack'
export const supportedWallets: AdapterKey[] = ['phantom', 'solflare', 'trustWallet', 'backpack']

export function createWalletAdapters() {
  return {
    phantom: new PhantomWalletAdapter(),
    trustWallet: new TrustWalletAdapter(),
    backpack: new BackpackWalletAdapter(),
    solflare: new SolflareWalletAdapter()
  }
}

export function syncInjectedWallets(
  w3mConnectors: Connector[],
  adapters: Record<AdapterKey, BaseWalletAdapter>
) {
  supportedWallets.forEach(wallet => {
    if (window[wallet as keyof Window]) {
      w3mConnectors.push({
        id: adapters[wallet].name,
        type: 'ANNOUNCED',
        imageUrl: adapters[wallet].icon,
        name: adapters[wallet].name,
        provider: adapters[wallet]
      })
    }
  })
}<|MERGE_RESOLUTION|>--- conflicted
+++ resolved
@@ -1,17 +1,9 @@
-<<<<<<< HEAD
-import { SolflareWalletAdapter } from '@solana/wallet-adapter-solflare'
-import { TrustWalletAdapter } from '@solana/wallet-adapter-trust'
-import { BackpackWalletAdapter } from '@solana/wallet-adapter-backpack'
-=======
 import {
   PhantomWalletAdapter,
   BackpackWalletAdapter,
   SolflareWalletAdapter,
   TrustWalletAdapter
 } from './walletAdapters/index.js'
->>>>>>> 88d8ba45
-
-import { PhantomWalletAdapter } from './walletAdapters/index.js'
 
 import type { BaseWalletAdapter } from '@solana/wallet-adapter-base'
 import type { Connector } from '@web3modal/scaffold'
