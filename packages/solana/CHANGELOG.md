--- conflicted
+++ resolved
@@ -1,7 +1,5 @@
 # @web3modal/solana
 
-<<<<<<< HEAD
-=======
 ## 4.1.12-910a844.0
 
 ### Patch Changes
@@ -15,7 +13,6 @@
   - @web3modal/scaffold-utils@4.1.12-910a844.0
   - @web3modal/scaffold-vue@4.1.12-910a844.0
 
->>>>>>> 88d8ba45
 ## 4.1.11
 
 ### Patch Changes
