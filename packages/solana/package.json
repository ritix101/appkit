{
  "name": "@web3modal/solana",
<<<<<<< HEAD
  "version": "5.0.6",
=======
  "version": "5.0.10",
>>>>>>> 9866b3d6
  "type": "module",
  "main": "./dist/esm/exports/index.js",
  "types": "./dist/types/exports/index.d.ts",
  "files": [
    "dist",
    "!tsconfig.tsbuildinfo"
  ],
  "exports": {
    ".": {
      "types": "./dist/types/exports/index.d.ts",
      "import": "./dist/esm/exports/index.js",
      "default": "./dist/esm/exports/index.js"
    },
    "./react": {
      "types": "./dist/types/exports/react.d.ts",
      "import": "./dist/esm/exports/react.js",
      "default": "./dist/esm/exports/react.js"
    },
    "./vue": {
      "types": "./dist/types/exports/vue.d.ts",
      "import": "./dist/esm/exports/vue.js",
      "default": "./dist/esm/exports/vue.js"
    },
    "./chains": {
      "types": "./dist/types/exports/chains.d.ts",
      "import": "./dist/esm/exports/chains.js",
      "default": "./dist/esm/exports/chains.js"
    }
  },
  "typesVersions": {
    "*": {
      "react": [
        "./dist/types/exports/react.d.ts"
      ],
      "vue": [
        "./dist/types/exports/vue.d.ts"
      ],
      "chains": [
        "./dist/types/exports/chains.d.ts"
      ]
    }
  },
  "scripts": {
    "build:clean": "rm -rf dist",
    "build": "tsc --build",
    "watch": "tsc --watch",
    "typecheck": "tsc --noEmit",
    "lint": "eslint . --ext .js,.jsx,.ts,.tsx"
  },
  "dependencies": {
    "@ethersproject/sha2": "5.7.0",
    "@solana/wallet-adapter-base": "0.9.23",
<<<<<<< HEAD
    "@solana/web3.js": "1.91.7",
    "@walletconnect/universal-provider": "2.11.2",
    "@web3modal/common": "5.0.6",
    "@web3modal/polyfills": "5.0.6",
    "@web3modal/scaffold": "5.0.6",
    "@web3modal/scaffold-react": "5.0.6",
    "@web3modal/scaffold-utils": "5.0.6",
    "@web3modal/scaffold-vue": "5.0.6",
=======
    "@solana/wallet-standard-features": "1.2.0",
    "@solana/wallet-standard-util": "1.1.1",
    "@solana/web3.js": "1.91.7",
    "@wallet-standard/app": "1.0.1",
    "@wallet-standard/base": "1.0.1",
    "@wallet-standard/features": "1.0.3",
    "@wallet-standard/wallet": "1.0.1",
    "@walletconnect/universal-provider": "2.14.0",
    "@web3modal/core": "workspace:*",
    "@web3modal/common": "workspace:*",
    "@web3modal/polyfills": "workspace:*",
    "@web3modal/scaffold": "workspace:*",
    "@web3modal/scaffold-react": "workspace:*",
    "@web3modal/scaffold-utils": "workspace:*",
    "@web3modal/scaffold-vue": "workspace:*",
    "@web3modal/wallet": "workspace:*",
>>>>>>> 9866b3d6
    "bn.js": "5.2.1",
    "bs58": "5.0.0",
    "borsh": "0.7.0",
    "buffer": "6.0.3",
    "valtio": "1.11.2"
  },
  "devDependencies": {
    "@types/bn.js": "5.1.5",
<<<<<<< HEAD
    "@walletconnect/types": "2.13.3"
=======
    "@walletconnect/types": "2.14.0"
>>>>>>> 9866b3d6
  },
  "peerDependencies": {
    "react": ">=17",
    "react-dom": ">=17",
    "vue": ">=3"
  },
  "peerDependenciesMeta": {
    "react": {
      "optional": true
    },
    "react-dom": {
      "optional": true
    },
    "vue": {
      "optional": true
    }
  },
  "keywords": [
    "web3",
    "crypto",
    "solana",
    "web3modal",
    "walletconnect"
  ],
  "author": "WalletConnect <walletconnect.com>",
  "license": "Apache-2.0",
  "homepage": "https://github.com/web3modal/web3modal",
  "repository": {
    "type": "git",
    "url": "git+https://github.com/web3modal/web3modal.git"
  },
  "bugs": {
    "url": "https://github.com/web3modal/web3modal/issues"
  }
}<|MERGE_RESOLUTION|>--- conflicted
+++ resolved
@@ -1,10 +1,6 @@
 {
   "name": "@web3modal/solana",
-<<<<<<< HEAD
-  "version": "5.0.6",
-=======
   "version": "5.0.10",
->>>>>>> 9866b3d6
   "type": "module",
   "main": "./dist/esm/exports/index.js",
   "types": "./dist/types/exports/index.d.ts",
@@ -57,16 +53,6 @@
   "dependencies": {
     "@ethersproject/sha2": "5.7.0",
     "@solana/wallet-adapter-base": "0.9.23",
-<<<<<<< HEAD
-    "@solana/web3.js": "1.91.7",
-    "@walletconnect/universal-provider": "2.11.2",
-    "@web3modal/common": "5.0.6",
-    "@web3modal/polyfills": "5.0.6",
-    "@web3modal/scaffold": "5.0.6",
-    "@web3modal/scaffold-react": "5.0.6",
-    "@web3modal/scaffold-utils": "5.0.6",
-    "@web3modal/scaffold-vue": "5.0.6",
-=======
     "@solana/wallet-standard-features": "1.2.0",
     "@solana/wallet-standard-util": "1.1.1",
     "@solana/web3.js": "1.91.7",
@@ -83,7 +69,6 @@
     "@web3modal/scaffold-utils": "workspace:*",
     "@web3modal/scaffold-vue": "workspace:*",
     "@web3modal/wallet": "workspace:*",
->>>>>>> 9866b3d6
     "bn.js": "5.2.1",
     "bs58": "5.0.0",
     "borsh": "0.7.0",
@@ -92,11 +77,7 @@
   },
   "devDependencies": {
     "@types/bn.js": "5.1.5",
-<<<<<<< HEAD
-    "@walletconnect/types": "2.13.3"
-=======
     "@walletconnect/types": "2.14.0"
->>>>>>> 9866b3d6
   },
   "peerDependencies": {
     "react": ">=17",
