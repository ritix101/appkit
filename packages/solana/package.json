{
  "name": "@web3modal/solana",
<<<<<<< HEAD
  "version": "5.0.10",
=======
  "version": "5.1.1",
>>>>>>> 543585f8
  "type": "module",
  "main": "./dist/esm/exports/index.js",
  "types": "./dist/types/exports/index.d.ts",
  "files": [
    "dist",
    "!tsconfig.tsbuildinfo"
  ],
  "exports": {
    ".": {
      "types": "./dist/types/exports/index.d.ts",
      "import": "./dist/esm/exports/index.js",
      "default": "./dist/esm/exports/index.js"
    },
    "./react": {
      "types": "./dist/types/exports/react.d.ts",
      "import": "./dist/esm/exports/react.js",
      "default": "./dist/esm/exports/react.js"
    },
    "./vue": {
      "types": "./dist/types/exports/vue.d.ts",
      "import": "./dist/esm/exports/vue.js",
      "default": "./dist/esm/exports/vue.js"
    },
    "./chains": {
      "types": "./dist/types/exports/chains.d.ts",
      "import": "./dist/esm/exports/chains.js",
      "default": "./dist/esm/exports/chains.js"
    }
  },
  "typesVersions": {
    "*": {
      "react": [
        "./dist/types/exports/react.d.ts"
      ],
      "vue": [
        "./dist/types/exports/vue.d.ts"
      ],
      "chains": [
        "./dist/types/exports/chains.d.ts"
      ]
    }
  },
  "scripts": {
    "build:clean": "rm -rf dist",
    "build": "tsc --build",
    "watch": "tsc --watch",
    "typecheck": "tsc --noEmit",
    "lint": "eslint . --ext .js,.jsx,.ts,.tsx"
  },
  "dependencies": {
    "@ethersproject/sha2": "5.7.0",
    "@solana/wallet-adapter-base": "0.9.23",
    "@solana/wallet-standard-features": "1.2.0",
    "@solana/wallet-standard-util": "1.1.1",
    "@solana/web3.js": "1.95.2",
    "@wallet-standard/app": "1.0.1",
    "@wallet-standard/base": "1.0.1",
    "@wallet-standard/features": "1.0.3",
    "@wallet-standard/wallet": "1.0.1",
<<<<<<< HEAD
    "@walletconnect/universal-provider": "2.14.0",
    "@web3modal/base": "workspace:*",
    "@web3modal/core": "workspace:*",
=======
    "@walletconnect/universal-provider": "2.15.0",
    "@web3modal/base": "workspace:*",
>>>>>>> 543585f8
    "@web3modal/common": "workspace:*",
    "@web3modal/core": "workspace:*",
    "@web3modal/polyfills": "workspace:*",
    "@web3modal/scaffold": "workspace:*",
    "@web3modal/scaffold-react": "workspace:*",
    "@web3modal/scaffold-utils": "workspace:*",
    "@web3modal/scaffold-vue": "workspace:*",
    "@web3modal/wallet": "workspace:*",
    "bn.js": "5.2.1",
    "borsh": "0.7.0",
    "bs58": "5.0.0",
    "buffer": "6.0.3",
    "valtio": "1.11.2"
  },
  "devDependencies": {
    "@types/bn.js": "5.1.5",
    "@vitest/coverage-v8": "2.0.5",
    "@walletconnect/types": "2.14.0",
    "vitest": "2.0.3"
  },
  "peerDependencies": {
    "react": ">=17",
    "react-dom": ">=17",
    "vue": ">=3"
  },
  "peerDependenciesMeta": {
    "react": {
      "optional": true
    },
    "react-dom": {
      "optional": true
    },
    "vue": {
      "optional": true
    }
  },
  "keywords": [
    "web3",
    "crypto",
    "solana",
    "web3modal",
    "walletconnect"
  ],
  "author": "WalletConnect <walletconnect.com>",
  "license": "Apache-2.0",
  "homepage": "https://github.com/web3modal/web3modal",
  "repository": {
    "type": "git",
    "url": "git+https://github.com/web3modal/web3modal.git"
  },
  "bugs": {
    "url": "https://github.com/web3modal/web3modal/issues"
  }
}<|MERGE_RESOLUTION|>--- conflicted
+++ resolved
@@ -1,10 +1,6 @@
 {
   "name": "@web3modal/solana",
-<<<<<<< HEAD
-  "version": "5.0.10",
-=======
   "version": "5.1.1",
->>>>>>> 543585f8
   "type": "module",
   "main": "./dist/esm/exports/index.js",
   "types": "./dist/types/exports/index.d.ts",
@@ -64,14 +60,8 @@
     "@wallet-standard/base": "1.0.1",
     "@wallet-standard/features": "1.0.3",
     "@wallet-standard/wallet": "1.0.1",
-<<<<<<< HEAD
-    "@walletconnect/universal-provider": "2.14.0",
-    "@web3modal/base": "workspace:*",
-    "@web3modal/core": "workspace:*",
-=======
     "@walletconnect/universal-provider": "2.15.0",
     "@web3modal/base": "workspace:*",
->>>>>>> 543585f8
     "@web3modal/common": "workspace:*",
     "@web3modal/core": "workspace:*",
     "@web3modal/polyfills": "workspace:*",
