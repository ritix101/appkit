--- conflicted
+++ resolved
@@ -44,11 +44,7 @@
     }
   },
   "scripts": {
-<<<<<<< HEAD
-    "clean": "rm -rf dist",
-=======
     "build:clean": "rm -rf dist",
->>>>>>> ca59854d
     "build": "tsc --build",
     "watch": "tsc --watch",
     "typecheck": "tsc --noEmit",
@@ -65,11 +61,7 @@
     "@wallet-standard/base": "1.0.1",
     "@wallet-standard/features": "1.0.3",
     "@wallet-standard/wallet": "1.0.1",
-<<<<<<< HEAD
-    "@walletconnect/universal-provider": "2.13.3",
-=======
     "@walletconnect/universal-provider": "2.14.0",
->>>>>>> ca59854d
     "@web3modal/core": "workspace:*",
     "@web3modal/common": "workspace:*",
     "@web3modal/polyfills": "workspace:*",
