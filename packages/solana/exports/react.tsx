--- conflicted
+++ resolved
@@ -3,16 +3,6 @@
 import { useSnapshot } from 'valtio'
 import { ConstantsUtil } from '@web3modal/scaffold-utils'
 import { getWeb3Modal } from '@web3modal/scaffold-react'
-<<<<<<< HEAD
-import { AppKit, WcStoreUtil } from '@web3modal/base'
-import type { AppKitOptions } from '@web3modal/base'
-import { SolanaWeb3JsClient, SolStoreUtil } from '@web3modal/base/adapters/solana/web3js'
-import type {
-  Chain,
-  SolanaProvider,
-  SolanaProviderType,
-  BaseWalletAdapter
-=======
 import { AppKit } from '@web3modal/base'
 import type { AppKitOptions } from '@web3modal/base'
 import { SolanaWeb3JsClient, SolStoreUtil } from '@web3modal/base/adapters/solana/web3js'
@@ -22,7 +12,6 @@
   type Provider,
   type ProviderType,
   type BaseWalletAdapter
->>>>>>> 543585f8
 } from '@web3modal/base/adapters/solana/web3js'
 
 // -- Configs -----------------------------------------------------------
@@ -33,11 +22,7 @@
 let solanaAdapter: SolanaWeb3JsClient | undefined = undefined
 
 type SolanaAppKitOptions = Omit<AppKitOptions, 'adapters' | 'sdkType' | 'sdkVersion'> & {
-<<<<<<< HEAD
-  solanaConfig: SolanaProviderType
-=======
   solanaConfig: ProviderType
->>>>>>> 543585f8
   chains: Chain[]
   wallets: BaseWalletAdapter[]
 }
@@ -61,14 +46,6 @@
 }
 
 // -- Hooks -------------------------------------------------------------------
-<<<<<<< HEAD
-export function useWeb3ModalProvider() {
-  const { provider, providerType } = useSnapshot(SolStoreUtil.state)
-
-  return {
-    walletProvider: provider as SolanaProvider,
-    walletProviderType: providerType
-=======
 export function useWeb3ModalProvider(): {
   walletProvider: Provider | undefined
   connection: Connection | undefined
@@ -81,7 +58,6 @@
   } as {
     walletProvider: Provider | undefined
     connection: Connection | undefined
->>>>>>> 543585f8
   }
 }
 
