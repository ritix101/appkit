'use client'

import { useSnapshot } from 'valtio'
import { ConstantsUtil } from '@web3modal/scaffold-utils'
import { getWeb3Modal } from '@web3modal/base/utils/library/react'
import { AppKit } from '@web3modal/base'
import { SolanaWeb3JsClient } from '@web3modal/base/adapters/solana/web3js'
import { SolStoreUtil } from '@web3modal/scaffold-utils/solana'
<<<<<<< HEAD
import {
  type Connection,
  type Provider,
  type ProviderType,
  type BaseWalletAdapter
} from '@web3modal/base/adapters/solana/web3js'
=======
import type { Connection, Provider } from '@web3modal/base/adapters/solana/web3js'
import type { SolanaAppKitOptions } from './options'
>>>>>>> 29e180b1

// -- Configs -----------------------------------------------------------
export { defaultSolanaConfig } from '@web3modal/base/adapters/solana/web3js'

// -- Types -------------------------------------------------------------------
export type { SolanaAppKitOptions }

// -- Setup -------------------------------------------------------------
let appkit: AppKit | undefined = undefined
let solanaAdapter: SolanaWeb3JsClient | undefined = undefined

<<<<<<< HEAD
type SolanaAppKitOptions = Omit<AppKitOptions, 'adapters' | 'sdkType' | 'sdkVersion'> & {
  solanaConfig: ProviderType
  wallets: BaseWalletAdapter[]
}

export function createWeb3Modal(options: SolanaAppKitOptions) {
  solanaAdapter = new SolanaWeb3JsClient({
    solanaConfig: options.solanaConfig,
    wallets: options.wallets
=======
export function createWeb3Modal(options: SolanaAppKitOptions) {
  solanaAdapter = new SolanaWeb3JsClient({
    solanaConfig: options.solanaConfig,
    chains: options.chains,
    wallets: options.wallets,
    projectId: options.projectId,
    defaultChain: options.defaultChain
>>>>>>> 29e180b1
  })
  appkit = new AppKit({
    ...options,
    defaultChain: solanaAdapter.defaultChain,
    adapters: [solanaAdapter],
    sdkType: 'w3m',
    sdkVersion: `react-solana-${ConstantsUtil.VERSION}`
  })
  getWeb3Modal(appkit)

  return appkit
}

// -- Hooks -------------------------------------------------------------------
export function useWeb3ModalProvider(): {
  walletProvider: Provider | undefined
  connection: Connection | undefined
} {
  const state = useSnapshot(SolStoreUtil.state)

  return {
    walletProvider: state.provider,
    connection: state.connection
  } as {
    walletProvider: Provider | undefined
    connection: Connection | undefined
  }
}

export function useDisconnect() {
  function disconnect() {
    solanaAdapter?.disconnect()
  }

  return {
    disconnect
  }
}

export function useWeb3ModalAccount() {
  const { address, isConnected, chainId, currentChain } = useSnapshot(SolStoreUtil.state)

  return {
    address,
    isConnected,
    currentChain,
    chainId
  }
}

export {
  useWeb3ModalTheme,
  useWeb3Modal,
  useWeb3ModalState,
  useWeb3ModalEvents
} from '@web3modal/base/utils/library/react'<|MERGE_RESOLUTION|>--- conflicted
+++ resolved
@@ -2,21 +2,12 @@
 
 import { useSnapshot } from 'valtio'
 import { ConstantsUtil } from '@web3modal/scaffold-utils'
-import { getWeb3Modal } from '@web3modal/base/utils/library/react'
 import { AppKit } from '@web3modal/base'
 import { SolanaWeb3JsClient } from '@web3modal/base/adapters/solana/web3js'
 import { SolStoreUtil } from '@web3modal/scaffold-utils/solana'
-<<<<<<< HEAD
-import {
-  type Connection,
-  type Provider,
-  type ProviderType,
-  type BaseWalletAdapter
-} from '@web3modal/base/adapters/solana/web3js'
-=======
-import type { Connection, Provider } from '@web3modal/base/adapters/solana/web3js'
-import type { SolanaAppKitOptions } from './options'
->>>>>>> 29e180b1
+import { getWeb3Modal } from '@web3modal/base/utils/library/react'
+import { type Connection, type Provider } from '@web3modal/base/adapters/solana/web3js'
+import type { SolanaAppKitOptions } from './options.js'
 
 // -- Configs -----------------------------------------------------------
 export { defaultSolanaConfig } from '@web3modal/base/adapters/solana/web3js'
@@ -28,29 +19,13 @@
 let appkit: AppKit | undefined = undefined
 let solanaAdapter: SolanaWeb3JsClient | undefined = undefined
 
-<<<<<<< HEAD
-type SolanaAppKitOptions = Omit<AppKitOptions, 'adapters' | 'sdkType' | 'sdkVersion'> & {
-  solanaConfig: ProviderType
-  wallets: BaseWalletAdapter[]
-}
-
 export function createWeb3Modal(options: SolanaAppKitOptions) {
   solanaAdapter = new SolanaWeb3JsClient({
     solanaConfig: options.solanaConfig,
     wallets: options.wallets
-=======
-export function createWeb3Modal(options: SolanaAppKitOptions) {
-  solanaAdapter = new SolanaWeb3JsClient({
-    solanaConfig: options.solanaConfig,
-    chains: options.chains,
-    wallets: options.wallets,
-    projectId: options.projectId,
-    defaultChain: options.defaultChain
->>>>>>> 29e180b1
   })
   appkit = new AppKit({
     ...options,
-    defaultChain: solanaAdapter.defaultChain,
     adapters: [solanaAdapter],
     sdkType: 'w3m',
     sdkVersion: `react-solana-${ConstantsUtil.VERSION}`
