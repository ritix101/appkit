'use client'

import { useSnapshot } from 'valtio'
import { ConstantsUtil } from '@web3modal/scaffold-utils'
import { getWeb3Modal } from '@web3modal/base/utils/library/react'
import { AppKit } from '@web3modal/base'
<<<<<<< HEAD
import { SolanaWeb3JsClient, SolStoreUtil } from '@web3modal/base/adapters/solana/web3js'
import { type Connection, type Provider } from '@web3modal/base/adapters/solana/web3js'
import type { SolanaAppKitOptions } from './options'
=======
import type { AppKitOptions } from '@web3modal/base'
import { SolanaWeb3JsClient } from '@web3modal/base/adapters/solana/web3js'
import { SolStoreUtil } from '@web3modal/scaffold-utils/solana'
import {
  type Chain,
  type Connection,
  type Provider,
  type ProviderType,
  type BaseWalletAdapter
} from '@web3modal/base/adapters/solana/web3js'
>>>>>>> d9e6bd29

// -- Configs -----------------------------------------------------------
export { defaultSolanaConfig } from '@web3modal/base/adapters/solana/web3js'

// -- Setup -------------------------------------------------------------
let appkit: AppKit | undefined = undefined
let solanaAdapter: SolanaWeb3JsClient | undefined = undefined

export function createWeb3Modal(options: SolanaAppKitOptions) {
  solanaAdapter = new SolanaWeb3JsClient({
    solanaConfig: options.solanaConfig,
    chains: options.chains,
    wallets: options.wallets,
    projectId: options.projectId
  })
  appkit = new AppKit({
    ...options,
    adapters: [solanaAdapter],
    sdkType: 'w3m',
    sdkVersion: `react-solana-${ConstantsUtil.VERSION}`
  })
  getWeb3Modal(appkit)

  return appkit
}

// -- Hooks -------------------------------------------------------------------
export function useWeb3ModalProvider(): {
  walletProvider: Provider | undefined
  connection: Connection | undefined
} {
  const state = useSnapshot(SolStoreUtil.state)

  return {
    walletProvider: state.provider,
    connection: state.connection
  } as {
    walletProvider: Provider | undefined
    connection: Connection | undefined
  }
}

export function useDisconnect() {
  function disconnect() {
    solanaAdapter?.disconnect()
  }

  return {
    disconnect
  }
}

export function useWeb3ModalAccount() {
  const { address, isConnected, chainId, currentChain } = useSnapshot(SolStoreUtil.state)

  return {
    address,
    isConnected,
    currentChain,
    chainId
  }
}

export {
  useWeb3ModalTheme,
  useWeb3Modal,
  useWeb3ModalState,
  useWeb3ModalEvents
} from '@web3modal/base/utils/library/react'<|MERGE_RESOLUTION|>--- conflicted
+++ resolved
@@ -4,22 +4,10 @@
 import { ConstantsUtil } from '@web3modal/scaffold-utils'
 import { getWeb3Modal } from '@web3modal/base/utils/library/react'
 import { AppKit } from '@web3modal/base'
-<<<<<<< HEAD
-import { SolanaWeb3JsClient, SolStoreUtil } from '@web3modal/base/adapters/solana/web3js'
-import { type Connection, type Provider } from '@web3modal/base/adapters/solana/web3js'
-import type { SolanaAppKitOptions } from './options'
-=======
-import type { AppKitOptions } from '@web3modal/base'
 import { SolanaWeb3JsClient } from '@web3modal/base/adapters/solana/web3js'
 import { SolStoreUtil } from '@web3modal/scaffold-utils/solana'
-import {
-  type Chain,
-  type Connection,
-  type Provider,
-  type ProviderType,
-  type BaseWalletAdapter
-} from '@web3modal/base/adapters/solana/web3js'
->>>>>>> d9e6bd29
+import type { Connection, Provider } from '@web3modal/base/adapters/solana/web3js'
+import type { SolanaAppKitOptions } from './options'
 
 // -- Configs -----------------------------------------------------------
 export { defaultSolanaConfig } from '@web3modal/base/adapters/solana/web3js'
