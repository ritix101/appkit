--- conflicted
+++ resolved
@@ -4,23 +4,12 @@
 import { AppKit } from '@web3modal/base'
 import { SolanaWeb3JsClient } from '@web3modal/base/adapters/solana/web3js'
 import { SolStoreUtil } from '@web3modal/scaffold-utils/solana'
-<<<<<<< HEAD
-import type {
-  Chain,
-  ProviderType,
-  BaseWalletAdapter,
-  Provider,
-  Connection
-} from '@web3modal/base/adapters/solana/web3js'
+import type { Provider, Connection } from '@web3modal/base/adapters/solana/web3js'
 import type { CaipNetwork } from '@web3modal/common'
-=======
-import type { Provider, Connection } from '@web3modal/base/adapters/solana/web3js'
-import type { CaipNetwork } from '@web3modal/core'
 import type { SolanaAppKitOptions } from './options'
 
 // -- Types -------------------------------------------------------------------
 export type { SolanaAppKitOptions }
->>>>>>> 29e180b1
 
 // -- Setup -------------------------------------------------------------------
 let appkit: AppKit | undefined = undefined
@@ -29,18 +18,10 @@
 export function createWeb3Modal(options: SolanaAppKitOptions) {
   solanaAdapter = new SolanaWeb3JsClient({
     solanaConfig: options.solanaConfig,
-<<<<<<< HEAD
     wallets: options.wallets
-=======
-    chains: options.chains,
-    wallets: options.wallets,
-    projectId: options.projectId,
-    defaultChain: options.defaultChain
->>>>>>> 29e180b1
   })
   appkit = new AppKit({
     ...options,
-    defaultChain: solanaAdapter.defaultChain,
     adapters: [solanaAdapter],
     sdkType: 'w3m',
     sdkVersion: `vue-solana-${ConstantsUtil.VERSION}`
