--- conflicted
+++ resolved
@@ -875,22 +875,6 @@
 
   private async syncProfile(address: Address) {
     const chainId = EthersStoreUtil.state.chainId
-<<<<<<< HEAD
-    const registeredWcNames = await this.getWalletConnectName(address)
-    if (registeredWcNames[0]) {
-      const wcName = registeredWcNames[0]
-      this.setProfileName(wcName.name)
-    } else if (chainId === 1) {
-      const ensProvider = new InfuraProvider('mainnet')
-      const name = await ensProvider.lookupAddress(address)
-      const avatar = await ensProvider.getAvatar(address)
-
-      if (name) {
-        this.setProfileName(name)
-      }
-      if (avatar) {
-        this.setProfileImage(avatar)
-=======
 
     try {
       const { name, avatar } = await this.fetchIdentity({
@@ -911,9 +895,14 @@
           this.setProfileImage(avatar)
         }
       } else {
-        this.setProfileName(null)
-        this.setProfileImage(null)
->>>>>>> 5262d088
+        const registeredWcNames = await this.getWalletConnectName(address)
+        if (registeredWcNames[0]) {
+          const wcName = registeredWcNames[0]
+          this.setProfileName(wcName.name)
+        } else {
+          this.setProfileName(null)
+          this.setProfileImage(null)
+        }
       }
     }
   }
