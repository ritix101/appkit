--- conflicted
+++ resolved
@@ -307,7 +307,9 @@
 
     AccountController.subscribeKey('shouldUpdateToAddress', (address?: string) => {
       console.log('shouldUpdateToAddress', address)
-      if (!address) return
+      if (!address) {
+        return
+      }
       console.log('shouldUpdateToAddress', address)
       EthersStoreUtil.setAddress(getOriginalAddress(address) as Address)
     })
@@ -837,10 +839,7 @@
       this.setIsConnected(isConnected)
       console.log('@ethers syncAccount', caipAddress)
       this.setCaipAddress(caipAddress)
-<<<<<<< HEAD
-=======
       this.syncConnectedWalletInfo()
->>>>>>> 2a9075ec
       await Promise.all([
         this.syncProfile(address),
         this.syncBalance(address),
