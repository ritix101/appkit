--- conflicted
+++ resolved
@@ -15,12 +15,8 @@
 } from '@web3modal/scaffold'
 import { Web3ModalScaffold } from '@web3modal/scaffold'
 import { ConstantsUtil, PresetsUtil, HelpersUtil } from '@web3modal/scaffold-utils'
-<<<<<<< HEAD
 import { AccountController, NetworkController } from '@web3modal/core'
-import EthereumProvider from '@walletconnect/ethereum-provider'
-=======
 import EthereumProvider, { OPTIONAL_METHODS } from '@walletconnect/ethereum-provider'
->>>>>>> 29998c99
 import type { Web3ModalSIWEClient } from '@web3modal/siwe'
 import type {
   Address,
@@ -748,30 +744,15 @@
     window?.localStorage.setItem(EthersConstantsUtil.WALLET_ID, ConstantsUtil.EMAIL_CONNECTOR_ID)
 
     if (this.emailProvider) {
-<<<<<<< HEAD
       console.log('connecting with emailProvider, chain', this.getChainId())
-      const preferredAccountType = W3mFrameHelpers.getPreferredAccountType()
-      const [
-        { address, chainId, smartAccountDeployed, accounts },
-        { smartAccountEnabledNetworks }
-      ] = await Promise.all([
-        this.emailProvider.connect({
-          chainId: this.getChainId(),
-          preferredAccountType
-        }),
-        this.emailProvider.getSmartAccountEnabledNetworks()
-      ])
-      super.setLoading(false)
-      console.log('emailProvider.connect', { address, chainId, smartAccountDeployed, accounts })
-=======
-      const { address, chainId, smartAccountDeployed, preferredAccountType } =
+      const { address, chainId, smartAccountDeployed, preferredAccountType, accounts } =
         await this.emailProvider.connect({ chainId: this.getChainId() })
 
       const { smartAccountEnabledNetworks } =
         await this.emailProvider.getSmartAccountEnabledNetworks()
 
       this.setSmartAccountEnabledNetworks(smartAccountEnabledNetworks)
->>>>>>> 29998c99
+
       if (address && chainId) {
         this.setAllAccounts(accounts)
         EthersStoreUtil.setChainId(chainId)
@@ -992,11 +973,9 @@
       const caipAddress: CaipAddress = `${ConstantsUtil.EIP155}:${chainId}:${address}`
 
       this.setIsConnected(isConnected)
-<<<<<<< HEAD
       console.log('@ethers syncAccount', caipAddress)
-=======
       this.setPreferredAccountType(preferredAccountType)
->>>>>>> 29998c99
+
       this.setCaipAddress(caipAddress)
       this.syncConnectedWalletInfo()
       await Promise.all([
