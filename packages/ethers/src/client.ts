/* eslint-disable no-console */
/* eslint-disable max-depth */
import type {
  CaipAddress,
  CaipNetwork,
  CaipNetworkId,
  ConnectionControllerClient,
  Connector,
  LibraryOptions,
  NetworkControllerClient,
  PublicStateControllerState,
  SendTransactionArgs,
<<<<<<< HEAD
  Token
=======
  Token,
  WriteContractArgs
>>>>>>> 88d8ba45
} from '@web3modal/scaffold'
import { Web3ModalScaffold } from '@web3modal/scaffold'
import { ConstantsUtil, PresetsUtil, HelpersUtil } from '@web3modal/scaffold-utils'
import { AccountController, NetworkController } from '@web3modal/core'
import EthereumProvider, { OPTIONAL_METHODS } from '@walletconnect/ethereum-provider'
import type { Web3ModalSIWEClient } from '@web3modal/siwe'
import type {
  Address,
  Metadata,
  Provider,
  ProviderType,
  Chain,
  EthersStoreUtilState
} from '@web3modal/scaffold-utils/ethers'
import {
  formatEther,
  JsonRpcProvider,
  InfuraProvider,
  getAddress as getOriginalAddress,
  parseUnits,
<<<<<<< HEAD
  formatUnits
=======
  formatUnits,
  JsonRpcSigner,
  BrowserProvider,
  Contract
>>>>>>> 88d8ba45
} from 'ethers'
import {
  EthersConstantsUtil,
  EthersHelpersUtil,
  EthersStoreUtil
} from '@web3modal/scaffold-utils/ethers'
import type { EthereumProviderOptions } from '@walletconnect/ethereum-provider'
import type { Eip1193Provider } from 'ethers'
import {
  W3mFrameProvider,
  W3mFrameHelpers,
  W3mFrameRpcConstants,
  W3mFrameConstants
} from '@web3modal/wallet'
import type { CombinedProvider } from '@web3modal/scaffold-utils/ethers'
import { BrowserProvider } from 'ethers'
import { JsonRpcSigner } from 'ethers'
import { NetworkUtil } from '@web3modal/common'
import type { W3mFrameTypes } from '@web3modal/wallet'
<<<<<<< HEAD

=======
>>>>>>> 88d8ba45
// -- Types ---------------------------------------------------------------------
export interface Web3ModalClientOptions extends Omit<LibraryOptions, 'defaultChain' | 'tokens'> {
  ethersConfig: ProviderType
  chains: Chain[]
  siweConfig?: Web3ModalSIWEClient
  defaultChain?: Chain
  chainImages?: Record<number, string>
  connectorImages?: Record<string, string>
  tokens?: Record<number, Token>
}

export type Web3ModalOptions = Omit<Web3ModalClientOptions, '_sdkVersion'>

declare global {
  interface Window {
    ethereum?: Record<string, unknown>
  }
}

// @ts-expect-error: Overriden state type is correct
interface Web3ModalState extends PublicStateControllerState {
  selectedNetworkId: number | undefined
}

interface Info {
  uuid: string
  name: string
  icon: string
  rdns: string
}

interface EIP6963ProviderDetail {
  info: Info
  provider: Provider
}

interface ExternalProvider extends EthereumProvider {
  _addresses?: string[]
}

// -- Client --------------------------------------------------------------------
export class Web3Modal extends Web3ModalScaffold {
  private hasSyncedConnectedAccount = false

  private EIP6963Providers: EIP6963ProviderDetail[] = []

  private walletConnectProvider?: EthereumProvider

  private walletConnectProviderInitPromise?: Promise<void>

  private projectId: string

  private chains: Chain[]

  private metadata?: Metadata

  private options: Web3ModalClientOptions | undefined = undefined

  private emailProvider?: W3mFrameProvider

  public constructor(options: Web3ModalClientOptions) {
    const {
      ethersConfig,
      siweConfig,
      chains,
      defaultChain,
      tokens,
      chainImages,
      _sdkVersion,
      ...w3mOptions
    } = options

    if (!ethersConfig) {
      throw new Error('web3modal:constructor - ethersConfig is undefined')
    }

    if (!w3mOptions.projectId) {
      throw new Error('web3modal:constructor - projectId is undefined')
    }

    const networkControllerClient: NetworkControllerClient = {
      switchCaipNetwork: async caipNetwork => {
        const chainId = NetworkUtil.caipNetworkIdToNumber(caipNetwork?.id)
        console.log('switchCaipNetwork', chainId)
        if (chainId) {
          try {
            EthersStoreUtil.setError(undefined)
            await this.switchNetwork(chainId)
          } catch (error) {
            EthersStoreUtil.setError(error)
            throw new Error('networkControllerClient:switchCaipNetwork - unable to switch chain')
          }
        }
      },

      getApprovedCaipNetworksData: async () =>
        new Promise(async resolve => {
          const walletChoice = localStorage.getItem(EthersConstantsUtil.WALLET_ID)
          if (walletChoice?.includes(ConstantsUtil.WALLET_CONNECT_CONNECTOR_ID)) {
            const provider = await this.getWalletConnectProvider()
            if (!provider) {
              throw new Error(
                'networkControllerClient:getApprovedCaipNetworks - connector is undefined'
              )
            }
            const ns = provider.signer?.session?.namespaces
            const nsMethods = ns?.[ConstantsUtil.EIP155]?.methods
            const nsChains = ns?.[ConstantsUtil.EIP155]?.chains

            const result = {
              supportsAllNetworks: nsMethods?.includes(ConstantsUtil.ADD_CHAIN_METHOD) ?? false,
              approvedCaipNetworkIds: nsChains as CaipNetworkId[] | undefined
            }

            resolve(result)
          } else {
            const result = {
              approvedCaipNetworkIds: undefined,
              supportsAllNetworks: true
            }

            resolve(result)
          }
        })
    }

    const connectionControllerClient: ConnectionControllerClient = {
      connectWalletConnect: async onUri => {
        const WalletConnectProvider = await this.getWalletConnectProvider()
        if (!WalletConnectProvider) {
          throw new Error('connectionControllerClient:getWalletConnectUri - provider is undefined')
        }

        WalletConnectProvider.on('display_uri', (uri: string) => {
          onUri(uri)
        })

        if (siweConfig?.options?.enabled) {
          const { SIWEController, getDidChainId, getDidAddress } = await import('@web3modal/siwe')
          const result = await WalletConnectProvider.authenticate({
            nonce: await siweConfig.getNonce(),
            methods: OPTIONAL_METHODS,
            ...(await siweConfig.getMessageParams())
          })
          // Auths is an array of signed CACAO objects https://github.com/ChainAgnostic/CAIPs/blob/main/CAIPs/caip-74.md
          const signedCacao = result?.auths?.[0]
          if (signedCacao) {
            const { p, s } = signedCacao
            const chainId = getDidChainId(p.iss)
            const address = getDidAddress(p.iss)
            if (address && chainId) {
              SIWEController.setSession({
                address,
                chainId: parseInt(chainId, 10)
              })
            }
            try {
              // Kicks off verifyMessage and populates external states
              const message = WalletConnectProvider.signer.client.formatAuthMessage({
                request: p,
                iss: p.iss
              })

              await SIWEController.verifyMessage({
                message,
                signature: s.s,
                cacao: signedCacao
              })
            } catch (error) {
              // eslint-disable-next-line no-console
              console.error('Error verifying message', error)
              // eslint-disable-next-line no-console
              await WalletConnectProvider.disconnect().catch(console.error)
              // eslint-disable-next-line no-console
              await SIWEController.signOut().catch(console.error)
              throw error
            }
          }
        } else {
          await WalletConnectProvider.connect()
        }

        await this.setWalletConnectProvider()
      },

      //  @ts-expect-error TODO expected types in arguments are incomplete
      connectExternal: async ({
        id,
        info,
        provider
      }: {
        id: string
        info: Info
        provider: Provider
      }) => {
        if (id === ConstantsUtil.EIP6963_CONNECTOR_ID && info && provider) {
          try {
            EthersStoreUtil.setError(undefined)
            await provider.request({ method: 'eth_requestAccounts' })
            this.setEIP6963Provider(provider, info.name)
          } catch (error) {
            EthersStoreUtil.setError(error)
          }
        } else if (id === ConstantsUtil.COINBASE_CONNECTOR_ID) {
          const CoinbaseProvider = ethersConfig.coinbase
          if (!CoinbaseProvider) {
            throw new Error('connectionControllerClient:connectCoinbase - connector is undefined')
          }

          try {
            EthersStoreUtil.setError(undefined)
            await CoinbaseProvider.request({ method: 'eth_requestAccounts' })
            this.setCoinbaseProvider(ethersConfig)
          } catch (error) {
            EthersStoreUtil.setError(error)
          }
        } else if (id === ConstantsUtil.EMAIL_CONNECTOR_ID) {
          await this.setEmailProvider()
        }
      },

      checkInstalled(ids) {
        if (!ids) {
          return Boolean(window.ethereum)
        }

        return ids.some(id => Boolean(window.ethereum?.[String(id)]))
      },

      disconnect: async () => {
        const provider = EthersStoreUtil.state.provider
        const providerType = EthersStoreUtil.state.providerType
        localStorage.removeItem(EthersConstantsUtil.WALLET_ID)
        EthersStoreUtil.reset()
        if (siweConfig?.options?.signOutOnDisconnect) {
          const { SIWEController } = await import('@web3modal/siwe')
          await SIWEController.signOut()
        }
        if (providerType === ConstantsUtil.WALLET_CONNECT_CONNECTOR_ID) {
          const WalletConnectProvider = provider
          await (WalletConnectProvider as unknown as EthereumProvider).disconnect()
          // eslint-disable-next-line no-negated-condition
        } else if (providerType === ConstantsUtil.EMAIL_CONNECTOR_ID) {
          await this.emailProvider?.disconnect()
        } else {
          provider?.emit('disconnect')
        }
        localStorage.removeItem(EthersConstantsUtil.WALLET_ID)
        EthersStoreUtil.reset()
      },

      signMessage: async (message: string) => {
        const provider = EthersStoreUtil.state.provider
        if (!provider) {
          throw new Error('connectionControllerClient:signMessage - provider is undefined')
        }

        const signature = await provider.request({
          method: 'personal_sign',
          params: [message, this.getAddress()]
        })

        return signature as `0x${string}`
      },

      parseUnits: (value: string, decimals: number) => parseUnits(value, decimals),

      formatUnits: (value: bigint, decimals: number) => formatUnits(value, decimals),

      async estimateGas(data) {
<<<<<<< HEAD
        const chainId = EthersStoreUtil.state.chainId
        const provider = EthersStoreUtil.state.provider
        const address = EthersStoreUtil.state.address
=======
        const { chainId, provider, address } = EthersStoreUtil.state
>>>>>>> 88d8ba45

        if (!provider) {
          throw new Error('connectionControllerClient:sendTransaction - provider is undefined')
        }

        if (!address) {
          throw new Error('connectionControllerClient:sendTransaction - address is undefined')
        }

        const txParams = {
          from: data.address,
          to: data.to,
          data: data.data,
          type: 0
        }

        const browserProvider = new BrowserProvider(provider, chainId)
        const signer = new JsonRpcSigner(browserProvider, address)
        const gas = await signer.estimateGas(txParams)

        return gas
      },

      sendTransaction: async (data: SendTransactionArgs) => {
<<<<<<< HEAD
        const chainId = EthersStoreUtil.state.chainId
        const provider = EthersStoreUtil.state.provider
        const address = EthersStoreUtil.state.address

        if (!provider) {
          throw new Error('connectionControllerClient:sendTransaction - provider is undefined')
        }

        if (!address) {
          throw new Error('connectionControllerClient:sendTransaction - address is undefined')
=======
        const { chainId, provider, address } = EthersStoreUtil.state

        if (!provider) {
          throw new Error('ethersClient:sendTransaction - provider is undefined')
        }

        if (!address) {
          throw new Error('ethersClient:sendTransaction - address is undefined')
>>>>>>> 88d8ba45
        }

        const txParams = {
          to: data.to,
          value: data.value,
          gasLimit: data.gas,
          gasPrice: data.gasPrice,
          data: data.data,
          type: 0
        }

        const browserProvider = new BrowserProvider(provider, chainId)
        const signer = new JsonRpcSigner(browserProvider, address)
        const txResponse = await signer.sendTransaction(txParams)
        const txReceipt = await txResponse.wait()

        return (txReceipt?.hash as `0x${string}`) || null
<<<<<<< HEAD
=======
      },

      writeContract: async (data: WriteContractArgs) => {
        const { chainId, provider, address } = EthersStoreUtil.state

        if (!provider) {
          throw new Error('ethersClient:writeContract - provider is undefined')
        }

        if (!address) {
          throw new Error('ethersClient:writeContract - address is undefined')
        }

        const browserProvider = new BrowserProvider(provider, chainId)
        const signer = new JsonRpcSigner(browserProvider, address)
        const contract = new Contract(data.tokenAddress, data.abi, signer)

        if (!contract || !data.method) {
          throw new Error('Contract method is undefined')
        }

        const method = contract[data.method]
        if (method) {
          const tx = await method(data.receiverAddress, data.tokenAmount)

          return tx
        }

        throw new Error('Contract method is undefined')
      },

      getEnsAddress: async (value: string) => {
        const { chainId } = EthersStoreUtil.state
        if (chainId && chainId === 1) {
          const ensProvider = new InfuraProvider('mainnet')

          const name = await ensProvider.resolveName(value)
          if (name) {
            return name
          }

          return false
        }

        return false
      },

      getEnsAvatar: async (value: string) => {
        const { chainId } = EthersStoreUtil.state
        if (chainId && chainId === 1) {
          const ensProvider = new InfuraProvider('mainnet')

          const avatar = await ensProvider.getAvatar(value)

          if (avatar) {
            return avatar
          }

          return false
        }

        return false
>>>>>>> 88d8ba45
      }
    }

    super({
      networkControllerClient,
      connectionControllerClient,
      siweControllerClient: siweConfig,
      defaultChain: EthersHelpersUtil.getCaipDefaultChain(defaultChain),
      tokens: HelpersUtil.getCaipTokens(tokens),
      _sdkVersion: _sdkVersion ?? `html-ethers-${ConstantsUtil.VERSION}`,
      ...w3mOptions
    })

    this.options = options

    this.metadata = ethersConfig.metadata

    this.projectId = w3mOptions.projectId
    this.chains = chains

    this.createProvider()

    EthersStoreUtil.subscribeKey('address', () => {
      this.syncAccount()
    })

    EthersStoreUtil.subscribeKey('chainId', () => {
      this.syncNetwork(chainImages)
    })

    /*
     * When the client is loaded, this.getChainId stays undefined even if the user switches networks via w3modal <networks> button.
     * This subscribes to the network change and sets the chainId in the store so it can be used when connecting.
     * Especially important for email connector where correct chainId dictates which account is available e.g. smart account, eoa.
     */
    NetworkController.subscribeKey('caipNetwork', network => {
      if (!this.getChainId() && network) {
        EthersStoreUtil.setChainId(NetworkUtil.caipNetworkIdToNumber(network.id))
      }
    })

    // Console.log('@ethers, NetworkController caipNetwork', network)

    AccountController.subscribeKey('shouldUpdateToAddress', (address?: string) => {
      console.log('shouldUpdateToAddress', address)
      if (!address) {
        return
      }
      console.log('shouldUpdateToAddress', address)
      EthersStoreUtil.setAddress(getOriginalAddress(address) as Address)
    })

    this.syncRequestedNetworks(chains, chainImages)
    this.syncConnectors(ethersConfig)

    if (ethersConfig.EIP6963) {
      if (typeof window !== 'undefined') {
        this.listenConnectors(ethersConfig.EIP6963)
        this.checkActive6963Provider()
      }
    }

    if (ethersConfig.email) {
      this.syncEmailConnector(w3mOptions.projectId)
    }

    if (ethersConfig.coinbase) {
      this.checkActiveCoinbaseProvider(ethersConfig)
    }
  }

  // -- Public ------------------------------------------------------------------

  // @ts-expect-error: Overriden state type is correct
  public override getState() {
    const state = super.getState()

    return {
      ...state,
      selectedNetworkId: NetworkUtil.caipNetworkIdToNumber(state.selectedNetworkId)
    }
  }

  // @ts-expect-error: Overriden state type is correct
  public override subscribeState(callback: (state: Web3ModalState) => void) {
    return super.subscribeState(state =>
      callback({
        ...state,
        selectedNetworkId: NetworkUtil.caipNetworkIdToNumber(state.selectedNetworkId)
      })
    )
  }

  public setAddress(address?: string) {
    const originalAddress = address ? (getOriginalAddress(address) as Address) : undefined
    EthersStoreUtil.setAddress(originalAddress)
  }

  public getAddress() {
    const { address } = EthersStoreUtil.state

    return address ? getOriginalAddress(address) : undefined
  }

  public getError() {
    return EthersStoreUtil.state.error
  }

  public getChainId() {
    return EthersStoreUtil.state.chainId
  }

  public getIsConnected() {
    return EthersStoreUtil.state.isConnected
  }

  public getWalletProvider() {
    return EthersStoreUtil.state.provider as Eip1193Provider | undefined
  }

  public getWalletProviderType() {
    return EthersStoreUtil.state.providerType
  }

  public subscribeProvider(callback: (newState: EthersStoreUtilState) => void) {
    return EthersStoreUtil.subscribe(callback)
  }

  public async disconnect() {
    const { provider, providerType } = EthersStoreUtil.state

    localStorage.removeItem(EthersConstantsUtil.WALLET_ID)
    EthersStoreUtil.reset()

    if (providerType === 'eip6963') {
      provider?.emit('disconnect')
    } else {
      const walletConnectProvider = provider as unknown as EthereumProvider
      if (walletConnectProvider) {
        try {
          EthersStoreUtil.setError(undefined)
          await walletConnectProvider.disconnect()
        } catch (error) {
          EthersStoreUtil.setError(error)
        }
      }
    }
  }

  // -- Private -----------------------------------------------------------------
  private createProvider() {
    if (!this.walletConnectProviderInitPromise && typeof window !== 'undefined') {
      this.walletConnectProviderInitPromise = this.initWalletConnectProvider()
    }

    return this.walletConnectProviderInitPromise
  }

  private async initWalletConnectProvider() {
    const walletConnectProviderOptions: EthereumProviderOptions = {
      projectId: this.projectId,
      showQrModal: false,
      rpcMap: this.chains
        ? this.chains.reduce<Record<number, string>>((map, chain) => {
            map[chain.chainId] = chain.rpcUrl

            return map
          }, {})
        : ({} as Record<number, string>),
      optionalChains: [...this.chains.map(chain => chain.chainId)] as [number],
      metadata: {
        name: this.metadata ? this.metadata.name : '',
        description: this.metadata ? this.metadata.description : '',
        url: this.metadata ? this.metadata.url : '',
        icons: this.metadata ? this.metadata.icons : ['']
      }
    }

    this.walletConnectProvider = await EthereumProvider.init(walletConnectProviderOptions)

    await this.checkActiveWalletConnectProvider()
  }

  private async getWalletConnectProvider() {
    if (!this.walletConnectProvider) {
      try {
        EthersStoreUtil.setError(undefined)
        await this.createProvider()
      } catch (error) {
        EthersStoreUtil.setError(error)
      }
    }

    return this.walletConnectProvider
  }

  private syncRequestedNetworks(
    chains: Web3ModalClientOptions['chains'],
    chainImages?: Web3ModalClientOptions['chainImages']
  ) {
    const requestedCaipNetworks = chains?.map(
      chain =>
        ({
          id: `${ConstantsUtil.EIP155}:${chain.chainId}`,
          name: chain.name,
          imageId: PresetsUtil.EIP155NetworkImageIds[chain.chainId],
          imageUrl: chainImages?.[chain.chainId]
        }) as CaipNetwork
    )
    this.setRequestedCaipNetworks(requestedCaipNetworks ?? [])
  }

  private async checkActiveWalletConnectProvider() {
    const WalletConnectProvider = await this.getWalletConnectProvider()
    const walletId = localStorage.getItem(EthersConstantsUtil.WALLET_ID)

    if (WalletConnectProvider) {
      if (walletId === ConstantsUtil.WALLET_CONNECT_CONNECTOR_ID) {
        await this.setWalletConnectProvider()
      }
    }
  }

  private checkActiveCoinbaseProvider(config: ProviderType) {
    const CoinbaseProvider = config.coinbase as unknown as ExternalProvider
    const walletId = localStorage.getItem(EthersConstantsUtil.WALLET_ID)

    if (CoinbaseProvider) {
      if (walletId === ConstantsUtil.COINBASE_CONNECTOR_ID) {
        if (CoinbaseProvider._addresses && CoinbaseProvider._addresses?.length > 0) {
          this.setCoinbaseProvider(config)
          this.watchCoinbase(config)
        } else {
          localStorage.removeItem(EthersConstantsUtil.WALLET_ID)
          EthersStoreUtil.reset()
        }
      }
    }
  }

  private checkActive6963Provider() {
    const currentActiveWallet = window?.localStorage.getItem(EthersConstantsUtil.WALLET_ID)
    if (currentActiveWallet) {
      const currentProvider = this.EIP6963Providers.find(
        provider => provider.info.name === currentActiveWallet
      )
      if (currentProvider) {
        this.setEIP6963Provider(currentProvider.provider, currentProvider.info.name)
      }
    }
  }

  private async setWalletConnectProvider() {
    console.log('setWalletConnectProvider')
    window?.localStorage.setItem(
      EthersConstantsUtil.WALLET_ID,
      ConstantsUtil.WALLET_CONNECT_CONNECTOR_ID
    )
    const WalletConnectProvider = await this.getWalletConnectProvider()
    if (WalletConnectProvider) {
      EthersStoreUtil.setChainId(WalletConnectProvider.chainId)
      EthersStoreUtil.setProviderType('walletConnect')
      EthersStoreUtil.setProvider(WalletConnectProvider as unknown as Provider)
      EthersStoreUtil.setIsConnected(true)
      console.log('WalletConnectProvider.accounts', WalletConnectProvider.accounts)
      this.setAllAccounts(WalletConnectProvider.accounts.map(address => ({ address, type: 'eoa' })))

      this.setAddress(WalletConnectProvider.accounts?.[0])
      this.watchWalletConnect()
    }
  }

  private async setEIP6963Provider(provider: Provider, name: string) {
    window?.localStorage.setItem(EthersConstantsUtil.WALLET_ID, name)

    if (provider) {
      const { address, chainId } = await EthersHelpersUtil.getUserInfo(provider)
      if (address && chainId) {
        EthersStoreUtil.setChainId(chainId)
        EthersStoreUtil.setProviderType('eip6963')
        EthersStoreUtil.setProvider(provider)
        EthersStoreUtil.setIsConnected(true)
        this.setAddress(address)
        this.watchEIP6963(provider)
      }
    }
  }

  private async setCoinbaseProvider(config: ProviderType) {
    window?.localStorage.setItem(EthersConstantsUtil.WALLET_ID, ConstantsUtil.COINBASE_CONNECTOR_ID)
    const CoinbaseProvider = config.coinbase

    if (CoinbaseProvider) {
      const { address, chainId } = await EthersHelpersUtil.getUserInfo(CoinbaseProvider)
      if (address && chainId) {
        EthersStoreUtil.setChainId(chainId)
        EthersStoreUtil.setProviderType('coinbaseWallet')
        EthersStoreUtil.setProvider(config.coinbase)
        EthersStoreUtil.setIsConnected(true)
        this.setAddress(address)
        this.watchCoinbase(config)
      }
    }
  }

  private async setEmailProvider() {
    window?.localStorage.setItem(EthersConstantsUtil.WALLET_ID, ConstantsUtil.EMAIL_CONNECTOR_ID)

    if (this.emailProvider) {
<<<<<<< HEAD
=======
      console.log('connecting with emailProvider, chain', this.getChainId())
>>>>>>> 88d8ba45
      const { address, chainId, smartAccountDeployed, preferredAccountType, accounts } =
        await this.emailProvider.connect({ chainId: this.getChainId() })

      const { smartAccountEnabledNetworks } =
        await this.emailProvider.getSmartAccountEnabledNetworks()

      this.setSmartAccountEnabledNetworks(smartAccountEnabledNetworks)
<<<<<<< HEAD
=======

>>>>>>> 88d8ba45
      if (address && chainId) {
        this.setAllAccounts(accounts)
        EthersStoreUtil.setChainId(chainId)
        EthersStoreUtil.setProviderType(ConstantsUtil.EMAIL_CONNECTOR_ID as 'w3mEmail')
        EthersStoreUtil.setProvider(this.emailProvider as unknown as CombinedProvider)
        EthersStoreUtil.setIsConnected(true)
        EthersStoreUtil.setAddress(address as Address)
        EthersStoreUtil.setPreferredAccountType(preferredAccountType as W3mFrameTypes.AccountType)
        this.setSmartAccountDeployed(Boolean(smartAccountDeployed))

        this.watchEmail()
        this.watchModal()
      }
      super.setLoading(false)
    }
  }

  private async watchWalletConnect() {
    const provider = await this.getWalletConnectProvider()

    function disconnectHandler() {
      localStorage.removeItem(EthersConstantsUtil.WALLET_ID)
      EthersStoreUtil.reset()

      provider?.removeListener('disconnect', disconnectHandler)
      provider?.removeListener('accountsChanged', accountsChangedHandler)
      provider?.removeListener('chainChanged', chainChangedHandler)
    }

    function chainChangedHandler(chainId: string) {
      if (chainId) {
        const chain = EthersHelpersUtil.hexStringToNumber(chainId)
        EthersStoreUtil.setChainId(chain)
      }
    }

    const accountsChangedHandler = async (accounts: string[]) => {
      if (accounts.length > 0) {
        await this.setWalletConnectProvider()
      }
    }

    if (provider) {
      provider.on('disconnect', disconnectHandler)
      provider.on('accountsChanged', accountsChangedHandler)
      provider.on('chainChanged', chainChangedHandler)
    }
  }

  private watchEIP6963(provider: Provider) {
    function disconnectHandler() {
      localStorage.removeItem(EthersConstantsUtil.WALLET_ID)
      EthersStoreUtil.reset()

      provider.removeListener('disconnect', disconnectHandler)
      provider.removeListener('accountsChanged', accountsChangedHandler)
      provider.removeListener('chainChanged', chainChangedHandler)
    }

    function accountsChangedHandler(accounts: string[]) {
      const currentAccount = accounts?.[0]
      if (currentAccount) {
        EthersStoreUtil.setAddress(getOriginalAddress(currentAccount) as Address)
      } else {
        localStorage.removeItem(EthersConstantsUtil.WALLET_ID)
        EthersStoreUtil.reset()
      }
    }

    function chainChangedHandler(chainId: string) {
      if (chainId) {
        const chain =
          typeof chainId === 'string'
            ? EthersHelpersUtil.hexStringToNumber(chainId)
            : Number(chainId)
        EthersStoreUtil.setChainId(chain)
      }
    }

    if (provider) {
      provider.on('disconnect', disconnectHandler)
      provider.on('accountsChanged', accountsChangedHandler)
      provider.on('chainChanged', chainChangedHandler)
    }
  }

  private watchCoinbase(config: ProviderType) {
    const provider = config.coinbase
    const walletId = localStorage.getItem(EthersConstantsUtil.WALLET_ID)

    function disconnectHandler() {
      localStorage.removeItem(EthersConstantsUtil.WALLET_ID)
      EthersStoreUtil.reset()

      provider?.removeListener('disconnect', disconnectHandler)
      provider?.removeListener('accountsChanged', accountsChangedHandler)
      provider?.removeListener('chainChanged', chainChangedHandler)
    }

    function accountsChangedHandler(accounts: string[]) {
      const currentAccount = accounts?.[0]
      if (currentAccount) {
        EthersStoreUtil.setAddress(getOriginalAddress(currentAccount) as Address)
      } else {
        localStorage.removeItem(EthersConstantsUtil.WALLET_ID)
        EthersStoreUtil.reset()
      }
    }

    function chainChangedHandler(chainId: string) {
      if (chainId && walletId === ConstantsUtil.COINBASE_CONNECTOR_ID) {
        const chain = Number(chainId)
        EthersStoreUtil.setChainId(chain)
      }
    }

    if (provider) {
      provider.on('disconnect', disconnectHandler)
      provider.on('accountsChanged', accountsChangedHandler)
      provider.on('chainChanged', chainChangedHandler)
    }
  }

  private watchEmail() {
    if (this.emailProvider) {
      this.emailProvider.onRpcRequest(request => {
        if (W3mFrameHelpers.checkIfRequestExists(request)) {
          if (!W3mFrameHelpers.checkIfRequestIsAllowed(request)) {
            if (super.isOpen()) {
              if (!super.isTransactionStackEmpty()) {
                super.redirect('ApproveTransaction')
              }
            } else {
              super.open({ view: 'ApproveTransaction' })
            }
          }
        } else {
          super.open()
          const method = W3mFrameHelpers.getRequestMethod(request)
          // eslint-disable-next-line no-console
          console.error(W3mFrameRpcConstants.RPC_METHOD_NOT_ALLOWED_MESSAGE, { method })
          setTimeout(() => {
            this.showErrorMessage(W3mFrameRpcConstants.RPC_METHOD_NOT_ALLOWED_UI_MESSAGE)
          }, 300)
        }
      })
      this.emailProvider.onRpcResponse(response => {
        const responseType = W3mFrameHelpers.getResponseType(response)

        switch (responseType) {
          case W3mFrameConstants.RPC_RESPONSE_TYPE_ERROR: {
            const isModalOpen = super.isOpen()

            if (isModalOpen) {
              if (super.isTransactionStackEmpty()) {
                super.close()
              } else {
                super.popTransactionStack(true)
              }
            }
            break
          }
          case W3mFrameConstants.RPC_RESPONSE_TYPE_TX: {
            if (super.isTransactionStackEmpty()) {
              super.close()
            } else {
              super.popTransactionStack()
            }
            break
          }
          default:
            break
        }
      })
      this.emailProvider.onNotConnected(() => {
        this.setIsConnected(false)
        super.setLoading(false)
      })
      this.emailProvider.onIsConnected(({ preferredAccountType }) => {
        this.setIsConnected(true)
        super.setLoading(false)
        EthersStoreUtil.setPreferredAccountType(preferredAccountType as W3mFrameTypes.AccountType)
      })

      this.emailProvider.onSetPreferredAccount(({ address, type }) => {
        if (!address) {
          return
        }
        const chainId = NetworkUtil.caipNetworkIdToNumber(this.getCaipNetwork()?.id)
        EthersStoreUtil.setAddress(address as Address)
        EthersStoreUtil.setChainId(chainId)
        EthersStoreUtil.setIsConnected(true)
        EthersStoreUtil.setPreferredAccountType(type as W3mFrameTypes.AccountType)
        this.syncAccount()
      })
    }
  }

  private watchModal() {
    if (this.emailProvider) {
      this.subscribeState(val => {
        if (!val.open) {
          this.emailProvider?.rejectRpcRequest()
        }
      })
    }
  }

  private async syncAccount() {
    const address = EthersStoreUtil.state.address
    const chainId = EthersStoreUtil.state.chainId
    const isConnected = EthersStoreUtil.state.isConnected
    const preferredAccountType = EthersStoreUtil.state.preferredAccountType

    this.resetAccount()

    if (isConnected && address && chainId) {
      const caipAddress: CaipAddress = `${ConstantsUtil.EIP155}:${chainId}:${address}`

      this.setIsConnected(isConnected)
<<<<<<< HEAD
      this.setPreferredAccountType(preferredAccountType)
=======
      console.log('@ethers syncAccount', caipAddress)
      this.setPreferredAccountType(preferredAccountType)

>>>>>>> 88d8ba45
      this.setCaipAddress(caipAddress)
      this.syncConnectedWalletInfo()
      await Promise.all([
        this.syncProfile(address),
        this.syncBalance(address),
        this.getApprovedCaipNetworksData()
      ])

      this.hasSyncedConnectedAccount = true
    } else if (!isConnected && this.hasSyncedConnectedAccount) {
      this.resetWcConnection()
      this.resetNetwork()
    }
  }

  private async syncNetwork(chainImages?: Web3ModalClientOptions['chainImages']) {
    const address = EthersStoreUtil.state.address
    const chainId = EthersStoreUtil.state.chainId
    const isConnected = EthersStoreUtil.state.isConnected
    if (this.chains) {
      const chain = this.chains.find(c => c.chainId === chainId)

      if (chain) {
        const caipChainId: CaipNetworkId = `${ConstantsUtil.EIP155}:${chain.chainId}`

        this.setCaipNetwork({
          id: caipChainId,
          name: chain.name,
          imageId: PresetsUtil.EIP155NetworkImageIds[chain.chainId],
          imageUrl: chainImages?.[chain.chainId]
        })
        if (isConnected && address) {
          const caipAddress: CaipAddress = `${ConstantsUtil.EIP155}:${chainId}:${address}`
          this.setCaipAddress(caipAddress)
          if (chain.explorerUrl) {
            const url = `${chain.explorerUrl}/address/${address}`
            this.setAddressExplorerUrl(url)
          } else {
            this.setAddressExplorerUrl(undefined)
          }
          if (this.hasSyncedConnectedAccount) {
            await this.syncProfile(address)
            await this.syncBalance(address)
          }
        }
      } else if (isConnected) {
        this.setCaipNetwork({
          id: `${ConstantsUtil.EIP155}:${chainId}`
        })
      }
    }
  }

  private async syncProfile(address: Address) {
    const chainId = EthersStoreUtil.state.chainId

    try {
      const { name, avatar } = await this.fetchIdentity({
        address
      })
      this.setProfileName(name)
      this.setProfileImage(avatar)
    } catch {
      if (chainId === 1) {
        const ensProvider = new InfuraProvider('mainnet')
        const name = await ensProvider.lookupAddress(address)
        const avatar = await ensProvider.getAvatar(address)

        if (name) {
          this.setProfileName(name)
        }
        if (avatar) {
          this.setProfileImage(avatar)
        }
      } else {
        this.setProfileName(null)
        this.setProfileImage(null)
      }
    }
  }

  private async syncBalance(address: Address) {
    const chainId = EthersStoreUtil.state.chainId
    if (chainId && this.chains) {
      const chain = this.chains.find(c => c.chainId === chainId)

      if (chain) {
        const jsonRpcProvider = new JsonRpcProvider(chain.rpcUrl, {
          chainId,
          name: chain.name
        })
        if (jsonRpcProvider) {
          const balance = await jsonRpcProvider.getBalance(address)
          const formattedBalance = formatEther(balance)

          this.setBalance(formattedBalance, chain.currency)
        }
      }
    }
  }

  private syncConnectedWalletInfo() {
    const currentActiveWallet = window?.localStorage.getItem(EthersConstantsUtil.WALLET_ID)
    const providerType = EthersStoreUtil.state.providerType

    if (providerType === ConstantsUtil.EIP6963_CONNECTOR_ID) {
      if (currentActiveWallet) {
        const currentProvider = this.EIP6963Providers.find(
          provider => provider.info.name === currentActiveWallet
        )

        if (currentProvider) {
          this.setConnectedWalletInfo({
            ...currentProvider.info
          })
        }
      }
    } else if (providerType === ConstantsUtil.WALLET_CONNECT_CONNECTOR_ID) {
      const provider = EthersStoreUtil.state.provider as unknown as EthereumProvider

      if (provider.session) {
        this.setConnectedWalletInfo({
          ...provider.session.peer.metadata,
          name: provider.session.peer.metadata.name,
          icon: provider.session.peer.metadata.icons?.[0]
        })
      }
    } else if (currentActiveWallet) {
      this.setConnectedWalletInfo({
        name: currentActiveWallet
      })
    }
  }

  public async switchNetwork(chainId: number) {
    const provider = EthersStoreUtil.state.provider
    const providerType = EthersStoreUtil.state.providerType
    console.log('switchNetwork', chainId)
    if (this.chains) {
      const chain = this.chains.find(c => c.chainId === chainId)

      if (providerType === ConstantsUtil.WALLET_CONNECT_CONNECTOR_ID && chain) {
        const WalletConnectProvider = provider as unknown as EthereumProvider

        if (WalletConnectProvider) {
          try {
            await WalletConnectProvider.request({
              method: 'wallet_switchEthereumChain',
              params: [{ chainId: EthersHelpersUtil.numberToHexString(chain.chainId) }]
            })

            EthersStoreUtil.setChainId(chainId)
            // eslint-disable-next-line @typescript-eslint/no-explicit-any
          } catch (switchError: any) {
            if (
              switchError.code === EthersConstantsUtil.ERROR_CODE_UNRECOGNIZED_CHAIN_ID ||
              switchError.code === EthersConstantsUtil.ERROR_CODE_DEFAULT ||
              switchError?.data?.originalError?.code ===
                EthersConstantsUtil.ERROR_CODE_UNRECOGNIZED_CHAIN_ID
            ) {
              await EthersHelpersUtil.addEthereumChain(
                WalletConnectProvider as unknown as Provider,
                chain
              )
            } else {
              throw new Error('Chain is not supported')
            }
          }
        }
      } else if (providerType === ConstantsUtil.EIP6963_CONNECTOR_ID && chain) {
        const EIP6963Provider = provider

        if (EIP6963Provider) {
          try {
            await EIP6963Provider.request({
              method: 'wallet_switchEthereumChain',
              params: [{ chainId: EthersHelpersUtil.numberToHexString(chain.chainId) }]
            })
            EthersStoreUtil.setChainId(chain.chainId)
            // eslint-disable-next-line @typescript-eslint/no-explicit-any
          } catch (switchError: any) {
            if (
              switchError.code === EthersConstantsUtil.ERROR_CODE_UNRECOGNIZED_CHAIN_ID ||
              switchError.code === EthersConstantsUtil.ERROR_CODE_DEFAULT ||
              switchError?.data?.originalError?.code ===
                EthersConstantsUtil.ERROR_CODE_UNRECOGNIZED_CHAIN_ID
            ) {
              await EthersHelpersUtil.addEthereumChain(EIP6963Provider, chain)
            } else {
              throw new Error('Chain is not supported')
            }
          }
        }
      } else if (providerType === ConstantsUtil.COINBASE_CONNECTOR_ID && chain) {
        const CoinbaseProvider = provider
        if (CoinbaseProvider) {
          try {
            await CoinbaseProvider.request({
              method: 'wallet_switchEthereumChain',
              params: [{ chainId: EthersHelpersUtil.numberToHexString(chain.chainId) }]
            })
            EthersStoreUtil.setChainId(chain.chainId)
            // eslint-disable-next-line @typescript-eslint/no-explicit-any
          } catch (switchError: any) {
            if (
              switchError.code === EthersConstantsUtil.ERROR_CODE_UNRECOGNIZED_CHAIN_ID ||
              switchError.code === EthersConstantsUtil.ERROR_CODE_DEFAULT ||
              switchError?.data?.originalError?.code ===
                EthersConstantsUtil.ERROR_CODE_UNRECOGNIZED_CHAIN_ID
            ) {
              await EthersHelpersUtil.addEthereumChain(CoinbaseProvider, chain)
            }
          }
        }
      } else if (providerType === ConstantsUtil.EMAIL_CONNECTOR_ID) {
        if (this.emailProvider && chain?.chainId) {
          try {
            await this.emailProvider.switchNetwork(chain?.chainId)
            EthersStoreUtil.setChainId(chain.chainId)

            const { address, preferredAccountType } = await this.emailProvider.connect({
              chainId: chain?.chainId
            })

            EthersStoreUtil.setAddress(address as Address)
            EthersStoreUtil.setPreferredAccountType(
              preferredAccountType as W3mFrameTypes.AccountType
            )
            await this.syncAccount()
          } catch {
            throw new Error('Switching chain failed')
          }
        }
      }
    }
  }

  private syncConnectors(config: ProviderType) {
    const w3mConnectors: Connector[] = []

    const connectorType = PresetsUtil.ConnectorTypesMap[ConstantsUtil.WALLET_CONNECT_CONNECTOR_ID]
    if (connectorType) {
      w3mConnectors.push({
        id: ConstantsUtil.WALLET_CONNECT_CONNECTOR_ID,
        explorerId: PresetsUtil.ConnectorExplorerIds[ConstantsUtil.WALLET_CONNECT_CONNECTOR_ID],
        imageId: PresetsUtil.ConnectorImageIds[ConstantsUtil.WALLET_CONNECT_CONNECTOR_ID],
        imageUrl: this.options?.connectorImages?.[ConstantsUtil.WALLET_CONNECT_CONNECTOR_ID],
        name: PresetsUtil.ConnectorNamesMap[ConstantsUtil.WALLET_CONNECT_CONNECTOR_ID],
        type: connectorType
      })
    }

    if (config.coinbase) {
      w3mConnectors.push({
        id: ConstantsUtil.COINBASE_CONNECTOR_ID,
        explorerId: PresetsUtil.ConnectorExplorerIds[ConstantsUtil.COINBASE_CONNECTOR_ID],
        imageId: PresetsUtil.ConnectorImageIds[ConstantsUtil.COINBASE_CONNECTOR_ID],
        imageUrl: this.options?.connectorImages?.[ConstantsUtil.COINBASE_CONNECTOR_ID],
        name: PresetsUtil.ConnectorNamesMap[ConstantsUtil.COINBASE_CONNECTOR_ID],
        type: 'EXTERNAL'
      })
    }

    this.setConnectors(w3mConnectors)
  }

  private async syncEmailConnector(projectId: string) {
    if (typeof window !== 'undefined') {
      this.emailProvider = new W3mFrameProvider(projectId)

      this.addConnector({
        id: ConstantsUtil.EMAIL_CONNECTOR_ID,
        type: 'EMAIL',
        name: 'Email',
        provider: this.emailProvider
      })

      super.setLoading(true)
      const isLoginEmailUsed = this.emailProvider.getLoginEmailUsed()
      super.setLoading(isLoginEmailUsed)
      const { isConnected } = await this.emailProvider.isConnected()
      if (isConnected) {
        await this.setEmailProvider()
      } else {
        super.setLoading(false)
      }
    }
  }

  private eip6963EventHandler(event: CustomEventInit<EIP6963ProviderDetail>) {
    if (event.detail) {
      const { info, provider } = event.detail
      const connectors = this.getConnectors()
      const existingConnector = connectors.find(c => c.name === info.name)

      if (!existingConnector) {
        const type = PresetsUtil.ConnectorTypesMap[ConstantsUtil.EIP6963_CONNECTOR_ID]
        if (type) {
          this.addConnector({
            id: ConstantsUtil.EIP6963_CONNECTOR_ID,
            type,
            imageUrl:
              info.icon ?? this.options?.connectorImages?.[ConstantsUtil.EIP6963_CONNECTOR_ID],
            name: info.name,
            provider,
            info
          })

          const eip6963ProviderObj = {
            provider,
            info
          }

          this.EIP6963Providers.push(eip6963ProviderObj)
        }
      }
    }
  }

  private listenConnectors(enableEIP6963: boolean) {
    if (typeof window !== 'undefined' && enableEIP6963) {
      const handler = this.eip6963EventHandler.bind(this)
      window.addEventListener(ConstantsUtil.EIP6963_ANNOUNCE_EVENT, handler)
      window.dispatchEvent(new Event(ConstantsUtil.EIP6963_REQUEST_EVENT))
    }
  }
}<|MERGE_RESOLUTION|>--- conflicted
+++ resolved
@@ -10,12 +10,8 @@
   NetworkControllerClient,
   PublicStateControllerState,
   SendTransactionArgs,
-<<<<<<< HEAD
-  Token
-=======
   Token,
   WriteContractArgs
->>>>>>> 88d8ba45
 } from '@web3modal/scaffold'
 import { Web3ModalScaffold } from '@web3modal/scaffold'
 import { ConstantsUtil, PresetsUtil, HelpersUtil } from '@web3modal/scaffold-utils'
@@ -36,14 +32,10 @@
   InfuraProvider,
   getAddress as getOriginalAddress,
   parseUnits,
-<<<<<<< HEAD
-  formatUnits
-=======
   formatUnits,
   JsonRpcSigner,
   BrowserProvider,
   Contract
->>>>>>> 88d8ba45
 } from 'ethers'
 import {
   EthersConstantsUtil,
@@ -59,14 +51,8 @@
   W3mFrameConstants
 } from '@web3modal/wallet'
 import type { CombinedProvider } from '@web3modal/scaffold-utils/ethers'
-import { BrowserProvider } from 'ethers'
-import { JsonRpcSigner } from 'ethers'
 import { NetworkUtil } from '@web3modal/common'
 import type { W3mFrameTypes } from '@web3modal/wallet'
-<<<<<<< HEAD
-
-=======
->>>>>>> 88d8ba45
 // -- Types ---------------------------------------------------------------------
 export interface Web3ModalClientOptions extends Omit<LibraryOptions, 'defaultChain' | 'tokens'> {
   ethersConfig: ProviderType
@@ -337,13 +323,7 @@
       formatUnits: (value: bigint, decimals: number) => formatUnits(value, decimals),
 
       async estimateGas(data) {
-<<<<<<< HEAD
-        const chainId = EthersStoreUtil.state.chainId
-        const provider = EthersStoreUtil.state.provider
-        const address = EthersStoreUtil.state.address
-=======
         const { chainId, provider, address } = EthersStoreUtil.state
->>>>>>> 88d8ba45
 
         if (!provider) {
           throw new Error('connectionControllerClient:sendTransaction - provider is undefined')
@@ -368,18 +348,6 @@
       },
 
       sendTransaction: async (data: SendTransactionArgs) => {
-<<<<<<< HEAD
-        const chainId = EthersStoreUtil.state.chainId
-        const provider = EthersStoreUtil.state.provider
-        const address = EthersStoreUtil.state.address
-
-        if (!provider) {
-          throw new Error('connectionControllerClient:sendTransaction - provider is undefined')
-        }
-
-        if (!address) {
-          throw new Error('connectionControllerClient:sendTransaction - address is undefined')
-=======
         const { chainId, provider, address } = EthersStoreUtil.state
 
         if (!provider) {
@@ -388,7 +356,6 @@
 
         if (!address) {
           throw new Error('ethersClient:sendTransaction - address is undefined')
->>>>>>> 88d8ba45
         }
 
         const txParams = {
@@ -406,8 +373,6 @@
         const txReceipt = await txResponse.wait()
 
         return (txReceipt?.hash as `0x${string}`) || null
-<<<<<<< HEAD
-=======
       },
 
       writeContract: async (data: WriteContractArgs) => {
@@ -470,7 +435,6 @@
         }
 
         return false
->>>>>>> 88d8ba45
       }
     }
 
@@ -780,10 +744,7 @@
     window?.localStorage.setItem(EthersConstantsUtil.WALLET_ID, ConstantsUtil.EMAIL_CONNECTOR_ID)
 
     if (this.emailProvider) {
-<<<<<<< HEAD
-=======
       console.log('connecting with emailProvider, chain', this.getChainId())
->>>>>>> 88d8ba45
       const { address, chainId, smartAccountDeployed, preferredAccountType, accounts } =
         await this.emailProvider.connect({ chainId: this.getChainId() })
 
@@ -791,10 +752,6 @@
         await this.emailProvider.getSmartAccountEnabledNetworks()
 
       this.setSmartAccountEnabledNetworks(smartAccountEnabledNetworks)
-<<<<<<< HEAD
-=======
-
->>>>>>> 88d8ba45
       if (address && chainId) {
         this.setAllAccounts(accounts)
         EthersStoreUtil.setChainId(chainId)
@@ -1015,13 +972,8 @@
       const caipAddress: CaipAddress = `${ConstantsUtil.EIP155}:${chainId}:${address}`
 
       this.setIsConnected(isConnected)
-<<<<<<< HEAD
-      this.setPreferredAccountType(preferredAccountType)
-=======
       console.log('@ethers syncAccount', caipAddress)
       this.setPreferredAccountType(preferredAccountType)
-
->>>>>>> 88d8ba45
       this.setCaipAddress(caipAddress)
       this.syncConnectedWalletInfo()
       await Promise.all([
