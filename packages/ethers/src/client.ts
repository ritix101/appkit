/* eslint-disable max-depth */
import type {
  CaipAddress,
  CaipNetwork,
  CaipNetworkId,
  ConnectionControllerClient,
  Connector,
  LibraryOptions,
  NetworkControllerClient,
  PublicStateControllerState,
  Token
} from '@web3modal/scaffold'
import { Web3ModalScaffold } from '@web3modal/scaffold'
import { ConstantsUtil, PresetsUtil, HelpersUtil } from '@web3modal/scaffold-utils'
import EthereumProvider from '@walletconnect/ethereum-provider'
import type { Web3ModalSIWEClient } from '@web3modal/siwe'
import type {
  Address,
  Metadata,
  Provider,
  ProviderType,
  Chain,
  EthersStoreUtilState
} from '@web3modal/scaffold-utils/ethers'
import {
  formatEther,
  JsonRpcProvider,
  InfuraProvider,
  getAddress as getOriginalAddress
} from 'ethers'
import {
  EthersConstantsUtil,
  EthersHelpersUtil,
  EthersStoreUtil
} from '@web3modal/scaffold-utils/ethers'
import type { EthereumProviderOptions } from '@walletconnect/ethereum-provider'
import type { Eip1193Provider } from 'ethers'
import { W3mFrameProvider, W3mFrameHelpers, W3mFrameRpcConstants } from '@web3modal/wallet'
import type { CombinedProvider } from '@web3modal/scaffold-utils/ethers'

// -- Types ---------------------------------------------------------------------
export interface Web3ModalClientOptions extends Omit<LibraryOptions, 'defaultChain' | 'tokens'> {
  ethersConfig: ProviderType
  chains: Chain[]
  siweConfig?: Web3ModalSIWEClient
  defaultChain?: Chain
  chainImages?: Record<number, string>
  connectorImages?: Record<string, string>
  tokens?: Record<number, Token>
  enableSmartAccounts?: boolean
}

export type Web3ModalOptions = Omit<Web3ModalClientOptions, '_sdkVersion'>

declare global {
  interface Window {
    ethereum?: Record<string, unknown>
  }
}

// @ts-expect-error: Overriden state type is correct
interface Web3ModalState extends PublicStateControllerState {
  selectedNetworkId: number | undefined
}

interface Info {
  uuid: string
  name: string
  icon: string
  rdns: string
}

interface Wallet {
  info: Info
  provider: Provider
}

interface IEIP6963Provider {
  name: string
  provider: Provider
}

interface ExternalProvider extends EthereumProvider {
  _addresses?: string[]
}

// -- Client --------------------------------------------------------------------
export class Web3Modal extends Web3ModalScaffold {
  private hasSyncedConnectedAccount = false

  private EIP6963Providers: IEIP6963Provider[] = []

  private walletConnectProvider?: EthereumProvider

  private walletConnectProviderInitPromise?: Promise<void>

  private projectId: string

  private chains: Chain[]

  private metadata?: Metadata

  private options: Web3ModalClientOptions | undefined = undefined

  private frameProvider?: W3mFrameProvider

  public constructor(options: Web3ModalClientOptions) {
    const {
      ethersConfig,
      siweConfig,
      chains,
      defaultChain,
      tokens,
      chainImages,
      _sdkVersion,
      ...w3mOptions
    } = options

    if (!ethersConfig) {
      throw new Error('web3modal:constructor - ethersConfig is undefined')
    }

    if (!w3mOptions.projectId) {
      throw new Error('web3modal:constructor - projectId is undefined')
    }

    const networkControllerClient: NetworkControllerClient = {
      switchCaipNetwork: async caipNetwork => {
        const chainId = HelpersUtil.caipNetworkIdToNumber(caipNetwork?.id)
        if (chainId) {
          try {
            EthersStoreUtil.setError(undefined)
            await this.switchNetwork(chainId)
          } catch (error) {
            EthersStoreUtil.setError(error)
            throw new Error('networkControllerClient:switchCaipNetwork - unable to switch chain')
          }
        }
      },

      getApprovedCaipNetworksData: async () =>
        new Promise(async resolve => {
          const walletChoice = localStorage.getItem(EthersConstantsUtil.WALLET_ID)
          if (walletChoice?.includes(ConstantsUtil.WALLET_CONNECT_CONNECTOR_ID)) {
            const provider = await this.getWalletConnectProvider()
            if (!provider) {
              throw new Error(
                'networkControllerClient:getApprovedCaipNetworks - connector is undefined'
              )
            }
            const ns = provider.signer?.session?.namespaces
            const nsMethods = ns?.[ConstantsUtil.EIP155]?.methods
            const nsChains = ns?.[ConstantsUtil.EIP155]?.chains

            const result = {
              supportsAllNetworks: nsMethods?.includes(ConstantsUtil.ADD_CHAIN_METHOD) ?? false,
              approvedCaipNetworkIds: nsChains as CaipNetworkId[] | undefined
            }

            resolve(result)
          } else {
            const result = {
              approvedCaipNetworkIds: undefined,
              supportsAllNetworks: true
            }

            resolve(result)
          }
        })
    }

    const connectionControllerClient: ConnectionControllerClient = {
      connectWalletConnect: async onUri => {
        const WalletConnectProvider = await this.getWalletConnectProvider()
        if (!WalletConnectProvider) {
          throw new Error('connectionControllerClient:getWalletConnectUri - provider is undefined')
        }

        WalletConnectProvider.on('display_uri', (uri: string) => {
          onUri(uri)
        })

        await WalletConnectProvider.connect()
        await this.setWalletConnectProvider()
      },

      //  @ts-expect-error TODO expected types in arguments are incomplete
      connectExternal: async ({
        id,
        info,
        provider
      }: {
        id: string
        info: Info
        provider: Provider
      }) => {
        if (id === ConstantsUtil.INJECTED_CONNECTOR_ID) {
          const InjectedProvider = ethersConfig.injected
          if (!InjectedProvider) {
            throw new Error('connectionControllerClient:connectInjected - provider is undefined')
          }
          try {
            EthersStoreUtil.setError(undefined)
            await InjectedProvider.request({ method: 'eth_requestAccounts' })
            this.setInjectedProvider(ethersConfig)
          } catch (error) {
            EthersStoreUtil.setError(error)
          }
        } else if (id === ConstantsUtil.EIP6963_CONNECTOR_ID && info && provider) {
          try {
            EthersStoreUtil.setError(undefined)
            await provider.request({ method: 'eth_requestAccounts' })
            this.setEIP6963Provider(provider, info.name)
          } catch (error) {
            EthersStoreUtil.setError(error)
          }
        } else if (id === ConstantsUtil.COINBASE_CONNECTOR_ID) {
          const CoinbaseProvider = ethersConfig.coinbase
          if (!CoinbaseProvider) {
            throw new Error('connectionControllerClient:connectCoinbase - connector is undefined')
          }

          try {
            EthersStoreUtil.setError(undefined)
            await CoinbaseProvider.request({ method: 'eth_requestAccounts' })
            this.setCoinbaseProvider(ethersConfig)
          } catch (error) {
            EthersStoreUtil.setError(error)
          }
        } else if (id === ConstantsUtil.AUTH_CONNECTOR_ID) {
          this.setAuthProvider()
        }
      },

      checkInstalled(ids) {
        if (!ids) {
          return Boolean(window.ethereum)
        }

        if (ethersConfig.injected) {
          if (!window?.ethereum) {
            return false
          }
        }

        return ids.some(id => Boolean(window.ethereum?.[String(id)]))
      },

      disconnect: async () => {
        const provider = EthersStoreUtil.state.provider
        const providerType = EthersStoreUtil.state.providerType
        localStorage.removeItem(EthersConstantsUtil.WALLET_ID)
        EthersStoreUtil.reset()
        if (siweConfig?.options?.signOutOnDisconnect) {
          await siweConfig.signOut()
        }
        if (providerType === ConstantsUtil.WALLET_CONNECT_CONNECTOR_ID) {
          const WalletConnectProvider = provider
          await (WalletConnectProvider as unknown as EthereumProvider).disconnect()
          provider?.emit('disconnect')
          // eslint-disable-next-line no-negated-condition
        } else if (providerType !== ConstantsUtil.AUTH_CONNECTOR_ID) {
          provider?.emit('disconnect')
        } else {
          this.frameProvider?.disconnect()
        }
        provider?.emit('disconnect')
      },

      signMessage: async (message: string) => {
        const provider = EthersStoreUtil.state.provider
        if (!provider) {
          throw new Error('connectionControllerClient:signMessage - provider is undefined')
        }

        const signature = await provider.request({
          method: 'personal_sign',
          params: [message, this.getAddress()]
        })

        return signature as `0x${string}`
      }
    }

    super({
      networkControllerClient,
      connectionControllerClient,
      siweControllerClient: siweConfig,
      defaultChain: EthersHelpersUtil.getCaipDefaultChain(defaultChain),
      tokens: HelpersUtil.getCaipTokens(tokens),
      _sdkVersion: _sdkVersion ?? `html-ethers-${ConstantsUtil.VERSION}`,
      ...w3mOptions
    })

    this.options = options

    this.metadata = ethersConfig.metadata

    this.projectId = w3mOptions.projectId
    this.chains = chains

    this.createProvider()

    EthersStoreUtil.subscribeKey('address', () => {
      this.syncAccount()
    })

    EthersStoreUtil.subscribeKey('chainId', () => {
      this.syncNetwork(chainImages)
    })

    this.syncRequestedNetworks(chains, chainImages)
    this.syncConnectors(ethersConfig)

    if (ethersConfig.EIP6963) {
      if (typeof window !== 'undefined') {
        this.listenConnectors(ethersConfig.EIP6963)
        this.checkActive6963Provider()
      }
    }

    if (ethersConfig.auth) {
      this.syncAuthConnector(w3mOptions.projectId, ethersConfig.auth)
    }

    if (ethersConfig.injected) {
      this.checkActiveInjectedProvider(ethersConfig)
    }
    if (ethersConfig.coinbase) {
      this.checkActiveCoinbaseProvider(ethersConfig)
    }
  }

  // -- Public ------------------------------------------------------------------

  // @ts-expect-error: Overriden state type is correct
  public override getState() {
    const state = super.getState()

    return {
      ...state,
      selectedNetworkId: HelpersUtil.caipNetworkIdToNumber(state.selectedNetworkId)
    }
  }

  // @ts-expect-error: Overriden state type is correct
  public override subscribeState(callback: (state: Web3ModalState) => void) {
    return super.subscribeState(state =>
      callback({
        ...state,
        selectedNetworkId: HelpersUtil.caipNetworkIdToNumber(state.selectedNetworkId)
      })
    )
  }

  public setAddress(address?: string) {
    const originalAddress = address ? (getOriginalAddress(address) as Address) : undefined
    EthersStoreUtil.setAddress(originalAddress)
  }

  public getAddress() {
    const { address } = EthersStoreUtil.state

    return address ? getOriginalAddress(address) : undefined
  }

  public getError() {
    return EthersStoreUtil.state.error
  }

  public getChainId() {
    return EthersStoreUtil.state.chainId
  }

  public getIsConnected() {
    return EthersStoreUtil.state.isConnected
  }

  public getWalletProvider() {
    return EthersStoreUtil.state.provider as Eip1193Provider | undefined
  }

  public getWalletProviderType() {
    return EthersStoreUtil.state.providerType
  }

  public subscribeProvider(callback: (newState: EthersStoreUtilState) => void) {
    return EthersStoreUtil.subscribe(callback)
  }

  public async disconnect() {
    const { provider, providerType } = EthersStoreUtil.state

    localStorage.removeItem(EthersConstantsUtil.WALLET_ID)
    EthersStoreUtil.reset()

    if (providerType === 'injected' || providerType === 'eip6963') {
      provider?.emit('disconnect')
    } else {
      const walletConnectProvider = provider as unknown as EthereumProvider
      if (walletConnectProvider) {
        try {
          EthersStoreUtil.setError(undefined)
          await walletConnectProvider.disconnect()
        } catch (error) {
          EthersStoreUtil.setError(error)
        }
      }
    }
  }

  // -- Private -----------------------------------------------------------------
  private createProvider() {
    if (!this.walletConnectProviderInitPromise && typeof window !== 'undefined') {
      this.walletConnectProviderInitPromise = this.initWalletConnectProvider()
    }

    return this.walletConnectProviderInitPromise
  }

  private async initWalletConnectProvider() {
    const walletConnectProviderOptions: EthereumProviderOptions = {
      projectId: this.projectId,
      showQrModal: false,
      rpcMap: this.chains
        ? this.chains.reduce<Record<number, string>>((map, chain) => {
            map[chain.chainId] = chain.rpcUrl

            return map
          }, {})
        : ({} as Record<number, string>),
      optionalChains: [...this.chains.map(chain => chain.chainId)] as [number],
      metadata: {
        name: this.metadata ? this.metadata.name : '',
        description: this.metadata ? this.metadata.description : '',
        url: this.metadata ? this.metadata.url : '',
        icons: this.metadata ? this.metadata.icons : ['']
      }
    }

    this.walletConnectProvider = await EthereumProvider.init(walletConnectProviderOptions)

    await this.checkActiveWalletConnectProvider()
  }

  private async getWalletConnectProvider() {
    if (!this.walletConnectProvider) {
      try {
        EthersStoreUtil.setError(undefined)
        await this.createProvider()
      } catch (error) {
        EthersStoreUtil.setError(error)
      }
    }

    return this.walletConnectProvider
  }

  private syncRequestedNetworks(
    chains: Web3ModalClientOptions['chains'],
    chainImages?: Web3ModalClientOptions['chainImages']
  ) {
    const requestedCaipNetworks = chains?.map(
      chain =>
        ({
          id: `${ConstantsUtil.EIP155}:${chain.chainId}`,
          name: chain.name,
          imageId: PresetsUtil.EIP155NetworkImageIds[chain.chainId],
          imageUrl: chainImages?.[chain.chainId]
        }) as CaipNetwork
    )
    this.setRequestedCaipNetworks(requestedCaipNetworks ?? [])
  }

  private async checkActiveWalletConnectProvider() {
    const WalletConnectProvider = await this.getWalletConnectProvider()
    const walletId = localStorage.getItem(EthersConstantsUtil.WALLET_ID)

    if (WalletConnectProvider) {
      if (walletId === ConstantsUtil.WALLET_CONNECT_CONNECTOR_ID) {
        await this.setWalletConnectProvider()
      }
    }
  }

  private checkActiveInjectedProvider(config: ProviderType) {
    const InjectedProvider = config.injected
    const walletId = localStorage.getItem(EthersConstantsUtil.WALLET_ID)

    if (InjectedProvider) {
      if (walletId === ConstantsUtil.INJECTED_CONNECTOR_ID) {
        this.setInjectedProvider(config)
        this.watchInjected(config)
      }
    }
  }

  private checkActiveCoinbaseProvider(config: ProviderType) {
    const CoinbaseProvider = config.coinbase as unknown as ExternalProvider
    const walletId = localStorage.getItem(EthersConstantsUtil.WALLET_ID)

    if (CoinbaseProvider) {
      if (walletId === ConstantsUtil.COINBASE_CONNECTOR_ID) {
        if (CoinbaseProvider._addresses && CoinbaseProvider._addresses?.length > 0) {
          this.setCoinbaseProvider(config)
          this.watchCoinbase(config)
        } else {
          localStorage.removeItem(EthersConstantsUtil.WALLET_ID)
          EthersStoreUtil.reset()
        }
      }
    }
  }

  private checkActive6963Provider() {
    const currentActiveWallet = window?.localStorage.getItem(EthersConstantsUtil.WALLET_ID)
    if (currentActiveWallet) {
      const currentProvider = this.EIP6963Providers.find(
        provider => provider.name === currentActiveWallet
      )
      if (currentProvider) {
        this.setEIP6963Provider(currentProvider.provider, currentProvider.name)
      }
    }
  }

  private async setWalletConnectProvider() {
    window?.localStorage.setItem(
      EthersConstantsUtil.WALLET_ID,
      ConstantsUtil.WALLET_CONNECT_CONNECTOR_ID
    )
    const WalletConnectProvider = await this.getWalletConnectProvider()
    if (WalletConnectProvider) {
      EthersStoreUtil.setChainId(WalletConnectProvider.chainId)
      EthersStoreUtil.setProviderType('walletConnect')
      EthersStoreUtil.setProvider(WalletConnectProvider as unknown as Provider)
      EthersStoreUtil.setIsConnected(true)
      this.setAddress(WalletConnectProvider.accounts?.[0])
      this.watchWalletConnect()
    }
  }

  private async setInjectedProvider(config: ProviderType) {
    window?.localStorage.setItem(EthersConstantsUtil.WALLET_ID, ConstantsUtil.INJECTED_CONNECTOR_ID)
    const InjectedProvider = config.injected

    if (InjectedProvider) {
      const { address, chainId } = await EthersHelpersUtil.getUserInfo(InjectedProvider)
      if (address && chainId) {
        EthersStoreUtil.setChainId(chainId)
        EthersStoreUtil.setProviderType('injected')
        EthersStoreUtil.setProvider(config.injected)
        EthersStoreUtil.setIsConnected(true)
        this.setAddress(address)
        this.watchCoinbase(config)
      }
    }
  }

  private async setEIP6963Provider(provider: Provider, name: string) {
    window?.localStorage.setItem(EthersConstantsUtil.WALLET_ID, name)

    if (provider) {
      const { address, chainId } = await EthersHelpersUtil.getUserInfo(provider)
      if (address && chainId) {
        EthersStoreUtil.setChainId(chainId)
        EthersStoreUtil.setProviderType('eip6963')
        EthersStoreUtil.setProvider(provider)
        EthersStoreUtil.setIsConnected(true)
        this.setAddress(address)
        this.watchEIP6963(provider)
      }
    }
  }

  private async setCoinbaseProvider(config: ProviderType) {
    window?.localStorage.setItem(EthersConstantsUtil.WALLET_ID, ConstantsUtil.COINBASE_CONNECTOR_ID)
    const CoinbaseProvider = config.coinbase

    if (CoinbaseProvider) {
      const { address, chainId } = await EthersHelpersUtil.getUserInfo(CoinbaseProvider)
      if (address && chainId) {
        EthersStoreUtil.setChainId(chainId)
        EthersStoreUtil.setProviderType('coinbaseWallet')
        EthersStoreUtil.setProvider(config.coinbase)
        EthersStoreUtil.setIsConnected(true)
        this.setAddress(address)
        this.watchCoinbase(config)
      }
    }
  }

<<<<<<< HEAD
  private async initSmartAccount(
    chainId: number
  ): Promise<{ isDeployed: boolean; address?: string }> {
    if (!this.emailProvider || !this.options?.enableSmartAccounts) {
      return { isDeployed: false }
    }
    const { smartAccountEnabledNetworks } =
      await this.emailProvider.getSmartAccountEnabledNetworks()

    if (!smartAccountEnabledNetworks.includes(chainId)) {
      return { isDeployed: false }
    }

    return await this.emailProvider.initSmartAccount()
  }

  private async setEmailProvider() {
    window?.localStorage.setItem(EthersConstantsUtil.WALLET_ID, ConstantsUtil.EMAIL_CONNECTOR_ID)
=======
  private async setAuthProvider() {
    window?.localStorage.setItem(EthersConstantsUtil.WALLET_ID, ConstantsUtil.AUTH_CONNECTOR_ID)
>>>>>>> 2233c931

    if (this.frameProvider) {
      const { address, chainId } = await this.frameProvider.connect()
      super.setLoading(false)
      if (address && chainId) {
        EthersStoreUtil.setChainId(chainId)
        EthersStoreUtil.setProviderType(ConstantsUtil.AUTH_CONNECTOR_ID as 'w3mAuth')
        EthersStoreUtil.setProvider(this.frameProvider as unknown as CombinedProvider)
        EthersStoreUtil.setIsConnected(true)
        const { isDeployed, address: smartAccountAddress } = await this.initSmartAccount(chainId)
        this.setSmartAccountDeployed(isDeployed)
        if (isDeployed && smartAccountAddress) {
          EthersStoreUtil.setAddress(smartAccountAddress as Address)
        } else {
          EthersStoreUtil.setAddress(address as Address)
        }

        this.watchEmail()
        this.watchModal()
      }
    }
  }

  private async watchWalletConnect() {
    const provider = await this.getWalletConnectProvider()

    function disconnectHandler() {
      localStorage.removeItem(EthersConstantsUtil.WALLET_ID)
      EthersStoreUtil.reset()

      provider?.removeListener('disconnect', disconnectHandler)
      provider?.removeListener('accountsChanged', accountsChangedHandler)
      provider?.removeListener('chainChanged', chainChangedHandler)
    }

    function chainChangedHandler(chainId: string) {
      if (chainId) {
        const chain = EthersHelpersUtil.hexStringToNumber(chainId)
        EthersStoreUtil.setChainId(chain)
      }
    }

    const accountsChangedHandler = async (accounts: string[]) => {
      if (accounts.length > 0) {
        await this.setWalletConnectProvider()
      }
    }

    if (provider) {
      provider.on('disconnect', disconnectHandler)
      provider.on('accountsChanged', accountsChangedHandler)
      provider.on('chainChanged', chainChangedHandler)
    }
  }

  private watchInjected(config: ProviderType) {
    const provider = config.injected

    function disconnectHandler() {
      localStorage.removeItem(EthersConstantsUtil.WALLET_ID)
      EthersStoreUtil.reset()

      provider?.removeListener('disconnect', disconnectHandler)
      provider?.removeListener('accountsChanged', accountsChangedHandler)
      provider?.removeListener('chainChanged', chainChangedHandler)
    }

    function accountsChangedHandler(accounts: string[]) {
      const currentAccount = accounts?.[0]
      if (currentAccount) {
        EthersStoreUtil.setAddress(getOriginalAddress(currentAccount) as Address)
      } else {
        localStorage.removeItem(EthersConstantsUtil.WALLET_ID)
        EthersStoreUtil.reset()
      }
    }

    function chainChangedHandler(chainId: string) {
      if (chainId) {
        const chain =
          typeof chainId === 'string'
            ? EthersHelpersUtil.hexStringToNumber(chainId)
            : Number(chainId)
        EthersStoreUtil.setChainId(chain)
      }
    }

    if (provider) {
      provider.on('disconnect', disconnectHandler)
      provider.on('accountsChanged', accountsChangedHandler)
      provider.on('chainChanged', chainChangedHandler)
    }
  }

  private watchEIP6963(provider: Provider) {
    function disconnectHandler() {
      localStorage.removeItem(EthersConstantsUtil.WALLET_ID)
      EthersStoreUtil.reset()

      provider.removeListener('disconnect', disconnectHandler)
      provider.removeListener('accountsChanged', accountsChangedHandler)
      provider.removeListener('chainChanged', chainChangedHandler)
    }

    function accountsChangedHandler(accounts: string[]) {
      const currentAccount = accounts?.[0]
      if (currentAccount) {
        EthersStoreUtil.setAddress(getOriginalAddress(currentAccount) as Address)
      } else {
        localStorage.removeItem(EthersConstantsUtil.WALLET_ID)
        EthersStoreUtil.reset()
      }
    }

    function chainChangedHandler(chainId: string) {
      if (chainId) {
        const chain =
          typeof chainId === 'string'
            ? EthersHelpersUtil.hexStringToNumber(chainId)
            : Number(chainId)
        EthersStoreUtil.setChainId(chain)
      }
    }

    if (provider) {
      provider.on('disconnect', disconnectHandler)
      provider.on('accountsChanged', accountsChangedHandler)
      provider.on('chainChanged', chainChangedHandler)
    }
  }

  private watchCoinbase(config: ProviderType) {
    const provider = config.coinbase
    const walletId = localStorage.getItem(EthersConstantsUtil.WALLET_ID)

    function disconnectHandler() {
      localStorage.removeItem(EthersConstantsUtil.WALLET_ID)
      EthersStoreUtil.reset()

      provider?.removeListener('disconnect', disconnectHandler)
      provider?.removeListener('accountsChanged', accountsChangedHandler)
      provider?.removeListener('chainChanged', chainChangedHandler)
    }

    function accountsChangedHandler(accounts: string[]) {
      const currentAccount = accounts?.[0]
      if (currentAccount) {
        EthersStoreUtil.setAddress(getOriginalAddress(currentAccount) as Address)
      } else {
        localStorage.removeItem(EthersConstantsUtil.WALLET_ID)
        EthersStoreUtil.reset()
      }
    }

    function chainChangedHandler(chainId: string) {
      if (chainId && walletId === ConstantsUtil.COINBASE_CONNECTOR_ID) {
        const chain = Number(chainId)
        EthersStoreUtil.setChainId(chain)
      }
    }

    if (provider) {
      provider.on('disconnect', disconnectHandler)
      provider.on('accountsChanged', accountsChangedHandler)
      provider.on('chainChanged', chainChangedHandler)
    }
  }

  private watchEmail() {
    if (this.frameProvider) {
      this.frameProvider.onRpcRequest(request => {
        // We only open the modal if it's not a safe (auto-approve)
        if (W3mFrameHelpers.checkIfRequestExists(request)) {
          if (!W3mFrameHelpers.checkIfRequestIsAllowed(request)) {
            super.open({ view: 'ApproveTransaction' })
          }
        } else {
          this.emailProvider?.rejectRpcRequest()
          super.open()
          const method = W3mFrameHelpers.getRequestMethod(request)
          // eslint-disable-next-line no-console
          console.error(W3mFrameRpcConstants.RPC_METHOD_NOT_ALLOWED_MESSAGE, { method })
          setTimeout(() => {
            this.showErrorMessage(W3mFrameRpcConstants.RPC_METHOD_NOT_ALLOWED_UI_MESSAGE)
          }, 300)
        }
      })
      this.frameProvider.onRpcResponse(() => {
        super.close()
      })
<<<<<<< HEAD
      this.emailProvider.onNotConnected(() => {
        this.setIsConnected(false)
        super.setLoading(false)
      })
      this.emailProvider.onIsConnected(() => {
=======
      this.frameProvider.onIsConnected(() => {
>>>>>>> 2233c931
        super.setLoading(false)
      })
    }
  }

  private watchModal() {
    if (this.emailProvider) {
      this.subscribeState(val => {
        if (!val.open) {
          this.emailProvider?.rejectRpcRequest()
        }
      })
    }
  }

  private async syncAccount() {
    const address = EthersStoreUtil.state.address
    const chainId = EthersStoreUtil.state.chainId
    const isConnected = EthersStoreUtil.state.isConnected

    this.resetAccount()

    if (isConnected && address && chainId) {
      const caipAddress: CaipAddress = `${ConstantsUtil.EIP155}:${chainId}:${address}`

      this.setIsConnected(isConnected)

      this.setCaipAddress(caipAddress)

      await Promise.all([
        this.syncProfile(address),
        this.syncBalance(address),
        this.fetchTokenBalance(),
        this.getApprovedCaipNetworksData()
      ])

      this.hasSyncedConnectedAccount = true
    } else if (!isConnected && this.hasSyncedConnectedAccount) {
      this.resetWcConnection()
      this.resetNetwork()
    }
  }

  private async syncNetwork(chainImages?: Web3ModalClientOptions['chainImages']) {
    const address = EthersStoreUtil.state.address
    const chainId = EthersStoreUtil.state.chainId
    const isConnected = EthersStoreUtil.state.isConnected
    if (this.chains) {
      const chain = this.chains.find(c => c.chainId === chainId)

      if (chain) {
        const caipChainId: CaipNetworkId = `${ConstantsUtil.EIP155}:${chain.chainId}`

        this.setCaipNetwork({
          id: caipChainId,
          name: chain.name,
          imageId: PresetsUtil.EIP155NetworkImageIds[chain.chainId],
          imageUrl: chainImages?.[chain.chainId]
        })
        if (isConnected && address) {
          const caipAddress: CaipAddress = `${ConstantsUtil.EIP155}:${chainId}:${address}`
          this.setCaipAddress(caipAddress)
          if (chain.explorerUrl) {
            const url = `${chain.explorerUrl}/address/${address}`
            this.setAddressExplorerUrl(url)
          } else {
            this.setAddressExplorerUrl(undefined)
          }
          if (this.hasSyncedConnectedAccount) {
            await this.syncProfile(address)
            await this.syncBalance(address)
          }
        }
      } else if (isConnected) {
        this.setCaipNetwork({
          id: `${ConstantsUtil.EIP155}:${chainId}`
        })
      }
    }
  }

  private async syncProfile(address: Address) {
    const chainId = EthersStoreUtil.state.chainId

    if (chainId === 1) {
      const ensProvider = new InfuraProvider('mainnet')
      const name = await ensProvider.lookupAddress(address)
      const avatar = await ensProvider.getAvatar(address)

      if (name) {
        this.setProfileName(name)
      }
      if (avatar) {
        this.setProfileImage(avatar)
      }
    } else {
      this.setProfileName(null)
      this.setProfileImage(null)
    }
  }

  private async syncBalance(address: Address) {
    const chainId = EthersStoreUtil.state.chainId
    if (chainId && this.chains) {
      const chain = this.chains.find(c => c.chainId === chainId)

      if (chain) {
        const jsonRpcProvider = new JsonRpcProvider(chain.rpcUrl, {
          chainId,
          name: chain.name
        })
        if (jsonRpcProvider) {
          const balance = await jsonRpcProvider.getBalance(address)
          const formattedBalance = formatEther(balance)

          this.setBalance(formattedBalance, chain.currency)
        }
      }
    }
  }

  public async switchNetwork(chainId: number) {
    const provider = EthersStoreUtil.state.provider
    const providerType = EthersStoreUtil.state.providerType
    if (this.chains) {
      const chain = this.chains.find(c => c.chainId === chainId)

      if (providerType === ConstantsUtil.WALLET_CONNECT_CONNECTOR_ID && chain) {
        const WalletConnectProvider = provider as unknown as EthereumProvider

        if (WalletConnectProvider) {
          try {
            await WalletConnectProvider.request({
              method: 'wallet_switchEthereumChain',
              params: [{ chainId: EthersHelpersUtil.numberToHexString(chain.chainId) }]
            })

            EthersStoreUtil.setChainId(chainId)
            // eslint-disable-next-line @typescript-eslint/no-explicit-any
          } catch (switchError: any) {
            if (
              switchError.code === EthersConstantsUtil.ERROR_CODE_UNRECOGNIZED_CHAIN_ID ||
              switchError.code === EthersConstantsUtil.ERROR_CODE_DEFAULT ||
              switchError?.data?.originalError?.code ===
                EthersConstantsUtil.ERROR_CODE_UNRECOGNIZED_CHAIN_ID
            ) {
              await EthersHelpersUtil.addEthereumChain(
                WalletConnectProvider as unknown as Provider,
                chain
              )
            } else {
              throw new Error('Chain is not supported')
            }
          }
        }
      } else if (providerType === ConstantsUtil.INJECTED_CONNECTOR_ID && chain) {
        const InjectedProvider = provider
        if (InjectedProvider) {
          try {
            await InjectedProvider.request({
              method: 'wallet_switchEthereumChain',
              params: [{ chainId: EthersHelpersUtil.numberToHexString(chain.chainId) }]
            })
            EthersStoreUtil.setChainId(chain.chainId)
            // eslint-disable-next-line @typescript-eslint/no-explicit-any
          } catch (switchError: any) {
            if (
              switchError.code === EthersConstantsUtil.ERROR_CODE_UNRECOGNIZED_CHAIN_ID ||
              switchError.code === EthersConstantsUtil.ERROR_CODE_DEFAULT ||
              switchError?.data?.originalError?.code ===
                EthersConstantsUtil.ERROR_CODE_UNRECOGNIZED_CHAIN_ID
            ) {
              await EthersHelpersUtil.addEthereumChain(InjectedProvider, chain)
            } else {
              throw new Error('Chain is not supported')
            }
          }
        }
      } else if (providerType === ConstantsUtil.EIP6963_CONNECTOR_ID && chain) {
        const EIP6963Provider = provider

        if (EIP6963Provider) {
          try {
            await EIP6963Provider.request({
              method: 'wallet_switchEthereumChain',
              params: [{ chainId: EthersHelpersUtil.numberToHexString(chain.chainId) }]
            })
            EthersStoreUtil.setChainId(chain.chainId)
            // eslint-disable-next-line @typescript-eslint/no-explicit-any
          } catch (switchError: any) {
            if (
              switchError.code === EthersConstantsUtil.ERROR_CODE_UNRECOGNIZED_CHAIN_ID ||
              switchError.code === EthersConstantsUtil.ERROR_CODE_DEFAULT ||
              switchError?.data?.originalError?.code ===
                EthersConstantsUtil.ERROR_CODE_UNRECOGNIZED_CHAIN_ID
            ) {
              await EthersHelpersUtil.addEthereumChain(EIP6963Provider, chain)
            } else {
              throw new Error('Chain is not supported')
            }
          }
        }
      } else if (providerType === ConstantsUtil.COINBASE_CONNECTOR_ID && chain) {
        const CoinbaseProvider = provider
        if (CoinbaseProvider) {
          try {
            await CoinbaseProvider.request({
              method: 'wallet_switchEthereumChain',
              params: [{ chainId: EthersHelpersUtil.numberToHexString(chain.chainId) }]
            })
            EthersStoreUtil.setChainId(chain.chainId)
            // eslint-disable-next-line @typescript-eslint/no-explicit-any
          } catch (switchError: any) {
            if (
              switchError.code === EthersConstantsUtil.ERROR_CODE_UNRECOGNIZED_CHAIN_ID ||
              switchError.code === EthersConstantsUtil.ERROR_CODE_DEFAULT ||
              switchError?.data?.originalError?.code ===
                EthersConstantsUtil.ERROR_CODE_UNRECOGNIZED_CHAIN_ID
            ) {
              await EthersHelpersUtil.addEthereumChain(CoinbaseProvider, chain)
            }
          }
        }
      } else if (providerType === ConstantsUtil.AUTH_CONNECTOR_ID) {
        if (this.frameProvider && chain?.chainId) {
          try {
            await this.frameProvider?.switchNetwork(chain?.chainId)
            EthersStoreUtil.setChainId(chain.chainId)
          } catch {
            throw new Error('Switching chain failed')
          }
        }
      }
    }
  }

  private syncConnectors(config: ProviderType) {
    const w3mConnectors: Connector[] = []

    const connectorType = PresetsUtil.ConnectorTypesMap[ConstantsUtil.WALLET_CONNECT_CONNECTOR_ID]
    if (connectorType) {
      w3mConnectors.push({
        id: ConstantsUtil.WALLET_CONNECT_CONNECTOR_ID,
        explorerId: PresetsUtil.ConnectorExplorerIds[ConstantsUtil.WALLET_CONNECT_CONNECTOR_ID],
        imageId: PresetsUtil.ConnectorImageIds[ConstantsUtil.WALLET_CONNECT_CONNECTOR_ID],
        imageUrl: this.options?.connectorImages?.[ConstantsUtil.WALLET_CONNECT_CONNECTOR_ID],
        name: PresetsUtil.ConnectorNamesMap[ConstantsUtil.WALLET_CONNECT_CONNECTOR_ID],
        type: connectorType
      })
    }

    if (config.injected) {
      const injectedConnectorType =
        PresetsUtil.ConnectorTypesMap[ConstantsUtil.INJECTED_CONNECTOR_ID]
      if (injectedConnectorType) {
        w3mConnectors.push({
          id: ConstantsUtil.INJECTED_CONNECTOR_ID,
          explorerId: PresetsUtil.ConnectorExplorerIds[ConstantsUtil.INJECTED_CONNECTOR_ID],
          imageId: PresetsUtil.ConnectorImageIds[ConstantsUtil.INJECTED_CONNECTOR_ID],
          imageUrl: this.options?.connectorImages?.[ConstantsUtil.INJECTED_CONNECTOR_ID],
          name: PresetsUtil.ConnectorNamesMap[ConstantsUtil.INJECTED_CONNECTOR_ID],
          type: injectedConnectorType
        })
      }
    }

    if (config.coinbase) {
      w3mConnectors.push({
        id: ConstantsUtil.COINBASE_CONNECTOR_ID,
        explorerId: PresetsUtil.ConnectorExplorerIds[ConstantsUtil.COINBASE_CONNECTOR_ID],
        imageId: PresetsUtil.ConnectorImageIds[ConstantsUtil.COINBASE_CONNECTOR_ID],
        imageUrl: this.options?.connectorImages?.[ConstantsUtil.COINBASE_CONNECTOR_ID],
        name: PresetsUtil.ConnectorNamesMap[ConstantsUtil.COINBASE_CONNECTOR_ID],
        type: 'EXTERNAL'
      })
    }

    this.setConnectors(w3mConnectors)
  }

  private async syncAuthConnector(projectId: string, auth: ProviderType['auth']) {
    if (typeof window !== 'undefined') {
      this.frameProvider = new W3mFrameProvider(projectId)

      this.addConnector({
        id: ConstantsUtil.AUTH_CONNECTOR_ID,
        type: 'AUTH',
        name: 'Auth',
        provider: this.frameProvider,
        email: auth?.email,
        socials: auth?.socials
      })

      super.setLoading(true)
      const isLoginEmailUsed = this.frameProvider.getLoginEmailUsed()
      super.setLoading(isLoginEmailUsed)
      const isConnected = await this.frameProvider.isConnected()

      if (isConnected) {
        this.setAuthProvider()
      } else {
        super.setLoading(false)
      }
    }
  }

  private eip6963EventHandler(event: CustomEventInit<Wallet>) {
    if (event.detail) {
      const { info, provider } = event.detail
      const connectors = this.getConnectors()
      const existingConnector = connectors.find(c => c.name === info.name)
      if (!existingConnector) {
        const type = PresetsUtil.ConnectorTypesMap[ConstantsUtil.EIP6963_CONNECTOR_ID]
        if (type) {
          this.addConnector({
            id: ConstantsUtil.EIP6963_CONNECTOR_ID,
            type,
            imageUrl:
              info.icon ?? this.options?.connectorImages?.[ConstantsUtil.EIP6963_CONNECTOR_ID],
            name: info.name,
            provider,
            info
          })

          const eip6963ProviderObj = {
            name: info.name,
            provider
          }

          this.EIP6963Providers.push(eip6963ProviderObj)
        }
      }
    }
  }

  private listenConnectors(enableEIP6963: boolean) {
    if (typeof window !== 'undefined' && enableEIP6963) {
      const handler = this.eip6963EventHandler.bind(this)
      window.addEventListener(ConstantsUtil.EIP6963_ANNOUNCE_EVENT, handler)
      window.dispatchEvent(new Event(ConstantsUtil.EIP6963_REQUEST_EVENT))
    }
  }
}<|MERGE_RESOLUTION|>--- conflicted
+++ resolved
@@ -590,29 +590,24 @@
     }
   }
 
-<<<<<<< HEAD
   private async initSmartAccount(
     chainId: number
   ): Promise<{ isDeployed: boolean; address?: string }> {
-    if (!this.emailProvider || !this.options?.enableSmartAccounts) {
+    if (!this.frameProvider || !this.options?.enableSmartAccounts) {
       return { isDeployed: false }
     }
     const { smartAccountEnabledNetworks } =
-      await this.emailProvider.getSmartAccountEnabledNetworks()
+      await this.frameProvider.getSmartAccountEnabledNetworks()
 
     if (!smartAccountEnabledNetworks.includes(chainId)) {
       return { isDeployed: false }
     }
 
-    return await this.emailProvider.initSmartAccount()
-  }
-
-  private async setEmailProvider() {
-    window?.localStorage.setItem(EthersConstantsUtil.WALLET_ID, ConstantsUtil.EMAIL_CONNECTOR_ID)
-=======
+    return await this.frameProvider.initSmartAccount()
+  }
+
   private async setAuthProvider() {
     window?.localStorage.setItem(EthersConstantsUtil.WALLET_ID, ConstantsUtil.AUTH_CONNECTOR_ID)
->>>>>>> 2233c931
 
     if (this.frameProvider) {
       const { address, chainId } = await this.frameProvider.connect()
@@ -803,15 +798,11 @@
       this.frameProvider.onRpcResponse(() => {
         super.close()
       })
-<<<<<<< HEAD
       this.emailProvider.onNotConnected(() => {
         this.setIsConnected(false)
         super.setLoading(false)
       })
       this.emailProvider.onIsConnected(() => {
-=======
-      this.frameProvider.onIsConnected(() => {
->>>>>>> 2233c931
         super.setLoading(false)
       })
     }
