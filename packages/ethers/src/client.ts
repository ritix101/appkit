/* eslint-disable max-depth */
import type {
  CaipAddress,
  CaipNetwork,
  CaipNetworkId,
  ConnectionControllerClient,
  Connector,
  LibraryOptions,
  NetworkControllerClient,
  PublicStateControllerState,
  Token
} from '@web3modal/scaffold'
import { Web3ModalScaffold } from '@web3modal/scaffold'
import { ConstantsUtil, PresetsUtil, HelpersUtil } from '@web3modal/scaffold-utils'
import EthereumProvider from '@walletconnect/ethereum-provider'
import type { Web3ModalSIWEClient } from '@web3modal/siwe'
import type {
  Address,
  Metadata,
  Provider,
  ProviderType,
  Chain,
  EthersStoreUtilState
} from '@web3modal/scaffold-utils/ethers'
import {
  formatEther,
  JsonRpcProvider,
  InfuraProvider,
  getAddress as getOriginalAddress
} from 'ethers'
import {
  EthersConstantsUtil,
  EthersHelpersUtil,
  EthersStoreUtil
} from '@web3modal/scaffold-utils/ethers'
import type { EthereumProviderOptions } from '@walletconnect/ethereum-provider'
import type { Eip1193Provider } from 'ethers'
import { W3mFrameProvider, W3mFrameHelpers, W3mFrameRpcConstants } from '@web3modal/wallet'
import type { CombinedProvider } from '@web3modal/scaffold-utils/ethers'
import { NetworkUtil } from '@web3modal/common'

// -- Types ---------------------------------------------------------------------
export interface Web3ModalClientOptions extends Omit<LibraryOptions, 'defaultChain' | 'tokens'> {
  ethersConfig: ProviderType
  chains: Chain[]
  siweConfig?: Web3ModalSIWEClient
  defaultChain?: Chain
  chainImages?: Record<number, string>
  connectorImages?: Record<string, string>
  tokens?: Record<number, Token>
}

export type Web3ModalOptions = Omit<Web3ModalClientOptions, '_sdkVersion'>

declare global {
  interface Window {
    ethereum?: Record<string, unknown>
  }
}

// @ts-expect-error: Overriden state type is correct
interface Web3ModalState extends PublicStateControllerState {
  selectedNetworkId: number | undefined
}

interface Info {
  uuid: string
  name: string
  icon: string
  rdns: string
}

interface EIP6963ProviderDetail {
  info: Info
  provider: Provider
}

interface ExternalProvider extends EthereumProvider {
  _addresses?: string[]
}

// -- Client --------------------------------------------------------------------
export class Web3Modal extends Web3ModalScaffold {
  private hasSyncedConnectedAccount = false

  private EIP6963Providers: EIP6963ProviderDetail[] = []

  private walletConnectProvider?: EthereumProvider

  private walletConnectProviderInitPromise?: Promise<void>

  private projectId: string

  private chains: Chain[]

  private metadata?: Metadata

  private options: Web3ModalClientOptions | undefined = undefined

  private frameProvider?: W3mFrameProvider

  public constructor(options: Web3ModalClientOptions) {
    const {
      ethersConfig,
      siweConfig,
      chains,
      defaultChain,
      tokens,
      chainImages,
      _sdkVersion,
      ...w3mOptions
    } = options

    if (!ethersConfig) {
      throw new Error('web3modal:constructor - ethersConfig is undefined')
    }

    if (!w3mOptions.projectId) {
      throw new Error('web3modal:constructor - projectId is undefined')
    }

    const networkControllerClient: NetworkControllerClient = {
      switchCaipNetwork: async caipNetwork => {
        const chainId = NetworkUtil.caipNetworkIdToNumber(caipNetwork?.id)
        if (chainId) {
          try {
            EthersStoreUtil.setError(undefined)
            await this.switchNetwork(chainId)
          } catch (error) {
            EthersStoreUtil.setError(error)
            throw new Error('networkControllerClient:switchCaipNetwork - unable to switch chain')
          }
        }
      },

      getApprovedCaipNetworksData: async () =>
        new Promise(async resolve => {
          const walletChoice = localStorage.getItem(EthersConstantsUtil.WALLET_ID)
          if (walletChoice?.includes(ConstantsUtil.WALLET_CONNECT_CONNECTOR_ID)) {
            const provider = await this.getWalletConnectProvider()
            if (!provider) {
              throw new Error(
                'networkControllerClient:getApprovedCaipNetworks - connector is undefined'
              )
            }
            const ns = provider.signer?.session?.namespaces
            const nsMethods = ns?.[ConstantsUtil.EIP155]?.methods
            const nsChains = ns?.[ConstantsUtil.EIP155]?.chains

            const result = {
              supportsAllNetworks: nsMethods?.includes(ConstantsUtil.ADD_CHAIN_METHOD) ?? false,
              approvedCaipNetworkIds: nsChains as CaipNetworkId[] | undefined
            }

            resolve(result)
          } else {
            const result = {
              approvedCaipNetworkIds: undefined,
              supportsAllNetworks: true
            }

            resolve(result)
          }
        })
    }

    const connectionControllerClient: ConnectionControllerClient = {
      connectWalletConnect: async onUri => {
        const WalletConnectProvider = await this.getWalletConnectProvider()
        if (!WalletConnectProvider) {
          throw new Error('connectionControllerClient:getWalletConnectUri - provider is undefined')
        }

        WalletConnectProvider.on('display_uri', (uri: string) => {
          onUri(uri)
        })

        await WalletConnectProvider.connect()
        await this.setWalletConnectProvider()
      },

      //  @ts-expect-error TODO expected types in arguments are incomplete
      connectExternal: async ({
        id,
        info,
        provider
      }: {
        id: string
        info: Info
        provider: Provider
      }) => {
        if (id === ConstantsUtil.INJECTED_CONNECTOR_ID) {
          const InjectedProvider = ethersConfig.injected
          if (!InjectedProvider) {
            throw new Error('connectionControllerClient:connectInjected - provider is undefined')
          }
          try {
            EthersStoreUtil.setError(undefined)
            await InjectedProvider.request({ method: 'eth_requestAccounts' })
            this.setInjectedProvider(ethersConfig)
          } catch (error) {
            EthersStoreUtil.setError(error)
          }
        } else if (id === ConstantsUtil.EIP6963_CONNECTOR_ID && info && provider) {
          try {
            EthersStoreUtil.setError(undefined)
            await provider.request({ method: 'eth_requestAccounts' })
            this.setEIP6963Provider(provider, info.name)
          } catch (error) {
            EthersStoreUtil.setError(error)
          }
        } else if (id === ConstantsUtil.COINBASE_CONNECTOR_ID) {
          const CoinbaseProvider = ethersConfig.coinbase
          if (!CoinbaseProvider) {
            throw new Error('connectionControllerClient:connectCoinbase - connector is undefined')
          }

          try {
            EthersStoreUtil.setError(undefined)
            await CoinbaseProvider.request({ method: 'eth_requestAccounts' })
            this.setCoinbaseProvider(ethersConfig)
          } catch (error) {
            EthersStoreUtil.setError(error)
          }
        } else if (id === ConstantsUtil.AUTH_CONNECTOR_ID) {
          this.setAuthProvider()
        }
      },

      checkInstalled(ids) {
        if (!ids) {
          return Boolean(window.ethereum)
        }

        if (ethersConfig.injected) {
          if (!window?.ethereum) {
            return false
          }
        }

        return ids.some(id => Boolean(window.ethereum?.[String(id)]))
      },

      disconnect: async () => {
        const provider = EthersStoreUtil.state.provider
        const providerType = EthersStoreUtil.state.providerType
        localStorage.removeItem(EthersConstantsUtil.WALLET_ID)
        EthersStoreUtil.reset()
        if (providerType === ConstantsUtil.WALLET_CONNECT_CONNECTOR_ID) {
          const WalletConnectProvider = provider
          await (WalletConnectProvider as unknown as EthereumProvider).disconnect()
          // eslint-disable-next-line no-negated-condition
        } else if (providerType !== ConstantsUtil.AUTH_CONNECTOR_ID) {
          provider?.emit('disconnect')
        } else {
          await this.frameProvider?.disconnect()
        }
      },

      signMessage: async (message: string) => {
        const provider = EthersStoreUtil.state.provider
        if (!provider) {
          throw new Error('connectionControllerClient:signMessage - provider is undefined')
        }

        const signature = await provider.request({
          method: 'personal_sign',
          params: [message, this.getAddress()]
        })

        return signature as `0x${string}`
      }
    }

    super({
      networkControllerClient,
      connectionControllerClient,
      siweControllerClient: siweConfig,
      defaultChain: EthersHelpersUtil.getCaipDefaultChain(defaultChain),
      tokens: HelpersUtil.getCaipTokens(tokens),
      _sdkVersion: _sdkVersion ?? `html-ethers-${ConstantsUtil.VERSION}`,
      ...w3mOptions
    })

    this.options = options

    this.metadata = ethersConfig.metadata

    this.projectId = w3mOptions.projectId
    this.chains = chains

    this.createProvider()

    EthersStoreUtil.subscribeKey('address', () => {
      this.syncAccount()
    })

    EthersStoreUtil.subscribeKey('chainId', () => {
      this.syncNetwork(chainImages)
    })

    this.syncRequestedNetworks(chains, chainImages)
    this.syncConnectors(ethersConfig)

    if (ethersConfig.EIP6963) {
      if (typeof window !== 'undefined') {
        this.listenConnectors(ethersConfig.EIP6963)
        this.checkActive6963Provider()
      }
    }

    if (ethersConfig.auth || ethersConfig.email) {
      this.syncAuthConnector(w3mOptions.projectId, ethersConfig.auth, ethersConfig.email)
    }

    if (ethersConfig.injected) {
      this.checkActiveInjectedProvider(ethersConfig)
    }
    if (ethersConfig.coinbase) {
      this.checkActiveCoinbaseProvider(ethersConfig)
    }
  }

  // -- Public ------------------------------------------------------------------

  // @ts-expect-error: Overriden state type is correct
  public override getState() {
    const state = super.getState()

    return {
      ...state,
      selectedNetworkId: NetworkUtil.caipNetworkIdToNumber(state.selectedNetworkId)
    }
  }

  // @ts-expect-error: Overriden state type is correct
  public override subscribeState(callback: (state: Web3ModalState) => void) {
    return super.subscribeState(state =>
      callback({
        ...state,
        selectedNetworkId: NetworkUtil.caipNetworkIdToNumber(state.selectedNetworkId)
      })
    )
  }

  public setAddress(address?: string) {
    const originalAddress = address ? (getOriginalAddress(address) as Address) : undefined
    EthersStoreUtil.setAddress(originalAddress)
  }

  public getAddress() {
    const { address } = EthersStoreUtil.state

    return address ? getOriginalAddress(address) : undefined
  }

  public getError() {
    return EthersStoreUtil.state.error
  }

  public getChainId() {
    return EthersStoreUtil.state.chainId
  }

  public getIsConnected() {
    return EthersStoreUtil.state.isConnected
  }

  public getWalletProvider() {
    return EthersStoreUtil.state.provider as Eip1193Provider | undefined
  }

  public getWalletProviderType() {
    return EthersStoreUtil.state.providerType
  }

  public subscribeProvider(callback: (newState: EthersStoreUtilState) => void) {
    return EthersStoreUtil.subscribe(callback)
  }

  public async disconnect() {
    const { provider, providerType } = EthersStoreUtil.state

    localStorage.removeItem(EthersConstantsUtil.WALLET_ID)
    EthersStoreUtil.reset()

    if (providerType === 'injected' || providerType === 'eip6963') {
      provider?.emit('disconnect')
    } else {
      const walletConnectProvider = provider as unknown as EthereumProvider
      if (walletConnectProvider) {
        try {
          EthersStoreUtil.setError(undefined)
          await walletConnectProvider.disconnect()
        } catch (error) {
          EthersStoreUtil.setError(error)
        }
      }
    }
  }

  // -- Private -----------------------------------------------------------------
  private createProvider() {
    if (!this.walletConnectProviderInitPromise && typeof window !== 'undefined') {
      this.walletConnectProviderInitPromise = this.initWalletConnectProvider()
    }

    return this.walletConnectProviderInitPromise
  }

  private async initWalletConnectProvider() {
    const walletConnectProviderOptions: EthereumProviderOptions = {
      projectId: this.projectId,
      showQrModal: false,
      rpcMap: this.chains
        ? this.chains.reduce<Record<number, string>>((map, chain) => {
            map[chain.chainId] = chain.rpcUrl

            return map
          }, {})
        : ({} as Record<number, string>),
      optionalChains: [...this.chains.map(chain => chain.chainId)] as [number],
      metadata: {
        name: this.metadata ? this.metadata.name : '',
        description: this.metadata ? this.metadata.description : '',
        url: this.metadata ? this.metadata.url : '',
        icons: this.metadata ? this.metadata.icons : ['']
      }
    }

    this.walletConnectProvider = await EthereumProvider.init(walletConnectProviderOptions)

    await this.checkActiveWalletConnectProvider()
  }

  private async getWalletConnectProvider() {
    if (!this.walletConnectProvider) {
      try {
        EthersStoreUtil.setError(undefined)
        await this.createProvider()
      } catch (error) {
        EthersStoreUtil.setError(error)
      }
    }

    return this.walletConnectProvider
  }

  private syncRequestedNetworks(
    chains: Web3ModalClientOptions['chains'],
    chainImages?: Web3ModalClientOptions['chainImages']
  ) {
    const requestedCaipNetworks = chains?.map(
      chain =>
        ({
          id: `${ConstantsUtil.EIP155}:${chain.chainId}`,
          name: chain.name,
          imageId: PresetsUtil.EIP155NetworkImageIds[chain.chainId],
          imageUrl: chainImages?.[chain.chainId]
        }) as CaipNetwork
    )
    this.setRequestedCaipNetworks(requestedCaipNetworks ?? [])
  }

  private async checkActiveWalletConnectProvider() {
    const WalletConnectProvider = await this.getWalletConnectProvider()
    const walletId = localStorage.getItem(EthersConstantsUtil.WALLET_ID)

    if (WalletConnectProvider) {
      if (walletId === ConstantsUtil.WALLET_CONNECT_CONNECTOR_ID) {
        await this.setWalletConnectProvider()
      }
    }
  }

  private checkActiveInjectedProvider(config: ProviderType) {
    const InjectedProvider = config.injected
    const walletId = localStorage.getItem(EthersConstantsUtil.WALLET_ID)

    if (InjectedProvider) {
      if (walletId === ConstantsUtil.INJECTED_CONNECTOR_ID) {
        this.setInjectedProvider(config)
        this.watchInjected(config)
      }
    }
  }

  private checkActiveCoinbaseProvider(config: ProviderType) {
    const CoinbaseProvider = config.coinbase as unknown as ExternalProvider
    const walletId = localStorage.getItem(EthersConstantsUtil.WALLET_ID)

    if (CoinbaseProvider) {
      if (walletId === ConstantsUtil.COINBASE_CONNECTOR_ID) {
        if (CoinbaseProvider._addresses && CoinbaseProvider._addresses?.length > 0) {
          this.setCoinbaseProvider(config)
          this.watchCoinbase(config)
        } else {
          localStorage.removeItem(EthersConstantsUtil.WALLET_ID)
          EthersStoreUtil.reset()
        }
      }
    }
  }

  private checkActive6963Provider() {
    const currentActiveWallet = window?.localStorage.getItem(EthersConstantsUtil.WALLET_ID)
    if (currentActiveWallet) {
      const currentProvider = this.EIP6963Providers.find(
        provider => provider.info.name === currentActiveWallet
      )
      if (currentProvider) {
        this.setEIP6963Provider(currentProvider.provider, currentProvider.info.name)
      }
    }
  }

  private async setWalletConnectProvider() {
    window?.localStorage.setItem(
      EthersConstantsUtil.WALLET_ID,
      ConstantsUtil.WALLET_CONNECT_CONNECTOR_ID
    )
    const WalletConnectProvider = await this.getWalletConnectProvider()
    if (WalletConnectProvider) {
      EthersStoreUtil.setChainId(WalletConnectProvider.chainId)
      EthersStoreUtil.setProviderType('walletConnect')
      EthersStoreUtil.setProvider(WalletConnectProvider as unknown as Provider)
      EthersStoreUtil.setIsConnected(true)
      this.setAddress(WalletConnectProvider.accounts?.[0])
      this.watchWalletConnect()
    }
  }

  private async setInjectedProvider(config: ProviderType) {
    window?.localStorage.setItem(EthersConstantsUtil.WALLET_ID, ConstantsUtil.INJECTED_CONNECTOR_ID)
    const InjectedProvider = config.injected

    if (InjectedProvider) {
      const { address, chainId } = await EthersHelpersUtil.getUserInfo(InjectedProvider)
      if (address && chainId) {
        EthersStoreUtil.setChainId(chainId)
        EthersStoreUtil.setProviderType('injected')
        EthersStoreUtil.setProvider(config.injected)
        EthersStoreUtil.setIsConnected(true)
        this.setAddress(address)
        this.watchCoinbase(config)
      }
    }
  }

  private async setEIP6963Provider(provider: Provider, name: string) {
    window?.localStorage.setItem(EthersConstantsUtil.WALLET_ID, name)

    if (provider) {
      const { address, chainId } = await EthersHelpersUtil.getUserInfo(provider)
      if (address && chainId) {
        EthersStoreUtil.setChainId(chainId)
        EthersStoreUtil.setProviderType('eip6963')
        EthersStoreUtil.setProvider(provider)
        EthersStoreUtil.setIsConnected(true)
        this.setAddress(address)
        this.watchEIP6963(provider)
      }
    }
  }

  private async setCoinbaseProvider(config: ProviderType) {
    window?.localStorage.setItem(EthersConstantsUtil.WALLET_ID, ConstantsUtil.COINBASE_CONNECTOR_ID)
    const CoinbaseProvider = config.coinbase

    if (CoinbaseProvider) {
      const { address, chainId } = await EthersHelpersUtil.getUserInfo(CoinbaseProvider)
      if (address && chainId) {
        EthersStoreUtil.setChainId(chainId)
        EthersStoreUtil.setProviderType('coinbaseWallet')
        EthersStoreUtil.setProvider(config.coinbase)
        EthersStoreUtil.setIsConnected(true)
        this.setAddress(address)
        this.watchCoinbase(config)
      }
    }
  }

  private async setAuthProvider() {
    window?.localStorage.setItem(EthersConstantsUtil.WALLET_ID, ConstantsUtil.AUTH_CONNECTOR_ID)

    if (this.frameProvider) {
      const preferredAccountType = W3mFrameHelpers.getPreferredAccountType()
      const [{ address, chainId, smartAccountDeployed }, { smartAccountEnabledNetworks }] =
        await Promise.all([
          this.frameProvider.connect({
            chainId: this.getChainId(),
            preferredAccountType
          }),
          this.frameProvider.getSmartAccountEnabledNetworks()
        ])
      super.setLoading(false)
      if (address && chainId) {
        EthersStoreUtil.setChainId(chainId)
        EthersStoreUtil.setProviderType(ConstantsUtil.AUTH_CONNECTOR_ID as 'w3mAuth')
        EthersStoreUtil.setProvider(this.frameProvider as unknown as CombinedProvider)
        EthersStoreUtil.setIsConnected(true)
        EthersStoreUtil.setAddress(address as Address)
        this.setSmartAccountDeployed(Boolean(smartAccountDeployed))
        this.setSmartAccountEnabledNetworks(smartAccountEnabledNetworks)

        this.watchEmail()
        this.watchModal()
      }
    }
  }

  private async watchWalletConnect() {
    const provider = await this.getWalletConnectProvider()

    function disconnectHandler() {
      localStorage.removeItem(EthersConstantsUtil.WALLET_ID)
      EthersStoreUtil.reset()

      provider?.removeListener('disconnect', disconnectHandler)
      provider?.removeListener('accountsChanged', accountsChangedHandler)
      provider?.removeListener('chainChanged', chainChangedHandler)
    }

    function chainChangedHandler(chainId: string) {
      if (chainId) {
        const chain = EthersHelpersUtil.hexStringToNumber(chainId)
        EthersStoreUtil.setChainId(chain)
      }
    }

    const accountsChangedHandler = async (accounts: string[]) => {
      if (accounts.length > 0) {
        await this.setWalletConnectProvider()
      }
    }

    if (provider) {
      provider.on('disconnect', disconnectHandler)
      provider.on('accountsChanged', accountsChangedHandler)
      provider.on('chainChanged', chainChangedHandler)
    }
  }

  private watchInjected(config: ProviderType) {
    const provider = config.injected

    function disconnectHandler() {
      localStorage.removeItem(EthersConstantsUtil.WALLET_ID)
      EthersStoreUtil.reset()

      provider?.removeListener('disconnect', disconnectHandler)
      provider?.removeListener('accountsChanged', accountsChangedHandler)
      provider?.removeListener('chainChanged', chainChangedHandler)
    }

    function accountsChangedHandler(accounts: string[]) {
      const currentAccount = accounts?.[0]
      if (currentAccount) {
        EthersStoreUtil.setAddress(getOriginalAddress(currentAccount) as Address)
      } else {
        localStorage.removeItem(EthersConstantsUtil.WALLET_ID)
        EthersStoreUtil.reset()
      }
    }

    function chainChangedHandler(chainId: string) {
      if (chainId) {
        const chain =
          typeof chainId === 'string'
            ? EthersHelpersUtil.hexStringToNumber(chainId)
            : Number(chainId)
        EthersStoreUtil.setChainId(chain)
      }
    }

    if (provider) {
      provider.on('disconnect', disconnectHandler)
      provider.on('accountsChanged', accountsChangedHandler)
      provider.on('chainChanged', chainChangedHandler)
    }
  }

  private watchEIP6963(provider: Provider) {
    function disconnectHandler() {
      localStorage.removeItem(EthersConstantsUtil.WALLET_ID)
      EthersStoreUtil.reset()

      provider.removeListener('disconnect', disconnectHandler)
      provider.removeListener('accountsChanged', accountsChangedHandler)
      provider.removeListener('chainChanged', chainChangedHandler)
    }

    function accountsChangedHandler(accounts: string[]) {
      const currentAccount = accounts?.[0]
      if (currentAccount) {
        EthersStoreUtil.setAddress(getOriginalAddress(currentAccount) as Address)
      } else {
        localStorage.removeItem(EthersConstantsUtil.WALLET_ID)
        EthersStoreUtil.reset()
      }
    }

    function chainChangedHandler(chainId: string) {
      if (chainId) {
        const chain =
          typeof chainId === 'string'
            ? EthersHelpersUtil.hexStringToNumber(chainId)
            : Number(chainId)
        EthersStoreUtil.setChainId(chain)
      }
    }

    if (provider) {
      provider.on('disconnect', disconnectHandler)
      provider.on('accountsChanged', accountsChangedHandler)
      provider.on('chainChanged', chainChangedHandler)
    }
  }

  private watchCoinbase(config: ProviderType) {
    const provider = config.coinbase
    const walletId = localStorage.getItem(EthersConstantsUtil.WALLET_ID)

    function disconnectHandler() {
      localStorage.removeItem(EthersConstantsUtil.WALLET_ID)
      EthersStoreUtil.reset()

      provider?.removeListener('disconnect', disconnectHandler)
      provider?.removeListener('accountsChanged', accountsChangedHandler)
      provider?.removeListener('chainChanged', chainChangedHandler)
    }

    function accountsChangedHandler(accounts: string[]) {
      const currentAccount = accounts?.[0]
      if (currentAccount) {
        EthersStoreUtil.setAddress(getOriginalAddress(currentAccount) as Address)
      } else {
        localStorage.removeItem(EthersConstantsUtil.WALLET_ID)
        EthersStoreUtil.reset()
      }
    }

    function chainChangedHandler(chainId: string) {
      if (chainId && walletId === ConstantsUtil.COINBASE_CONNECTOR_ID) {
        const chain = Number(chainId)
        EthersStoreUtil.setChainId(chain)
      }
    }

    if (provider) {
      provider.on('disconnect', disconnectHandler)
      provider.on('accountsChanged', accountsChangedHandler)
      provider.on('chainChanged', chainChangedHandler)
    }
  }

  private watchEmail() {
    if (this.frameProvider) {
      this.frameProvider.onRpcRequest(request => {
        // We only open the modal if it's not a safe (auto-approve)
        if (W3mFrameHelpers.checkIfRequestExists(request)) {
          if (!W3mFrameHelpers.checkIfRequestIsAllowed(request)) {
            super.open({ view: 'ApproveTransaction' })
          }
        } else {
          this.frameProvider?.rejectRpcRequest()
          super.open()
          const method = W3mFrameHelpers.getRequestMethod(request)
          // eslint-disable-next-line no-console
          console.error(W3mFrameRpcConstants.RPC_METHOD_NOT_ALLOWED_MESSAGE, { method })
          setTimeout(() => {
            this.showErrorMessage(W3mFrameRpcConstants.RPC_METHOD_NOT_ALLOWED_UI_MESSAGE)
          }, 300)
        }
      })
      this.frameProvider.onRpcResponse(() => {
        super.close()
      })
      this.frameProvider.onNotConnected(() => {
        this.setIsConnected(false)
        super.setLoading(false)
      })
      this.frameProvider.onIsConnected(() => {
        this.setIsConnected(true)
        super.setLoading(false)
      })

      this.frameProvider.onSetPreferredAccount(({ address }) => {
        if (!address) {
          return
        }
        const chainId = NetworkUtil.caipNetworkIdToNumber(this.getCaipNetwork()?.id)
        EthersStoreUtil.setAddress(address as Address)
        EthersStoreUtil.setChainId(chainId)
        EthersStoreUtil.setIsConnected(true)
        this.syncAccount()
      })
    }
  }

  private watchModal() {
    if (this.frameProvider) {
      this.subscribeState(val => {
        if (!val.open) {
          this.frameProvider?.rejectRpcRequest()
        }
      })
    }
  }

  private async syncAccount() {
    const address = EthersStoreUtil.state.address
    const chainId = EthersStoreUtil.state.chainId
    const isConnected = EthersStoreUtil.state.isConnected

    this.resetAccount()

    if (isConnected && address && chainId) {
      const caipAddress: CaipAddress = `${ConstantsUtil.EIP155}:${chainId}:${address}`

      this.setIsConnected(isConnected)

      this.setCaipAddress(caipAddress)
      this.syncConnectedWalletInfo()
      await Promise.all([
        this.syncProfile(address),
        this.syncBalance(address),
        this.getApprovedCaipNetworksData()
      ])

      this.hasSyncedConnectedAccount = true
    } else if (!isConnected && this.hasSyncedConnectedAccount) {
      this.resetWcConnection()
      this.resetNetwork()
    }
  }

  private async syncNetwork(chainImages?: Web3ModalClientOptions['chainImages']) {
    const address = EthersStoreUtil.state.address
    const chainId = EthersStoreUtil.state.chainId
    const isConnected = EthersStoreUtil.state.isConnected
    if (this.chains) {
      const chain = this.chains.find(c => c.chainId === chainId)

      if (chain) {
        const caipChainId: CaipNetworkId = `${ConstantsUtil.EIP155}:${chain.chainId}`

        this.setCaipNetwork({
          id: caipChainId,
          name: chain.name,
          imageId: PresetsUtil.EIP155NetworkImageIds[chain.chainId],
          imageUrl: chainImages?.[chain.chainId]
        })
        if (isConnected && address) {
          const caipAddress: CaipAddress = `${ConstantsUtil.EIP155}:${chainId}:${address}`
          this.setCaipAddress(caipAddress)
          if (chain.explorerUrl) {
            const url = `${chain.explorerUrl}/address/${address}`
            this.setAddressExplorerUrl(url)
          } else {
            this.setAddressExplorerUrl(undefined)
          }
          if (this.hasSyncedConnectedAccount) {
            await this.syncProfile(address)
            await this.syncBalance(address)
          }
        }
      } else if (isConnected) {
        this.setCaipNetwork({
          id: `${ConstantsUtil.EIP155}:${chainId}`
        })
      }
    }
  }

  private async syncProfile(address: Address) {
    const chainId = EthersStoreUtil.state.chainId

    try {
      const { name, avatar } = await this.fetchIdentity({
        address
      })
      this.setProfileName(name)
      this.setProfileImage(avatar)
    } catch {
      if (chainId === 1) {
        const ensProvider = new InfuraProvider('mainnet')
        const name = await ensProvider.lookupAddress(address)
        const avatar = await ensProvider.getAvatar(address)

        if (name) {
          this.setProfileName(name)
        }
        if (avatar) {
          this.setProfileImage(avatar)
        }
      } else {
        this.setProfileName(null)
        this.setProfileImage(null)
      }
    }
  }

  private async syncBalance(address: Address) {
    const chainId = EthersStoreUtil.state.chainId
    if (chainId && this.chains) {
      const chain = this.chains.find(c => c.chainId === chainId)

      if (chain) {
        const jsonRpcProvider = new JsonRpcProvider(chain.rpcUrl, {
          chainId,
          name: chain.name
        })
        if (jsonRpcProvider) {
          const balance = await jsonRpcProvider.getBalance(address)
          const formattedBalance = formatEther(balance)

          this.setBalance(formattedBalance, chain.currency)
        }
      }
    }
  }

  private syncConnectedWalletInfo() {
    const currentActiveWallet = window?.localStorage.getItem(EthersConstantsUtil.WALLET_ID)
    const providerType = EthersStoreUtil.state.providerType

    if (providerType === ConstantsUtil.EIP6963_CONNECTOR_ID) {
      if (currentActiveWallet) {
        const currentProvider = this.EIP6963Providers.find(
          provider => provider.info.name === currentActiveWallet
        )

        if (currentProvider) {
          this.setConnectedWalletInfo({
            ...currentProvider.info
          })
        }
      }
    } else if (providerType === ConstantsUtil.WALLET_CONNECT_CONNECTOR_ID) {
      const provider = EthersStoreUtil.state.provider as unknown as EthereumProvider

      if (provider.session) {
        this.setConnectedWalletInfo({
          ...provider.session.peer.metadata,
          name: provider.session.peer.metadata.name,
          icon: provider.session.peer.metadata.icons?.[0]
        })
      }
    } else if (currentActiveWallet) {
      this.setConnectedWalletInfo({
        name: currentActiveWallet
      })
    }
  }

  public async switchNetwork(chainId: number) {
    const provider = EthersStoreUtil.state.provider
    const providerType = EthersStoreUtil.state.providerType
    if (this.chains) {
      const chain = this.chains.find(c => c.chainId === chainId)

      if (providerType === ConstantsUtil.WALLET_CONNECT_CONNECTOR_ID && chain) {
        const WalletConnectProvider = provider as unknown as EthereumProvider

        if (WalletConnectProvider) {
          try {
            await WalletConnectProvider.request({
              method: 'wallet_switchEthereumChain',
              params: [{ chainId: EthersHelpersUtil.numberToHexString(chain.chainId) }]
            })

            EthersStoreUtil.setChainId(chainId)
            // eslint-disable-next-line @typescript-eslint/no-explicit-any
          } catch (switchError: any) {
            if (
              switchError.code === EthersConstantsUtil.ERROR_CODE_UNRECOGNIZED_CHAIN_ID ||
              switchError.code === EthersConstantsUtil.ERROR_CODE_DEFAULT ||
              switchError?.data?.originalError?.code ===
                EthersConstantsUtil.ERROR_CODE_UNRECOGNIZED_CHAIN_ID
            ) {
              await EthersHelpersUtil.addEthereumChain(
                WalletConnectProvider as unknown as Provider,
                chain
              )
            } else {
              throw new Error('Chain is not supported')
            }
          }
        }
      } else if (providerType === ConstantsUtil.INJECTED_CONNECTOR_ID && chain) {
        const InjectedProvider = provider
        if (InjectedProvider) {
          try {
            await InjectedProvider.request({
              method: 'wallet_switchEthereumChain',
              params: [{ chainId: EthersHelpersUtil.numberToHexString(chain.chainId) }]
            })
            EthersStoreUtil.setChainId(chain.chainId)
            // eslint-disable-next-line @typescript-eslint/no-explicit-any
          } catch (switchError: any) {
            if (
              switchError.code === EthersConstantsUtil.ERROR_CODE_UNRECOGNIZED_CHAIN_ID ||
              switchError.code === EthersConstantsUtil.ERROR_CODE_DEFAULT ||
              switchError?.data?.originalError?.code ===
                EthersConstantsUtil.ERROR_CODE_UNRECOGNIZED_CHAIN_ID
            ) {
              await EthersHelpersUtil.addEthereumChain(InjectedProvider, chain)
            } else {
              throw new Error('Chain is not supported')
            }
          }
        }
      } else if (providerType === ConstantsUtil.EIP6963_CONNECTOR_ID && chain) {
        const EIP6963Provider = provider

        if (EIP6963Provider) {
          try {
            await EIP6963Provider.request({
              method: 'wallet_switchEthereumChain',
              params: [{ chainId: EthersHelpersUtil.numberToHexString(chain.chainId) }]
            })
            EthersStoreUtil.setChainId(chain.chainId)
            // eslint-disable-next-line @typescript-eslint/no-explicit-any
          } catch (switchError: any) {
            if (
              switchError.code === EthersConstantsUtil.ERROR_CODE_UNRECOGNIZED_CHAIN_ID ||
              switchError.code === EthersConstantsUtil.ERROR_CODE_DEFAULT ||
              switchError?.data?.originalError?.code ===
                EthersConstantsUtil.ERROR_CODE_UNRECOGNIZED_CHAIN_ID
            ) {
              await EthersHelpersUtil.addEthereumChain(EIP6963Provider, chain)
            } else {
              throw new Error('Chain is not supported')
            }
          }
        }
      } else if (providerType === ConstantsUtil.COINBASE_CONNECTOR_ID && chain) {
        const CoinbaseProvider = provider
        if (CoinbaseProvider) {
          try {
            await CoinbaseProvider.request({
              method: 'wallet_switchEthereumChain',
              params: [{ chainId: EthersHelpersUtil.numberToHexString(chain.chainId) }]
            })
            EthersStoreUtil.setChainId(chain.chainId)
            // eslint-disable-next-line @typescript-eslint/no-explicit-any
          } catch (switchError: any) {
            if (
              switchError.code === EthersConstantsUtil.ERROR_CODE_UNRECOGNIZED_CHAIN_ID ||
              switchError.code === EthersConstantsUtil.ERROR_CODE_DEFAULT ||
              switchError?.data?.originalError?.code ===
                EthersConstantsUtil.ERROR_CODE_UNRECOGNIZED_CHAIN_ID
            ) {
              await EthersHelpersUtil.addEthereumChain(CoinbaseProvider, chain)
            }
          }
        }
      } else if (providerType === ConstantsUtil.AUTH_CONNECTOR_ID) {
        if (this.frameProvider && chain?.chainId) {
          try {
            await this.frameProvider.switchNetwork(chain?.chainId)
            EthersStoreUtil.setChainId(chain.chainId)

            this.frameProvider
              .connect({
                chainId: chain?.chainId,
                preferredAccountType: W3mFrameHelpers.getPreferredAccountType()
              })
              .then(({ address }) => {
                EthersStoreUtil.setAddress(address as Address)
                this.syncAccount()
              })
          } catch {
            throw new Error('Switching chain failed')
          }
        }
      }
    }
  }

  private syncConnectors(config: ProviderType) {
    const w3mConnectors: Connector[] = []

    const connectorType = PresetsUtil.ConnectorTypesMap[ConstantsUtil.WALLET_CONNECT_CONNECTOR_ID]
    if (connectorType) {
      w3mConnectors.push({
        id: ConstantsUtil.WALLET_CONNECT_CONNECTOR_ID,
        explorerId: PresetsUtil.ConnectorExplorerIds[ConstantsUtil.WALLET_CONNECT_CONNECTOR_ID],
        imageId: PresetsUtil.ConnectorImageIds[ConstantsUtil.WALLET_CONNECT_CONNECTOR_ID],
        imageUrl: this.options?.connectorImages?.[ConstantsUtil.WALLET_CONNECT_CONNECTOR_ID],
        name: PresetsUtil.ConnectorNamesMap[ConstantsUtil.WALLET_CONNECT_CONNECTOR_ID],
        type: connectorType
      })
    }

    if (config.injected) {
      const injectedConnectorType =
        PresetsUtil.ConnectorTypesMap[ConstantsUtil.INJECTED_CONNECTOR_ID]
      if (injectedConnectorType) {
        w3mConnectors.push({
          id: ConstantsUtil.INJECTED_CONNECTOR_ID,
          explorerId: PresetsUtil.ConnectorExplorerIds[ConstantsUtil.INJECTED_CONNECTOR_ID],
          imageId: PresetsUtil.ConnectorImageIds[ConstantsUtil.INJECTED_CONNECTOR_ID],
          imageUrl: this.options?.connectorImages?.[ConstantsUtil.INJECTED_CONNECTOR_ID],
          name: PresetsUtil.ConnectorNamesMap[ConstantsUtil.INJECTED_CONNECTOR_ID],
          type: injectedConnectorType
        })
      }
    }

    if (config.coinbase) {
      w3mConnectors.push({
        id: ConstantsUtil.COINBASE_CONNECTOR_ID,
        explorerId: PresetsUtil.ConnectorExplorerIds[ConstantsUtil.COINBASE_CONNECTOR_ID],
        imageId: PresetsUtil.ConnectorImageIds[ConstantsUtil.COINBASE_CONNECTOR_ID],
        imageUrl: this.options?.connectorImages?.[ConstantsUtil.COINBASE_CONNECTOR_ID],
        name: PresetsUtil.ConnectorNamesMap[ConstantsUtil.COINBASE_CONNECTOR_ID],
        type: 'EXTERNAL'
      })
    }

    this.setConnectors(w3mConnectors)
  }

  private async syncAuthConnector(
    projectId: string,
    auth: ProviderType['auth'],
    email: ProviderType['email']
  ) {
    if (typeof window !== 'undefined') {
      this.frameProvider = new W3mFrameProvider(projectId)

      this.addConnector({
        id: ConstantsUtil.AUTH_CONNECTOR_ID,
        type: 'AUTH',
        name: 'Auth',
        provider: this.frameProvider,
        email,
        socials: auth?.socials
      })

      super.setLoading(true)
      const isLoginEmailUsed = this.frameProvider.getLoginEmailUsed()
      super.setLoading(isLoginEmailUsed)
<<<<<<< HEAD
      const isConnected = await this.frameProvider.isConnected()
=======
      const { isConnected } = await this.emailProvider.isConnected()
>>>>>>> 5262d088

      if (isConnected) {
        this.setAuthProvider()
      } else {
        super.setLoading(false)
      }
    }
  }

  private eip6963EventHandler(event: CustomEventInit<EIP6963ProviderDetail>) {
    if (event.detail) {
      const { info, provider } = event.detail
      const connectors = this.getConnectors()
      const existingConnector = connectors.find(c => c.name === info.name)

      if (!existingConnector) {
        const type = PresetsUtil.ConnectorTypesMap[ConstantsUtil.EIP6963_CONNECTOR_ID]
        if (type) {
          this.addConnector({
            id: ConstantsUtil.EIP6963_CONNECTOR_ID,
            type,
            imageUrl:
              info.icon ?? this.options?.connectorImages?.[ConstantsUtil.EIP6963_CONNECTOR_ID],
            name: info.name,
            provider,
            info
          })

          const eip6963ProviderObj = {
            provider,
            info
          }

          this.EIP6963Providers.push(eip6963ProviderObj)
        }
      }
    }
  }

  private listenConnectors(enableEIP6963: boolean) {
    if (typeof window !== 'undefined' && enableEIP6963) {
      const handler = this.eip6963EventHandler.bind(this)
      window.addEventListener(ConstantsUtil.EIP6963_ANNOUNCE_EVENT, handler)
      window.dispatchEvent(new Event(ConstantsUtil.EIP6963_REQUEST_EVENT))
    }
  }
}<|MERGE_RESOLUTION|>--- conflicted
+++ resolved
@@ -1143,11 +1143,7 @@
       super.setLoading(true)
       const isLoginEmailUsed = this.frameProvider.getLoginEmailUsed()
       super.setLoading(isLoginEmailUsed)
-<<<<<<< HEAD
-      const isConnected = await this.frameProvider.isConnected()
-=======
-      const { isConnected } = await this.emailProvider.isConnected()
->>>>>>> 5262d088
+      const { isConnected } = await this.frameProvider.isConnected()
 
       if (isConnected) {
         this.setAuthProvider()
