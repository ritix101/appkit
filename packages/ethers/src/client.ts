/* eslint-disable max-depth */
import type {
  CaipAddress,
  CaipNetwork,
  CaipNetworkId,
  ConnectionControllerClient,
  Connector,
  LibraryOptions,
  NetworkControllerClient,
  PublicStateControllerState,
  SendTransactionArgs,
  Token,
  WriteContractArgs
} from '@web3modal/scaffold'
import { Web3ModalScaffold } from '@web3modal/scaffold'
import { ConstantsUtil, PresetsUtil, HelpersUtil } from '@web3modal/scaffold-utils'
import { ConstantsUtil as CommonConstantsUtil } from '@web3modal/common'
import EthereumProvider, { OPTIONAL_METHODS } from '@walletconnect/ethereum-provider'
import { getChainsFromAccounts } from '@walletconnect/utils'
import type { Web3ModalSIWEClient } from '@web3modal/siwe'
import { ConstantsUtil as CommonConstants } from '@web3modal/common'
import type { Chain as AvailableChain } from '@web3modal/common'
import type {
  Address,
  Metadata,
  Provider,
  ProviderType,
  Chain,
  EthersStoreUtilState
} from '@web3modal/scaffold-utils/ethers'
import {
  formatEther,
  JsonRpcProvider,
  InfuraProvider,
  getAddress as getOriginalAddress,
  parseUnits,
  formatUnits,
  JsonRpcSigner,
  BrowserProvider,
  Contract,
  hexlify,
  toUtf8Bytes,
  isHexString
} from 'ethers'
import {
  EthersConstantsUtil,
  EthersHelpersUtil,
  EthersStoreUtil
} from '@web3modal/scaffold-utils/ethers'
import type { EthereumProviderOptions } from '@walletconnect/ethereum-provider'
import type { Eip1193Provider } from 'ethers'
import {
  W3mFrameProvider,
  W3mFrameHelpers,
  W3mFrameRpcConstants,
  W3mFrameConstants
} from '@web3modal/wallet'
import type { CombinedProvider } from '@web3modal/scaffold-utils/ethers'
import { NetworkUtil } from '@web3modal/common'
import type { W3mFrameTypes } from '@web3modal/wallet'
// -- Types ---------------------------------------------------------------------
export interface Web3ModalClientOptions extends Omit<LibraryOptions, 'defaultChain' | 'tokens'> {
  ethersConfig: ProviderType
  chains: Chain[]
  siweConfig?: Web3ModalSIWEClient
  defaultChain?: Chain
  chainImages?: Record<number, string>
  connectorImages?: Record<string, string>
  tokens?: Record<number, Token>
}

type CoinbaseProviderError = {
  code: number
  message: string
  data: string | undefined
}

export type Web3ModalOptions = Omit<Web3ModalClientOptions, '_sdkVersion' | 'isUniversalProvider'>

declare global {
  interface Window {
    ethereum?: Record<string, unknown>
  }
}

// @ts-expect-error: Overridden state type is correct
interface Web3ModalState extends PublicStateControllerState {
  selectedNetworkId: number | undefined
}

interface Info {
  uuid: string
  name: string
  icon: string
  rdns: string
}

interface EIP6963ProviderDetail {
  info: Info
  provider: Provider
}

interface ExternalProvider extends EthereumProvider {
  accounts: string[]
}

// -- Client --------------------------------------------------------------------
export class Web3Modal extends Web3ModalScaffold {
  private hasSyncedConnectedAccount = false

  private EIP6963Providers: EIP6963ProviderDetail[] = []

  private walletConnectProvider?: EthereumProvider

  private walletConnectProviderInitPromise?: Promise<void>

  private projectId: string

  private chains: Chain[]

  private chain: AvailableChain = CommonConstantsUtil.CHAIN.EVM

  private metadata?: Metadata

  private options: Web3ModalClientOptions | undefined = undefined

  private authProvider?: W3mFrameProvider

  public constructor(options: Web3ModalClientOptions) {
    const {
      ethersConfig,
      siweConfig,
      chains,
      defaultChain,
      tokens,
      chainImages,
      _sdkVersion,
      ...w3mOptions
    } = options

    if (!ethersConfig) {
      throw new Error('web3modal:constructor - ethersConfig is undefined')
    }

    if (!w3mOptions.projectId) {
      throw new Error('web3modal:constructor - projectId is undefined')
    }

    const networkControllerClient: NetworkControllerClient = {
      switchCaipNetwork: async caipNetwork => {
        const chainId = NetworkUtil.caipNetworkIdToNumber(caipNetwork?.id)
        if (chainId) {
          try {
            EthersStoreUtil.setError(undefined)
            await this.switchNetwork(chainId)
          } catch (error) {
            EthersStoreUtil.setError(error)
            throw new Error('networkControllerClient:switchCaipNetwork - unable to switch chain')
          }
        }
      },

      getApprovedCaipNetworksData: async () =>
        new Promise(async resolve => {
          const walletChoice = localStorage.getItem(EthersConstantsUtil.WALLET_ID)
          if (walletChoice?.includes(ConstantsUtil.WALLET_CONNECT_CONNECTOR_ID)) {
            const provider = await this.getWalletConnectProvider()
            if (!provider) {
              throw new Error(
                'networkControllerClient:getApprovedCaipNetworks - connector is undefined'
              )
            }
            const ns = provider.signer?.session?.namespaces
            const nsMethods = ns?.[ConstantsUtil.EIP155]?.methods
            const nsChains = getChainsFromAccounts(
              ns?.[ConstantsUtil.EIP155]?.accounts || []
            ) as CaipNetworkId[]

            const result = {
              supportsAllNetworks: nsMethods?.includes(ConstantsUtil.ADD_CHAIN_METHOD) ?? false,
              approvedCaipNetworkIds: nsChains as CaipNetworkId[] | undefined
            }

            resolve(result)
          } else {
            const result = {
              approvedCaipNetworkIds: undefined,
              supportsAllNetworks: true
            }

            resolve(result)
          }
        })
    }

    const connectionControllerClient: ConnectionControllerClient = {
      connectWalletConnect: async onUri => {
        const WalletConnectProvider = await this.getWalletConnectProvider()
        if (!WalletConnectProvider) {
          throw new Error('connectionControllerClient:getWalletConnectUri - provider is undefined')
        }

        WalletConnectProvider.on('display_uri', (uri: string) => {
          onUri(uri)
        })

        // When connecting through walletconnect, we need to set the clientId in the store
        const clientId = await WalletConnectProvider.signer?.client?.core?.crypto?.getClientId()
        if (clientId) {
          this.setClientId(clientId)
        }

        const params = await siweConfig?.getMessageParams?.()
        // Must perform these checks to satisfy optional types
        if (siweConfig?.options?.enabled && params && Object.keys(params || {}).length > 0) {
          const { SIWEController, getDidChainId, getDidAddress } = await import('@web3modal/siwe')

          // Make active chain first in requested chains to make it default for siwe message
          const chainId = NetworkUtil.caipNetworkIdToNumber(this.getCaipNetwork()?.id)
          let reorderedChains = params.chains
          if (chainId) {
            reorderedChains = [chainId, ...params.chains.filter(c => c !== chainId)]
          }

          const result = await WalletConnectProvider.authenticate({
            nonce: await siweConfig.getNonce(),
            methods: [...OPTIONAL_METHODS],
            ...params,
            chains: reorderedChains
          })
          // Auths is an array of signed CACAO objects https://github.com/ChainAgnostic/CAIPs/blob/main/CAIPs/caip-74.md
          const signedCacao = result?.auths?.[0]
          if (signedCacao) {
            const { p, s } = signedCacao
            const cacaoChainId = getDidChainId(p.iss)
            const address = getDidAddress(p.iss)
<<<<<<< HEAD

=======
            if (address && cacaoChainId) {
              SIWEController.setSession({
                address,
                chainId: parseInt(cacaoChainId, 10)
              })
            }
>>>>>>> 2ca998a9
            try {
              // Kicks off verifyMessage and populates external states
              const message = WalletConnectProvider.signer.client.formatAuthMessage({
                request: p,
                iss: p.iss
              })

              await SIWEController.verifyMessage({
                message,
                signature: s.s,
                cacao: signedCacao
              })

              if (address && chainId) {
                const session = {
                  address,
                  chainId: parseInt(chainId, 10)
                }

                SIWEController.setSession(session)
                SIWEController.onSignIn?.(session)
              }
            } catch (error) {
              // eslint-disable-next-line no-console
              console.error('Error verifying message', error)
              // eslint-disable-next-line no-console
              await WalletConnectProvider.disconnect().catch(console.error)
              // eslint-disable-next-line no-console
              await SIWEController.signOut().catch(console.error)
              throw error
            }
          }
        } else {
          await WalletConnectProvider.connect({ optionalChains: this.chains.map(c => c.chainId) })
        }

        await this.setWalletConnectProvider()
      },

      //  @ts-expect-error TODO expected types in arguments are incomplete
      connectExternal: async ({
        id,
        info,
        provider
      }: {
        id: string
        info: Info
        provider: Provider
      }) => {
        // If connecting with something else than walletconnect, we need to clear the clientId in the store
        this.setClientId(null)
        if (id === ConstantsUtil.INJECTED_CONNECTOR_ID) {
          const InjectedProvider = ethersConfig.injected
          if (!InjectedProvider) {
            throw new Error('connectionControllerClient:connectInjected - provider is undefined')
          }
          try {
            EthersStoreUtil.setError(undefined)
            await InjectedProvider.request({ method: 'eth_requestAccounts' })
            this.setInjectedProvider(ethersConfig)
          } catch (error) {
            EthersStoreUtil.setError(error)
          }
        } else if (id === ConstantsUtil.EIP6963_CONNECTOR_ID && info && provider) {
          try {
            EthersStoreUtil.setError(undefined)
            await provider.request({ method: 'eth_requestAccounts' })
            this.setEIP6963Provider(provider, info.name)
          } catch (error) {
            EthersStoreUtil.setError(error)
          }
        } else if (id === ConstantsUtil.COINBASE_SDK_CONNECTOR_ID) {
          const CoinbaseProvider = ethersConfig.coinbase
          if (!CoinbaseProvider) {
            throw new Error('connectionControllerClient:connectCoinbase - connector is undefined')
          }

          try {
            EthersStoreUtil.setError(undefined)
            await CoinbaseProvider.request({ method: 'eth_requestAccounts' })
            this.setCoinbaseProvider(ethersConfig)
          } catch (error) {
            EthersStoreUtil.setError(error)
            throw new Error((error as CoinbaseProviderError).message)
          }
        } else if (id === ConstantsUtil.AUTH_CONNECTOR_ID) {
          this.setAuthProvider()
        }
      },

      checkInstalled: (ids?: string[]) => {
        if (!ids) {
          return Boolean(window.ethereum)
        }

        if (ethersConfig.injected) {
          if (!window?.ethereum) {
            return false
          }
        }

        return ids.some(id => Boolean(window.ethereum?.[String(id)]))
      },

      disconnect: async () => {
        const provider = EthersStoreUtil.state.provider
        const providerType = EthersStoreUtil.state.providerType
        localStorage.removeItem(EthersConstantsUtil.WALLET_ID)
        EthersStoreUtil.reset()
        this.setClientId(null)
        if (siweConfig?.options?.signOutOnDisconnect) {
          const { SIWEController } = await import('@web3modal/siwe')
          await SIWEController.signOut()
        }
        if (
          providerType === ConstantsUtil.WALLET_CONNECT_CONNECTOR_ID ||
          providerType === 'coinbaseWalletSDK'
        ) {
          const ethProvider = provider
          await (ethProvider as unknown as EthereumProvider).disconnect()
          // eslint-disable-next-line no-negated-condition
        } else if (providerType === ConstantsUtil.AUTH_CONNECTOR_ID) {
          await this.authProvider?.disconnect()
        } else if (providerType === ConstantsUtil.EIP6963_CONNECTOR_ID && provider) {
          await this.disconnectProvider(provider)
          provider.emit('disconnect')
        } else if (providerType === ConstantsUtil.INJECTED_CONNECTOR_ID) {
          const InjectedProvider = ethersConfig.injected
          if (InjectedProvider) {
            await this.disconnectProvider(InjectedProvider)
            InjectedProvider.emit('disconnect')
          }
        } else {
          provider?.emit('disconnect')
        }
        localStorage.removeItem(EthersConstantsUtil.WALLET_ID)
        EthersStoreUtil.reset()
      },

      signMessage: async (message: string) => {
        const provider = EthersStoreUtil.state.provider
        if (!provider) {
          throw new Error('connectionControllerClient:signMessage - provider is undefined')
        }
        const hexMessage = isHexString(message) ? message : hexlify(toUtf8Bytes(message))
        const signature = await provider.request({
          method: 'personal_sign',
          params: [hexMessage, this.getAddress()]
        })

        return signature as `0x${string}`
      },

      parseUnits: (value: string, decimals: number) => parseUnits(value, decimals),

      formatUnits: (value: bigint, decimals: number) => formatUnits(value, decimals),

      async estimateGas(data) {
        const { chainId, provider, address } = EthersStoreUtil.state

        if (!provider) {
          throw new Error('connectionControllerClient:sendTransaction - provider is undefined')
        }

        if (!address) {
          throw new Error('connectionControllerClient:sendTransaction - address is undefined')
        }

        const txParams = {
          from: data.address,
          to: data.to,
          data: data.data,
          type: 0
        }

        const browserProvider = new BrowserProvider(provider, chainId)
        const signer = new JsonRpcSigner(browserProvider, address)
        const gas = await signer.estimateGas(txParams)

        return gas
      },

      sendTransaction: async (data: SendTransactionArgs) => {
        const { chainId, provider, address } = EthersStoreUtil.state

        if (!provider) {
          throw new Error('ethersClient:sendTransaction - provider is undefined')
        }

        if (!address) {
          throw new Error('ethersClient:sendTransaction - address is undefined')
        }

        const txParams = {
          to: data.to,
          value: data.value,
          gasLimit: data.gas,
          gasPrice: data.gasPrice,
          data: data.data,
          type: 0
        }

        const browserProvider = new BrowserProvider(provider, chainId)
        const signer = new JsonRpcSigner(browserProvider, address)
        const txResponse = await signer.sendTransaction(txParams)
        const txReceipt = await txResponse.wait()

        return (txReceipt?.hash as `0x${string}`) || null
      },

      writeContract: async (data: WriteContractArgs) => {
        const { chainId, provider, address } = EthersStoreUtil.state

        if (!provider) {
          throw new Error('ethersClient:writeContract - provider is undefined')
        }

        if (!address) {
          throw new Error('ethersClient:writeContract - address is undefined')
        }

        const browserProvider = new BrowserProvider(provider, chainId)
        const signer = new JsonRpcSigner(browserProvider, address)
        const contract = new Contract(data.tokenAddress, data.abi, signer)

        if (!contract || !data.method) {
          throw new Error('Contract method is undefined')
        }

        const method = contract[data.method]
        if (method) {
          const tx = await method(data.receiverAddress, data.tokenAmount)

          return tx
        }

        throw new Error('Contract method is undefined')
      },
      getEnsAddress: async (value: string) => {
        try {
          const chainId = NetworkUtil.caipNetworkIdToNumber(this.getCaipNetwork()?.id)
          let ensName: string | null = null
          let wcName: boolean | string = false

          if (value?.endsWith(CommonConstants.WC_NAME_SUFFIX)) {
            wcName = await this.resolveWalletConnectName(value)
          }

          if (chainId === 1) {
            const ensProvider = new InfuraProvider('mainnet')

            ensName = await ensProvider.resolveName(value)
          }

          return ensName || wcName || false
        } catch {
          return false
        }
      },

      getEnsAvatar: async (value: string) => {
        const { chainId } = EthersStoreUtil.state
        if (chainId && chainId === 1) {
          const ensProvider = new InfuraProvider('mainnet')

          const avatar = await ensProvider.getAvatar(value)

          if (avatar) {
            return avatar
          }

          return false
        }

        return false
      }
    }

    super({
      chain: CommonConstantsUtil.CHAIN.EVM,
      networkControllerClient,
      connectionControllerClient,
      siweControllerClient: siweConfig,
      defaultChain: EthersHelpersUtil.getCaipDefaultChain(defaultChain),
      tokens: HelpersUtil.getCaipTokens(tokens),
      _sdkVersion: _sdkVersion ?? `html-ethers-${ConstantsUtil.VERSION}`,
      ...w3mOptions
    })

    this.options = options

    this.metadata = ethersConfig.metadata

    this.projectId = w3mOptions.projectId
    this.chains = chains

    this.createProvider()

    EthersStoreUtil.subscribeKey('address', () => {
      this.syncAccount()
    })

    EthersStoreUtil.subscribeKey('chainId', () => {
      this.syncNetwork(chainImages)
    })

    /*
     * When the client is loaded, this.getChainId stays undefined even if the user switches networks via w3modal <networks> button.
     * This subscribes to the network change and sets the chainId in the store so it can be used when connecting.
     * Especially important for email connector where correct chainId dictates which account is available e.g. smart account, eoa.
     */
    this.subscribeCaipNetworkChange(network => {
      if (!this.getChainId() && network) {
        EthersStoreUtil.setChainId(NetworkUtil.caipNetworkIdToNumber(network.id))
      }
    })

    this.subscribeShouldUpdateToAddress((address?: string) => {
      if (!address) {
        return
      }
      EthersStoreUtil.setAddress(getOriginalAddress(address) as Address)
    })

    this.syncRequestedNetworks(chains, chainImages)
    this.syncConnectors(ethersConfig)

    // Setup EIP6963 providers
    if (typeof window !== 'undefined') {
      this.listenConnectors(true)
      this.checkActive6963Provider()
    }

    this.setEIP6963Enabled(ethersConfig.EIP6963)

    if (ethersConfig.injected) {
      this.checkActiveInjectedProvider(ethersConfig)
    }

    if (ethersConfig.auth) {
      this.syncAuthConnector(w3mOptions.projectId, ethersConfig.auth)
    }

    if (ethersConfig.coinbase) {
      this.checkActiveCoinbaseProvider(ethersConfig)
    }
  }

  // -- Public ------------------------------------------------------------------

  // @ts-expect-error: Overridden state type is correct
  public override getState() {
    const state = super.getState()

    return {
      ...state,
      selectedNetworkId: NetworkUtil.caipNetworkIdToNumber(state.selectedNetworkId)
    }
  }

  // @ts-expect-error: Overridden state type is correct
  public override subscribeState(callback: (state: Web3ModalState) => void) {
    return super.subscribeState(state =>
      callback({
        ...state,
        selectedNetworkId: NetworkUtil.caipNetworkIdToNumber(state.selectedNetworkId)
      })
    )
  }

  public setAddress(address?: string) {
    const originalAddress = address ? (getOriginalAddress(address) as Address) : undefined
    EthersStoreUtil.setAddress(originalAddress)
  }

  public getAddress() {
    const { address } = EthersStoreUtil.state

    return address ? getOriginalAddress(address) : undefined
  }

  public getError() {
    return EthersStoreUtil.state.error
  }

  public getChainId() {
    const storeChainId = EthersStoreUtil.state.chainId
    const networkControllerChainId = NetworkUtil.caipNetworkIdToNumber(this.getCaipNetwork()?.id)

    return storeChainId ?? networkControllerChainId
  }

  public getStatus() {
    return EthersStoreUtil.state.status
  }

  public getIsConnected() {
    return EthersStoreUtil.state.isConnected
  }

  public getWalletProvider() {
    return EthersStoreUtil.state.provider as Eip1193Provider | undefined
  }

  public getWalletProviderType() {
    return EthersStoreUtil.state.providerType
  }

  public subscribeProvider(callback: (newState: EthersStoreUtilState) => void) {
    return EthersStoreUtil.subscribe(callback)
  }

  public async disconnect() {
    const { provider, providerType } = EthersStoreUtil.state

    localStorage.removeItem(EthersConstantsUtil.WALLET_ID)
    EthersStoreUtil.reset()
    this.setClientId(null)
    if (providerType === ConstantsUtil.AUTH_CONNECTOR_ID) {
      await this.authProvider?.disconnect()
    } else if (provider && (providerType === 'injected' || providerType === 'eip6963')) {
      await this.disconnectProvider(provider)
      provider?.emit('disconnect')
    } else if (providerType === 'walletConnect' || providerType === 'coinbaseWalletSDK') {
      const ethereumProvider = provider as unknown as EthereumProvider
      if (ethereumProvider) {
        try {
          EthersStoreUtil.setError(undefined)
          await ethereumProvider.disconnect()
        } catch (error) {
          EthersStoreUtil.setError(error)
        }
      }
    }
  }

  // -- Private -----------------------------------------------------------------
  private createProvider() {
    if (!this.walletConnectProviderInitPromise && typeof window !== 'undefined') {
      this.walletConnectProviderInitPromise = this.initWalletConnectProvider()
    }

    return this.walletConnectProviderInitPromise
  }

  private async initWalletConnectProvider() {
    const rpcMap = this.chains
      ? this.chains.reduce<Record<number, string>>((map, chain) => {
          map[chain.chainId] = chain.rpcUrl

          return map
        }, {})
      : ({} as Record<number, string>)

    const walletConnectProviderOptions: EthereumProviderOptions = {
      projectId: this.projectId,
      showQrModal: false,
      rpcMap,
      optionalChains: [...this.chains.map(chain => chain.chainId)] as [number],
      metadata: {
        name: this.metadata ? this.metadata.name : '',
        description: this.metadata ? this.metadata.description : '',
        url: this.metadata ? this.metadata.url : '',
        icons: this.metadata ? this.metadata.icons : ['']
      }
    }

    this.walletConnectProvider = await EthereumProvider.init(walletConnectProviderOptions)

    await this.checkActiveWalletConnectProvider()
  }

  private async disconnectProvider(provider: Provider | CombinedProvider) {
    try {
      const permissions: { parentCapability: string }[] = await provider.request({
        method: 'wallet_getPermissions'
      })
      const ethAccountsPermission = permissions.find(
        permission => permission.parentCapability === 'eth_accounts'
      )

      if (ethAccountsPermission) {
        await provider.request({
          method: 'wallet_revokePermissions',
          params: [{ eth_accounts: {} }]
        })
      }
    } catch (error) {
      throw new Error('Error revoking permissions:')
    }
  }

  private async getWalletConnectProvider() {
    if (!this.walletConnectProvider) {
      try {
        EthersStoreUtil.setError(undefined)
        await this.createProvider()
      } catch (error) {
        EthersStoreUtil.setError(error)
      }
    }

    return this.walletConnectProvider
  }

  private syncRequestedNetworks(
    chains: Web3ModalClientOptions['chains'],
    chainImages?: Web3ModalClientOptions['chainImages']
  ) {
    const requestedCaipNetworks = chains?.map(
      chain =>
        ({
          id: `${ConstantsUtil.EIP155}:${chain.chainId}`,
          name: chain.name,
          imageId: PresetsUtil.EIP155NetworkImageIds[chain.chainId],
          imageUrl: chainImages?.[chain.chainId]
        }) as CaipNetwork
    )
    this.setRequestedCaipNetworks(requestedCaipNetworks ?? [])
  }

  private async checkActiveWalletConnectProvider() {
    const WalletConnectProvider = await this.getWalletConnectProvider()
    const walletId = localStorage.getItem(EthersConstantsUtil.WALLET_ID)

    if (WalletConnectProvider) {
      if (walletId === ConstantsUtil.WALLET_CONNECT_CONNECTOR_ID) {
        await this.setWalletConnectProvider()
      }
    }

    const isConnected = EthersStoreUtil.state.isConnected
    EthersStoreUtil.setStatus(isConnected ? 'connected' : 'disconnected')
  }

  private checkActiveInjectedProvider(config: ProviderType) {
    const InjectedProvider = config.injected
    const walletId = localStorage.getItem(EthersConstantsUtil.WALLET_ID)

    if (InjectedProvider) {
      if (walletId === ConstantsUtil.INJECTED_CONNECTOR_ID) {
        this.setInjectedProvider(config)
        this.watchInjected(config)
      }
    }
  }

  private checkActiveCoinbaseProvider(config: ProviderType) {
    const CoinbaseProvider = config.coinbase as unknown as ExternalProvider
    const walletId = localStorage.getItem(EthersConstantsUtil.WALLET_ID)

    if (CoinbaseProvider) {
      if (walletId === ConstantsUtil.COINBASE_SDK_CONNECTOR_ID) {
        if (CoinbaseProvider.accounts && CoinbaseProvider.accounts?.length > 0) {
          this.setCoinbaseProvider(config)
          this.watchCoinbase(config)
        } else {
          localStorage.removeItem(EthersConstantsUtil.WALLET_ID)
          EthersStoreUtil.reset()
        }
      }
    }
  }

  private checkActive6963Provider() {
    const currentActiveWallet = window?.localStorage.getItem(EthersConstantsUtil.WALLET_ID)
    if (currentActiveWallet) {
      const currentProvider = this.EIP6963Providers.find(
        provider => provider.info.name === currentActiveWallet
      )
      if (currentProvider) {
        this.setEIP6963Provider(currentProvider.provider, currentProvider.info.name)
      }
    }
  }

  private async setWalletConnectProvider() {
    window?.localStorage.setItem(
      EthersConstantsUtil.WALLET_ID,
      ConstantsUtil.WALLET_CONNECT_CONNECTOR_ID
    )
    const WalletConnectProvider = await this.getWalletConnectProvider()
    if (WalletConnectProvider) {
      EthersStoreUtil.setChainId(WalletConnectProvider.chainId)
      EthersStoreUtil.setProviderType('walletConnect')
      EthersStoreUtil.setProvider(WalletConnectProvider as unknown as Provider)
      EthersStoreUtil.setStatus('connected')
      EthersStoreUtil.setIsConnected(true)
      this.setAllAccounts(WalletConnectProvider.accounts.map(address => ({ address, type: 'eoa' })))
      const session = WalletConnectProvider.signer?.session
      for (const address of WalletConnectProvider.accounts) {
        const label = session?.sessionProperties?.[address]
        if (label) {
          this.addAddressLabel(address, label)
        }
      }
      this.setAddress(WalletConnectProvider.accounts?.[0])
      this.watchWalletConnect()
    }
  }

  private async setInjectedProvider(config: ProviderType) {
    window?.localStorage.setItem(EthersConstantsUtil.WALLET_ID, ConstantsUtil.INJECTED_CONNECTOR_ID)
    const InjectedProvider = config.injected

    if (InjectedProvider) {
      const { addresses, chainId } = await EthersHelpersUtil.getUserInfo(InjectedProvider)
      if (addresses?.[0] && chainId) {
        EthersStoreUtil.setChainId(chainId)
        EthersStoreUtil.setProviderType('injected')
        EthersStoreUtil.setProvider(config.injected)
        EthersStoreUtil.setStatus('connected')
        EthersStoreUtil.setIsConnected(true)
        this.setAllAccounts(addresses.map(address => ({ address, type: 'eoa' })))
        this.setAddress(addresses[0])
        this.watchCoinbase(config)
      }
    }
  }

  private async setEIP6963Provider(provider: Provider, name: string) {
    window?.localStorage.setItem(EthersConstantsUtil.WALLET_ID, name)

    if (provider) {
      const { addresses, chainId } = await EthersHelpersUtil.getUserInfo(provider)
      if (addresses?.[0] && chainId) {
        EthersStoreUtil.setChainId(chainId)
        EthersStoreUtil.setProviderType('eip6963')
        EthersStoreUtil.setProvider(provider)
        EthersStoreUtil.setStatus('connected')
        EthersStoreUtil.setIsConnected(true)
        this.setAllAccounts(addresses.map(address => ({ address, type: 'eoa' })))
        this.setAddress(addresses[0])
        this.watchEIP6963(provider)
      }
    }
  }

  private async setCoinbaseProvider(config: ProviderType) {
    window?.localStorage.setItem(
      EthersConstantsUtil.WALLET_ID,
      ConstantsUtil.COINBASE_SDK_CONNECTOR_ID
    )
    const CoinbaseProvider = config.coinbase
    if (CoinbaseProvider) {
      const { addresses, chainId } = await EthersHelpersUtil.getUserInfo(CoinbaseProvider)
      if (addresses?.[0] && chainId) {
        EthersStoreUtil.setChainId(chainId)
        EthersStoreUtil.setProviderType('coinbaseWalletSDK')
        EthersStoreUtil.setProvider(config.coinbase)
        EthersStoreUtil.setStatus('connected')
        EthersStoreUtil.setIsConnected(true)
        this.setAllAccounts(addresses.map(address => ({ address, type: 'eoa' })))
        this.setAddress(addresses[0])
        this.watchCoinbase(config)
      }
    }
  }

  private async setAuthProvider() {
    window?.localStorage.setItem(EthersConstantsUtil.WALLET_ID, ConstantsUtil.AUTH_CONNECTOR_ID)

    if (this.authProvider) {
      super.setLoading(true)
      const {
        address,
        chainId,
        smartAccountDeployed,
        preferredAccountType,
        accounts = []
      } = await this.authProvider.connect({ chainId: this.getChainId() })

      const { smartAccountEnabledNetworks } =
        await this.authProvider.getSmartAccountEnabledNetworks()

      this.setSmartAccountEnabledNetworks(smartAccountEnabledNetworks)
      if (address && chainId) {
        this.setAllAccounts(
          accounts.length > 0
            ? accounts
            : [{ address, type: preferredAccountType as 'eoa' | 'smartAccount' }]
        )
        EthersStoreUtil.setChainId(chainId)
        EthersStoreUtil.setProviderType(ConstantsUtil.AUTH_CONNECTOR_ID as 'w3mAuth')
        EthersStoreUtil.setProvider(this.authProvider as unknown as CombinedProvider)
        EthersStoreUtil.setStatus('connected')
        EthersStoreUtil.setIsConnected(true)
        EthersStoreUtil.setAddress(address as Address)
        EthersStoreUtil.setPreferredAccountType(preferredAccountType as W3mFrameTypes.AccountType)
        this.setSmartAccountDeployed(Boolean(smartAccountDeployed), this.chain)
        this.watchAuth()
        this.watchModal()
      }
      super.setLoading(false)
    }
  }

  private async watchWalletConnect() {
    const provider = await this.getWalletConnectProvider()

    function disconnectHandler() {
      localStorage.removeItem(EthersConstantsUtil.WALLET_ID)
      EthersStoreUtil.reset()
      provider?.removeListener('disconnect', disconnectHandler)
      provider?.removeListener('accountsChanged', accountsChangedHandler)
      provider?.removeListener('chainChanged', chainChangedHandler)
    }

    function chainChangedHandler(chainId: string) {
      if (chainId) {
        const chain = EthersHelpersUtil.hexStringToNumber(chainId)
        EthersStoreUtil.setChainId(chain)
      }
    }

    const accountsChangedHandler = async (accounts: string[]) => {
      if (accounts.length > 0) {
        await this.setWalletConnectProvider()
      }
    }

    if (provider) {
      provider.on('disconnect', disconnectHandler)
      provider.on('accountsChanged', accountsChangedHandler)
      provider.on('chainChanged', chainChangedHandler)
    }
  }

  private watchInjected(config: ProviderType) {
    const provider = config.injected

    function disconnectHandler() {
      localStorage.removeItem(EthersConstantsUtil.WALLET_ID)
      EthersStoreUtil.reset()

      provider?.removeListener('disconnect', disconnectHandler)
      provider?.removeListener('accountsChanged', accountsChangedHandler)
      provider?.removeListener('chainChanged', chainChangedHandler)
    }

    function accountsChangedHandler(accounts: string[]) {
      const currentAccount = accounts?.[0]
      if (currentAccount) {
        EthersStoreUtil.setAddress(getOriginalAddress(currentAccount) as Address)
      } else {
        localStorage.removeItem(EthersConstantsUtil.WALLET_ID)
        EthersStoreUtil.reset()
      }
    }

    function chainChangedHandler(chainId: string) {
      if (chainId) {
        const chain =
          typeof chainId === 'string'
            ? EthersHelpersUtil.hexStringToNumber(chainId)
            : Number(chainId)
        EthersStoreUtil.setChainId(chain)
      }
    }

    if (provider) {
      provider.on('disconnect', disconnectHandler)
      provider.on('accountsChanged', accountsChangedHandler)
      provider.on('chainChanged', chainChangedHandler)
    }
  }

  private watchEIP6963(provider: Provider) {
    function disconnectHandler() {
      localStorage.removeItem(EthersConstantsUtil.WALLET_ID)
      EthersStoreUtil.reset()
      provider.removeListener('disconnect', disconnectHandler)
      provider.removeListener('accountsChanged', accountsChangedHandler)
      provider.removeListener('chainChanged', chainChangedHandler)
    }

    const accountsChangedHandler = (accounts: string[]) => {
      const currentAccount = accounts?.[0]
      if (currentAccount) {
        EthersStoreUtil.setAddress(getOriginalAddress(currentAccount) as Address)
        this.setAllAccounts(accounts.map(address => ({ address, type: 'eoa' })))
      } else {
        this.setAllAccounts([])
        localStorage.removeItem(EthersConstantsUtil.WALLET_ID)
        EthersStoreUtil.reset()
      }
    }

    function chainChangedHandler(chainId: string) {
      if (chainId) {
        const chain =
          typeof chainId === 'string'
            ? EthersHelpersUtil.hexStringToNumber(chainId)
            : Number(chainId)
        EthersStoreUtil.setChainId(chain)
      }
    }

    if (provider) {
      provider.on('disconnect', disconnectHandler)
      provider.on('accountsChanged', accountsChangedHandler)
      provider.on('chainChanged', chainChangedHandler)
    }
  }

  private watchCoinbase(config: ProviderType) {
    const provider = config.coinbase
    const walletId = localStorage.getItem(EthersConstantsUtil.WALLET_ID)
    function disconnectHandler() {
      localStorage.removeItem(EthersConstantsUtil.WALLET_ID)
      EthersStoreUtil.reset()

      provider?.removeListener('disconnect', disconnectHandler)
      provider?.removeListener('accountsChanged', accountsChangedHandler)
      provider?.removeListener('chainChanged', chainChangedHandler)
    }

    function accountsChangedHandler(accounts: string[]) {
      const currentAccount = accounts?.[0]
      if (currentAccount) {
        EthersStoreUtil.setAddress(getOriginalAddress(currentAccount) as Address)
      } else {
        localStorage.removeItem(EthersConstantsUtil.WALLET_ID)
        EthersStoreUtil.reset()
      }
    }

    function chainChangedHandler(chainId: string) {
      if (chainId && walletId === ConstantsUtil.COINBASE_SDK_CONNECTOR_ID) {
        const chain = Number(chainId)
        EthersStoreUtil.setChainId(chain)
      }
    }

    if (provider) {
      provider.on('disconnect', disconnectHandler)
      provider.on('accountsChanged', accountsChangedHandler)
      provider.on('chainChanged', chainChangedHandler)
    }
  }

  private watchAuth() {
    if (this.authProvider) {
      this.authProvider.onRpcRequest(request => {
        if (W3mFrameHelpers.checkIfRequestExists(request)) {
          if (!W3mFrameHelpers.checkIfRequestIsAllowed(request)) {
            if (super.isOpen()) {
              if (super.isTransactionStackEmpty()) {
                return
              }
              if (super.isTransactionShouldReplaceView()) {
                super.replace('ApproveTransaction')
              } else {
                super.redirect('ApproveTransaction')
              }
            } else {
              super.open({ view: 'ApproveTransaction' })
            }
          }
        } else {
          super.open()
          // eslint-disable-next-line no-console
          console.error(W3mFrameRpcConstants.RPC_METHOD_NOT_ALLOWED_MESSAGE, {
            method: request.method
          })
          setTimeout(() => {
            this.showErrorMessage(W3mFrameRpcConstants.RPC_METHOD_NOT_ALLOWED_UI_MESSAGE)
          }, 300)
        }
      })

      this.authProvider.onRpcError(() => {
        const isModalOpen = super.isOpen()

        if (isModalOpen) {
          if (super.isTransactionStackEmpty()) {
            super.close()
          } else {
            super.popTransactionStack(true)
          }
        }
      })

      this.authProvider.onRpcSuccess(response => {
        const responseType = W3mFrameHelpers.getResponseType(response)
        switch (responseType) {
          case W3mFrameConstants.RPC_RESPONSE_TYPE_TX: {
            if (super.isTransactionStackEmpty()) {
              super.close()
            } else {
              super.popTransactionStack()
            }
            break
          }
          default:
            break
        }
      })
      this.authProvider.onNotConnected(() => {
        this.setIsConnected(false)
        super.setLoading(false)
      })
      this.authProvider.onIsConnected(({ preferredAccountType }) => {
        this.setIsConnected(true)
        super.setLoading(false)
        EthersStoreUtil.setPreferredAccountType(preferredAccountType as W3mFrameTypes.AccountType)
      })

      this.authProvider.onSetPreferredAccount(({ address, type }) => {
        if (!address) {
          return
        }
        super.setLoading(true)
        const chainId = NetworkUtil.caipNetworkIdToNumber(this.getCaipNetwork()?.id)
        EthersStoreUtil.setAddress(address as Address)
        EthersStoreUtil.setChainId(chainId)
        EthersStoreUtil.setStatus('connected')
        EthersStoreUtil.setIsConnected(true)
        EthersStoreUtil.setPreferredAccountType(type as W3mFrameTypes.AccountType)
        this.syncAccount().then(() => super.setLoading(false))
      })
    }
  }

  private watchModal() {
    if (this.authProvider) {
      this.subscribeState(val => {
        if (!val.open) {
          this.authProvider?.rejectRpcRequests()
        }
      })
    }
  }

  private async syncAccount() {
    const address = EthersStoreUtil.state.address
    const chainId = EthersStoreUtil.state.chainId
    const isConnected = EthersStoreUtil.state.isConnected
    const preferredAccountType = EthersStoreUtil.state.preferredAccountType
    this.resetAccount()

    if (isConnected && address && chainId) {
      const caipAddress: CaipAddress = `${ConstantsUtil.EIP155}:${chainId}:${address}`

      this.setIsConnected(isConnected)
      this.setPreferredAccountType(preferredAccountType, this.chain)
      this.setCaipAddress(caipAddress)
      this.syncConnectedWalletInfo()

      const chain = this.chains.find(c => c.chainId === chainId)
      if (chain?.explorerUrl) {
        this.setAddressExplorerUrl(`${chain.explorerUrl}/address/${address}`)
      }

      await Promise.all([
        this.syncProfile(address),
        this.syncBalance(address),
        this.setApprovedCaipNetworksData()
      ])

      this.hasSyncedConnectedAccount = true
    } else if (!isConnected && this.hasSyncedConnectedAccount) {
      this.resetWcConnection()
      this.resetNetwork()
      this.setAllAccounts([])
    }
  }

  private async syncNetwork(chainImages?: Web3ModalClientOptions['chainImages']) {
    const address = EthersStoreUtil.state.address
    const chainId = EthersStoreUtil.state.chainId
    const isConnected = EthersStoreUtil.state.isConnected
    if (this.chains) {
      const chain = this.chains.find(c => c.chainId === chainId)

      if (chain) {
        const caipChainId: CaipNetworkId = `${ConstantsUtil.EIP155}:${chain.chainId}`

        this.setCaipNetwork({
          id: caipChainId,
          name: chain.name,
          imageId: PresetsUtil.EIP155NetworkImageIds[chain.chainId],
          imageUrl: chainImages?.[chain.chainId],
          chain: this.chain
        })
        if (isConnected && address) {
          const caipAddress: CaipAddress = `${ConstantsUtil.EIP155}:${chainId}:${address}`
          this.setCaipAddress(caipAddress)
          if (chain.explorerUrl) {
            const url = `${chain.explorerUrl}/address/${address}`
            this.setAddressExplorerUrl(url)
          } else {
            this.setAddressExplorerUrl(undefined)
          }
          if (this.hasSyncedConnectedAccount) {
            await this.syncProfile(address)
            await this.syncBalance(address)
          }
        }
      } else if (isConnected) {
        this.setCaipNetwork({
          id: `${ConstantsUtil.EIP155}:${chainId}`,
          chain: this.chain
        })
      }
    }
  }

  private async syncWalletConnectName(address: Address) {
    try {
      const registeredWcNames = await this.getWalletConnectName(address)
      if (registeredWcNames[0]) {
        const wcName = registeredWcNames[0]
        this.setProfileName(wcName.name)
      } else {
        this.setProfileName(null)
      }
    } catch {
      this.setProfileName(null)
    }
  }

  private async syncProfile(address: Address) {
    const chainId = EthersStoreUtil.state.chainId

    try {
      const { name, avatar } = await this.fetchIdentity({
        address
      })
      this.setProfileName(name)
      this.setProfileImage(avatar)

      if (!name) {
        await this.syncWalletConnectName(address)
      }
    } catch {
      if (chainId === 1) {
        const ensProvider = new InfuraProvider('mainnet')
        const name = await ensProvider.lookupAddress(address)
        const avatar = await ensProvider.getAvatar(address)

        if (name) {
          this.setProfileName(name)
        } else {
          await this.syncWalletConnectName(address)
        }
        if (avatar) {
          this.setProfileImage(avatar)
        }
      } else {
        await this.syncWalletConnectName(address)
        this.setProfileImage(null)
      }
    }
  }

  private async syncBalance(address: Address) {
    const chainId = EthersStoreUtil.state.chainId
    if (chainId && this.chains) {
      const chain = this.chains.find(c => c.chainId === chainId)

      if (chain) {
        const jsonRpcProvider = new JsonRpcProvider(chain.rpcUrl, {
          chainId,
          name: chain.name
        })
        if (jsonRpcProvider) {
          const balance = await jsonRpcProvider.getBalance(address)
          const formattedBalance = formatEther(balance)

          this.setBalance(formattedBalance, chain.currency)
        }
      }
    }
  }

  private syncConnectedWalletInfo() {
    const currentActiveWallet = window?.localStorage.getItem(EthersConstantsUtil.WALLET_ID)
    const providerType = EthersStoreUtil.state.providerType

    if (providerType === ConstantsUtil.EIP6963_CONNECTOR_ID) {
      if (currentActiveWallet) {
        const currentProvider = this.EIP6963Providers.find(
          provider => provider.info.name === currentActiveWallet
        )

        if (currentProvider) {
          this.setConnectedWalletInfo({ ...currentProvider.info }, this.chain)
        }
      }
    } else if (providerType === ConstantsUtil.WALLET_CONNECT_CONNECTOR_ID) {
      const provider = EthersStoreUtil.state.provider as unknown as EthereumProvider

      if (provider.session) {
        this.setConnectedWalletInfo(
          {
            ...provider.session.peer.metadata,
            name: provider.session.peer.metadata.name,
            icon: provider.session.peer.metadata.icons?.[0]
          },
          this.chain
        )
      }
    } else if (currentActiveWallet) {
      this.setConnectedWalletInfo({ name: currentActiveWallet }, this.chain)
    }
  }

  public async switchNetwork(chainId: number) {
    const provider = EthersStoreUtil.state.provider
    const providerType = EthersStoreUtil.state.providerType
    if (this.chains) {
      const chain = this.chains.find(c => c.chainId === chainId)

      if (providerType === ConstantsUtil.WALLET_CONNECT_CONNECTOR_ID && chain) {
        const WalletConnectProvider = provider as unknown as EthereumProvider

        if (WalletConnectProvider) {
          try {
            await WalletConnectProvider.request({
              method: 'wallet_switchEthereumChain',
              params: [{ chainId: EthersHelpersUtil.numberToHexString(chain.chainId) }]
            })
            EthersStoreUtil.setChainId(chainId)
            // eslint-disable-next-line @typescript-eslint/no-explicit-any
          } catch (switchError: any) {
            const message = switchError?.message as string
            if (/(?<temp1>user rejected)/u.test(message?.toLowerCase())) {
              throw new Error('Chain is not supported')
            }
            await EthersHelpersUtil.addEthereumChain(
              WalletConnectProvider as unknown as Provider,
              chain
            )
          }
        }
      } else if (providerType === ConstantsUtil.INJECTED_CONNECTOR_ID && chain) {
        const InjectedProvider = provider
        if (InjectedProvider) {
          try {
            await InjectedProvider.request({
              method: 'wallet_switchEthereumChain',
              params: [{ chainId: EthersHelpersUtil.numberToHexString(chain.chainId) }]
            })
            EthersStoreUtil.setChainId(chain.chainId)
            // eslint-disable-next-line @typescript-eslint/no-explicit-any
          } catch (switchError: any) {
            if (
              switchError.code === EthersConstantsUtil.ERROR_CODE_UNRECOGNIZED_CHAIN_ID ||
              switchError.code === EthersConstantsUtil.ERROR_CODE_DEFAULT ||
              switchError?.data?.originalError?.code ===
                EthersConstantsUtil.ERROR_CODE_UNRECOGNIZED_CHAIN_ID
            ) {
              await EthersHelpersUtil.addEthereumChain(InjectedProvider, chain)
            } else {
              throw new Error('Chain is not supported')
            }
          }
        }
      } else if (providerType === ConstantsUtil.EIP6963_CONNECTOR_ID && chain) {
        const EIP6963Provider = provider

        if (EIP6963Provider) {
          try {
            await EIP6963Provider.request({
              method: 'wallet_switchEthereumChain',
              params: [{ chainId: EthersHelpersUtil.numberToHexString(chain.chainId) }]
            })
            EthersStoreUtil.setChainId(chain.chainId)
            // eslint-disable-next-line @typescript-eslint/no-explicit-any
          } catch (switchError: any) {
            if (
              switchError.code === EthersConstantsUtil.ERROR_CODE_UNRECOGNIZED_CHAIN_ID ||
              switchError.code === EthersConstantsUtil.ERROR_CODE_DEFAULT ||
              switchError?.data?.originalError?.code ===
                EthersConstantsUtil.ERROR_CODE_UNRECOGNIZED_CHAIN_ID
            ) {
              await EthersHelpersUtil.addEthereumChain(EIP6963Provider, chain)
            } else {
              throw new Error('Chain is not supported')
            }
          }
        }
      } else if (providerType === ConstantsUtil.COINBASE_SDK_CONNECTOR_ID && chain) {
        const CoinbaseProvider = provider
        if (CoinbaseProvider) {
          try {
            await CoinbaseProvider.request({
              method: 'wallet_switchEthereumChain',
              params: [{ chainId: EthersHelpersUtil.numberToHexString(chain.chainId) }]
            })
            EthersStoreUtil.setChainId(chain.chainId)
            // eslint-disable-next-line @typescript-eslint/no-explicit-any
          } catch (switchError: any) {
            if (
              switchError.code === EthersConstantsUtil.ERROR_CODE_UNRECOGNIZED_CHAIN_ID ||
              switchError.code === EthersConstantsUtil.ERROR_CODE_DEFAULT ||
              switchError?.data?.originalError?.code ===
                EthersConstantsUtil.ERROR_CODE_UNRECOGNIZED_CHAIN_ID
            ) {
              await EthersHelpersUtil.addEthereumChain(CoinbaseProvider, chain)
            } else {
              throw new Error('Error switching network')
            }
          }
        }
      } else if (providerType === ConstantsUtil.AUTH_CONNECTOR_ID) {
        if (this.authProvider && chain?.chainId) {
          try {
            super.setLoading(true)
            await this.authProvider.switchNetwork(chain?.chainId)
            EthersStoreUtil.setChainId(chain.chainId)

            const { address, preferredAccountType } = await this.authProvider.connect({
              chainId: chain?.chainId
            })

            EthersStoreUtil.setAddress(address as Address)
            EthersStoreUtil.setPreferredAccountType(
              preferredAccountType as W3mFrameTypes.AccountType
            )
            await this.syncAccount()
          } catch {
            throw new Error('Switching chain failed')
          } finally {
            super.setLoading(false)
          }
        }
      }
    }
  }

  private syncConnectors(config: ProviderType) {
    const w3mConnectors: Connector[] = []

    const connectorType = PresetsUtil.ConnectorTypesMap[ConstantsUtil.WALLET_CONNECT_CONNECTOR_ID]
    if (connectorType) {
      w3mConnectors.push({
        id: ConstantsUtil.WALLET_CONNECT_CONNECTOR_ID,
        explorerId: PresetsUtil.ConnectorExplorerIds[ConstantsUtil.WALLET_CONNECT_CONNECTOR_ID],
        imageId: PresetsUtil.ConnectorImageIds[ConstantsUtil.WALLET_CONNECT_CONNECTOR_ID],
        imageUrl: this.options?.connectorImages?.[ConstantsUtil.WALLET_CONNECT_CONNECTOR_ID],
        name: PresetsUtil.ConnectorNamesMap[ConstantsUtil.WALLET_CONNECT_CONNECTOR_ID],
        type: connectorType,
        chain: this.chain
      })
    }

    if (config.injected) {
      const injectedConnectorType =
        PresetsUtil.ConnectorTypesMap[ConstantsUtil.INJECTED_CONNECTOR_ID]
      if (injectedConnectorType) {
        w3mConnectors.push({
          id: ConstantsUtil.INJECTED_CONNECTOR_ID,
          explorerId: PresetsUtil.ConnectorExplorerIds[ConstantsUtil.INJECTED_CONNECTOR_ID],
          imageId: PresetsUtil.ConnectorImageIds[ConstantsUtil.INJECTED_CONNECTOR_ID],
          imageUrl: this.options?.connectorImages?.[ConstantsUtil.INJECTED_CONNECTOR_ID],
          name: PresetsUtil.ConnectorNamesMap[ConstantsUtil.INJECTED_CONNECTOR_ID],
          type: injectedConnectorType,
          chain: this.chain
        })
      }
    }

    if (config.coinbase) {
      w3mConnectors.push({
        id: ConstantsUtil.COINBASE_SDK_CONNECTOR_ID,
        explorerId: PresetsUtil.ConnectorExplorerIds[ConstantsUtil.COINBASE_SDK_CONNECTOR_ID],
        imageId: PresetsUtil.ConnectorImageIds[ConstantsUtil.COINBASE_SDK_CONNECTOR_ID],
        imageUrl: this.options?.connectorImages?.[ConstantsUtil.COINBASE_SDK_CONNECTOR_ID],
        name: PresetsUtil.ConnectorNamesMap[ConstantsUtil.COINBASE_SDK_CONNECTOR_ID],
        type: 'EXTERNAL',
        chain: this.chain
      })
    }

    this.setConnectors(w3mConnectors)
  }

  private async syncAuthConnector(projectId: string, auth: ProviderType['auth']) {
    if (typeof window !== 'undefined') {
      this.authProvider = new W3mFrameProvider(projectId)

      this.addConnector({
        id: ConstantsUtil.AUTH_CONNECTOR_ID,
        type: 'AUTH',
        name: 'Auth',
        provider: this.authProvider,
        email: auth?.email,
        socials: auth?.socials,
        showWallets: auth?.showWallets === undefined ? true : auth.showWallets,
        chain: this.chain,
        walletFeatures: auth?.walletFeatures
      })

      super.setLoading(true)
      const isLoginEmailUsed = this.authProvider.getLoginEmailUsed()
      super.setLoading(isLoginEmailUsed)
      const { isConnected } = await this.authProvider.isConnected()
      if (isConnected) {
        await this.setAuthProvider()
      } else {
        super.setLoading(false)
      }
    }
  }

  private eip6963EventHandler(event: CustomEventInit<EIP6963ProviderDetail>) {
    if (event.detail) {
      const { info, provider } = event.detail
      const connectors = this.getConnectors()
      const existingConnector = connectors.find(c => c.name === info.name)
      const coinbaseConnector = connectors.find(
        c => c.id === ConstantsUtil.COINBASE_SDK_CONNECTOR_ID
      )
      const isCoinbaseDuplicated =
        coinbaseConnector &&
        event.detail.info.rdns ===
          ConstantsUtil.CONNECTOR_RDNS_MAP[ConstantsUtil.COINBASE_SDK_CONNECTOR_ID]

      if (!existingConnector && !isCoinbaseDuplicated) {
        const type = PresetsUtil.ConnectorTypesMap[ConstantsUtil.EIP6963_CONNECTOR_ID]
        if (type) {
          this.addConnector({
            id: ConstantsUtil.EIP6963_CONNECTOR_ID,
            type,
            imageUrl:
              info.icon ?? this.options?.connectorImages?.[ConstantsUtil.EIP6963_CONNECTOR_ID],
            name: info.name,
            provider,
            info,
            chain: this.chain
          })

          const eip6963ProviderObj = {
            provider,
            info
          }

          this.EIP6963Providers.push(eip6963ProviderObj)
        }
      }
    }
  }

  private listenConnectors(enableEIP6963: boolean) {
    if (typeof window !== 'undefined' && enableEIP6963) {
      const handler = this.eip6963EventHandler.bind(this)
      window.addEventListener(ConstantsUtil.EIP6963_ANNOUNCE_EVENT, handler)
      window.dispatchEvent(new Event(ConstantsUtil.EIP6963_REQUEST_EVENT))
    }
  }
}<|MERGE_RESOLUTION|>--- conflicted
+++ resolved
@@ -234,16 +234,6 @@
             const { p, s } = signedCacao
             const cacaoChainId = getDidChainId(p.iss)
             const address = getDidAddress(p.iss)
-<<<<<<< HEAD
-
-=======
-            if (address && cacaoChainId) {
-              SIWEController.setSession({
-                address,
-                chainId: parseInt(cacaoChainId, 10)
-              })
-            }
->>>>>>> 2ca998a9
             try {
               // Kicks off verifyMessage and populates external states
               const message = WalletConnectProvider.signer.client.formatAuthMessage({
@@ -257,10 +247,10 @@
                 cacao: signedCacao
               })
 
-              if (address && chainId) {
+              if (address && cacaoChainId) {
                 const session = {
                   address,
-                  chainId: parseInt(chainId, 10)
+                  chainId: parseInt(cacaoChainId, 10)
                 }
 
                 SIWEController.setSession(session)
