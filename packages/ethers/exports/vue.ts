--- conflicted
+++ resolved
@@ -26,11 +26,7 @@
     ...options,
     adapters: [ethersAdapter],
     sdkType: 'w3m',
-<<<<<<< HEAD
-    sdkVersion: `react-wagmi-${ConstantsUtil.VERSION}`
-=======
     sdkVersion: `vue-ethers-${ConstantsUtil.VERSION}`
->>>>>>> 543585f8
   })
   getWeb3Modal(appkit)
 
