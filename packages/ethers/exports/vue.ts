--- conflicted
+++ resolved
@@ -1,19 +1,10 @@
 import { AppKit } from '@web3modal/base'
 import type { AppKitOptions } from '@web3modal/base'
-<<<<<<< HEAD
 import { EVMEthersClient, type AdapterOptions } from '@web3modal/adapter-ethers'
 import { getWeb3Modal } from '@web3modal/base/library/vue'
-=======
-import { EVMEthersClient, type AdapterOptions } from '@web3modal/base/adapters/evm/ethers'
-import { ConstantsUtil } from '@web3modal/scaffold-utils'
-import { type Chain, type EthersStoreUtilState } from '@web3modal/scaffold-utils/ethers'
-import { getWeb3Modal } from '@web3modal/base/utils/library/vue'
-import { onUnmounted, ref } from 'vue'
-import type { Eip1193Provider } from 'ethers'
+import { type EthersStoreUtilState } from '@web3modal/scaffold-utils/ethers'
 
 // -- Configs -----------------------------------------------------------
-export { defaultConfig } from '@web3modal/base/adapters/evm/ethers'
->>>>>>> 88ae1d84
 
 // -- Setup -------------------------------------------------------------------
 let appkit: AppKit<EthersStoreUtilState, number> | undefined = undefined
@@ -23,18 +14,8 @@
   AdapterOptions
 
 export function createWeb3Modal(options: EthersAppKitOptions) {
-<<<<<<< HEAD
   ethersAdapter = new EVMEthersClient()
-  appkit = new AppKit({
-=======
-  ethersAdapter = new EVMEthersClient({
-    ethersConfig: options.ethersConfig,
-    siweConfig: options.siweConfig,
-    chains: options.chains,
-    defaultChain: options.defaultChain
-  })
   appkit = new AppKit<EthersStoreUtilState, number>({
->>>>>>> 88ae1d84
     ...options,
     adapters: [ethersAdapter]
   })
