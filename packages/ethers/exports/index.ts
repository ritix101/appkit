--- conflicted
+++ resolved
@@ -2,7 +2,6 @@
 import type { AppKitOptions } from '@web3modal/base'
 import { EVMEthersClient, type AdapterOptions } from '@web3modal/base/adapters/evm/ethers'
 import { ConstantsUtil } from '@web3modal/scaffold-utils'
-import { type Chain } from '@web3modal/scaffold-utils/ethers'
 
 // -- Types -------------------------------------------------------------
 export type { AdapterOptions } from '@web3modal/base/adapters/evm/ethers'
@@ -11,27 +10,16 @@
 export { defaultConfig } from '@web3modal/base/adapters/evm/ethers'
 
 // -- Setup -------------------------------------------------------------
-export type EthersAppKitOptions = Omit<
-  AppKitOptions<Chain>,
-  'adapters' | 'sdkType' | 'sdkVersion'
-> &
+export type EthersAppKitOptions = Omit<AppKitOptions, 'adapters' | 'sdkType' | 'sdkVersion'> &
   AdapterOptions
 
 export function createWeb3Modal(options: EthersAppKitOptions) {
   const ethersAdapter = new EVMEthersClient({
-<<<<<<< HEAD
     ethersConfig: options.ethersConfig
-=======
-    ethersConfig: options.ethersConfig,
-    siweConfig: options.siweConfig,
-    chains: options.chains,
-    defaultChain: options.defaultChain
->>>>>>> 29e180b1
   })
 
   return new AppKit({
     ...options,
-    defaultChain: ethersAdapter.defaultChain,
     adapters: [ethersAdapter],
     sdkType: 'w3m',
     sdkVersion: `html-ethers-${ConstantsUtil.VERSION}`
