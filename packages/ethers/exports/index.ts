--- conflicted
+++ resolved
@@ -1,12 +1,7 @@
 import { AppKit } from '@web3modal/base'
 import type { AppKitOptions } from '@web3modal/base'
-<<<<<<< HEAD
 import { EVMEthersClient, type AdapterOptions } from '@web3modal/adapter-ethers'
-=======
-import { EVMEthersClient, type AdapterOptions } from '@web3modal/base/adapters/evm/ethers'
-import { ConstantsUtil } from '@web3modal/scaffold-utils'
-import { type Chain, type EthersStoreUtilState } from '@web3modal/scaffold-utils/ethers'
->>>>>>> 88ae1d84
+import { type EthersStoreUtilState } from '@web3modal/scaffold-utils/ethers'
 
 // -- Types -------------------------------------------------------------
 export type { AdapterOptions } from '@web3modal/adapter-ethers'
