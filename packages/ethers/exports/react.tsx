'use client'

<<<<<<< HEAD
import { AppKit, WcStoreUtil } from '@web3modal/base'
=======
import { AppKit } from '@web3modal/base'
>>>>>>> 543585f8
import type { AppKitOptions } from '@web3modal/base'
import { EVMEthersClient, type AdapterOptions } from '@web3modal/base/adapters/evm/ethers'
import { ConstantsUtil } from '@web3modal/scaffold-utils'
import { getWeb3Modal } from '@web3modal/scaffold-react'
import { useSnapshot } from 'valtio'
import type UniversalProvider from '@walletconnect/universal-provider'

// -- Configs -----------------------------------------------------------
export { defaultConfig } from '@web3modal/base/adapters/evm/ethers'

// -- Setup -------------------------------------------------------------------
let appkit: AppKit | undefined = undefined
let ethersAdapter: EVMEthersClient | undefined = undefined

type WagmiAppKitOptions = Omit<AppKitOptions, 'adapters' | 'sdkType' | 'sdkVersion'> &
  AdapterOptions

export function createWeb3Modal(options: WagmiAppKitOptions) {
  ethersAdapter = new EVMEthersClient({
    ethersConfig: options.ethersConfig,
    siweConfig: options.siweConfig,
    chains: options.chains
  })
  appkit = new AppKit({
    ...options,
    adapters: [ethersAdapter],
    sdkType: 'w3m',
<<<<<<< HEAD
    sdkVersion: `react-wagmi-${ConstantsUtil.VERSION}`
=======
    sdkVersion: `react-ethers-${ConstantsUtil.VERSION}`
>>>>>>> 543585f8
  })
  getWeb3Modal(appkit)

  return appkit
}

// -- Hooks -------------------------------------------------------------------
export function useWeb3ModalProvider() {
  const { provider, providerType } = useSnapshot(WcStoreUtil.state)

  const walletProvider = provider as UniversalProvider | undefined
  const walletProviderType = providerType

  return {
    walletProvider,
    walletProviderType
  }
}

export function useDisconnect() {
  async function disconnect() {
    await ethersAdapter?.disconnect()
  }

  return {
    disconnect
  }
}

export function useSwitchNetwork() {
  async function switchNetwork(chainId: number) {
    await ethersAdapter?.switchNetwork(chainId)
  }

  return {
    switchNetwork
  }
}

export function useWeb3ModalAccount() {
  const { address, isConnected, chainId, status } = useSnapshot(WcStoreUtil.state)

  return {
    address,
    isConnected,
    chainId,
    status
  }
}

export function useWeb3ModalError() {
  const { error } = useSnapshot(WcStoreUtil.state)

  return {
    error
  }
}

export {
  useWeb3ModalTheme,
  useWeb3Modal,
  useWeb3ModalState,
  useWeb3ModalEvents,
  useWalletInfo
} from '@web3modal/scaffold-react'<|MERGE_RESOLUTION|>--- conflicted
+++ resolved
@@ -1,16 +1,13 @@
 'use client'
 
-<<<<<<< HEAD
-import { AppKit, WcStoreUtil } from '@web3modal/base'
-=======
 import { AppKit } from '@web3modal/base'
->>>>>>> 543585f8
 import type { AppKitOptions } from '@web3modal/base'
 import { EVMEthersClient, type AdapterOptions } from '@web3modal/base/adapters/evm/ethers'
 import { ConstantsUtil } from '@web3modal/scaffold-utils'
+import { EthersStoreUtil } from '@web3modal/scaffold-utils/ethers'
 import { getWeb3Modal } from '@web3modal/scaffold-react'
 import { useSnapshot } from 'valtio'
-import type UniversalProvider from '@walletconnect/universal-provider'
+import type { Eip1193Provider } from 'ethers'
 
 // -- Configs -----------------------------------------------------------
 export { defaultConfig } from '@web3modal/base/adapters/evm/ethers'
@@ -32,11 +29,7 @@
     ...options,
     adapters: [ethersAdapter],
     sdkType: 'w3m',
-<<<<<<< HEAD
-    sdkVersion: `react-wagmi-${ConstantsUtil.VERSION}`
-=======
     sdkVersion: `react-ethers-${ConstantsUtil.VERSION}`
->>>>>>> 543585f8
   })
   getWeb3Modal(appkit)
 
@@ -45,9 +38,9 @@
 
 // -- Hooks -------------------------------------------------------------------
 export function useWeb3ModalProvider() {
-  const { provider, providerType } = useSnapshot(WcStoreUtil.state)
+  const { provider, providerType } = useSnapshot(EthersStoreUtil.state)
 
-  const walletProvider = provider as UniversalProvider | undefined
+  const walletProvider = provider as Eip1193Provider | undefined
   const walletProviderType = providerType
 
   return {
@@ -77,7 +70,7 @@
 }
 
 export function useWeb3ModalAccount() {
-  const { address, isConnected, chainId, status } = useSnapshot(WcStoreUtil.state)
+  const { address, isConnected, chainId, status } = useSnapshot(EthersStoreUtil.state)
 
   return {
     address,
@@ -88,7 +81,7 @@
 }
 
 export function useWeb3ModalError() {
-  const { error } = useSnapshot(WcStoreUtil.state)
+  const { error } = useSnapshot(EthersStoreUtil.state)
 
   return {
     error
