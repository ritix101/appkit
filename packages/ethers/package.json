--- conflicted
+++ resolved
@@ -1,10 +1,6 @@
 {
   "name": "@web3modal/ethers",
-<<<<<<< HEAD
-  "version": "4.0.0-alpha.0",
-=======
   "version": "4.0.0-alpha.3",
->>>>>>> 21f60962
   "type": "module",
   "main": "./dist/esm/exports/index.js",
   "types": "./dist/types/exports/index.d.ts",
@@ -49,19 +45,11 @@
   "dependencies": {
     "@coinbase/wallet-sdk": "3.7.2",
     "@walletconnect/ethereum-provider": "2.11.0",
-<<<<<<< HEAD
-    "@web3modal/polyfills": "4.0.0-alpha.0",
-    "@web3modal/scaffold": "4.0.0-alpha.0",
-    "@web3modal/scaffold-react": "4.0.0-alpha.0",
-    "@web3modal/scaffold-utils": "4.0.0-alpha.0",
-    "@web3modal/scaffold-vue": "4.0.0-alpha.0",
-=======
     "@web3modal/polyfills": "4.0.0-alpha.3",
     "@web3modal/scaffold": "4.0.0-alpha.3",
     "@web3modal/scaffold-react": "4.0.0-alpha.3",
     "@web3modal/scaffold-utils": "4.0.0-alpha.3",
     "@web3modal/scaffold-vue": "4.0.0-alpha.3",
->>>>>>> 21f60962
     "valtio": "1.11.2"
   },
   "peerDependencies": {
@@ -93,11 +81,7 @@
     }
   },
   "optionalDependencies": {
-<<<<<<< HEAD
-    "@web3modal/siwe": "4.0.0-alpha.0",
-=======
     "@web3modal/siwe": "4.0.0-alpha.3",
->>>>>>> 21f60962
     "react": ">=17",
     "react-dom": ">=17",
     "vue": ">=3"
