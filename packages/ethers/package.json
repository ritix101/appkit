--- conflicted
+++ resolved
@@ -1,10 +1,6 @@
 {
   "name": "@web3modal/ethers",
-<<<<<<< HEAD
-  "version": "4.1.3-xaf31s.2",
-=======
   "version": "4.1.5",
->>>>>>> a0733f56
   "type": "module",
   "main": "./dist/esm/exports/index.js",
   "types": "./dist/types/exports/index.d.ts",
@@ -49,17 +45,6 @@
   "dependencies": {
     "@coinbase/wallet-sdk": "3.9.1",
     "@walletconnect/ethereum-provider": "2.11.1",
-<<<<<<< HEAD
-    "@web3modal/polyfills": "4.1.3-xaf31s.2",
-    "@web3modal/scaffold": "4.1.3-xaf31s.2",
-    "@web3modal/scaffold-react": "4.1.3-xaf31s.2",
-    "@web3modal/scaffold-utils": "4.1.3-xaf31s.2",
-    "@web3modal/scaffold-vue": "4.1.3-xaf31s.2",
-    "valtio": "1.11.2"
-  },
-  "peerDependencies": {
-    "@web3modal/siwe": "4.1.3-xaf31s.2",
-=======
     "@web3modal/polyfills": "4.1.5",
     "@web3modal/scaffold": "4.1.5",
     "@web3modal/scaffold-react": "4.1.5",
@@ -69,7 +54,6 @@
     "valtio": "1.11.2"
   },
   "peerDependencies": {
->>>>>>> a0733f56
     "ethers": ">=6.0.0",
     "react": ">=17",
     "react-dom": ">=17",
@@ -91,15 +75,6 @@
       "optional": true
     }
   },
-<<<<<<< HEAD
-  "optionalDependencies": {
-    "@web3modal/siwe": "4.1.3-xaf31s.2",
-    "react": ">=17",
-    "react-dom": ">=17",
-    "vue": ">=3"
-  },
-=======
->>>>>>> a0733f56
   "keywords": [
     "web3",
     "crypto",
