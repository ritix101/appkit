{
  "name": "@web3modal/scaffold",
<<<<<<< HEAD
  "version": "4.1.6-canary-sl-001.1",
=======
  "version": "4.1.9",
>>>>>>> 5262d088
  "type": "module",
  "main": "./dist/esm/index.js",
  "types": "./dist/types/index.d.ts",
  "files": [
    "dist",
    "!tsconfig.tsbuildinfo"
  ],
  "scripts": {
    "build:clean": "rm -rf dist",
    "build:scaffold": "tsc --build",
    "watch": "tsc --watch",
    "typecheck": "tsc --noEmit",
    "lint": "eslint . --ext .js,.jsx,.ts,.tsx"
  },
  "dependencies": {
<<<<<<< HEAD
    "@web3modal/common": "4.1.6-canary-sl-001.1",
    "@web3modal/core": "4.1.6-canary-sl-001.1",
    "@web3modal/ui": "4.1.6-canary-sl-001.1",
    "lit": "3.1.0",
    "@web3modal/siwe": "4.1.6-canary-sl-001.1",
    "@web3modal/wallet": "4.1.6-canary-sl-001.1"
=======
    "@web3modal/common": "4.1.9",
    "@web3modal/core": "4.1.9",
    "@web3modal/ui": "4.1.9",
    "lit": "3.1.0",
    "@web3modal/siwe": "4.1.9",
    "@web3modal/wallet": "4.1.9"
>>>>>>> 5262d088
  },
  "keywords": [
    "web3",
    "crypto",
    "ethereum",
    "web3modal",
    "walletconnect",
    "lit",
    "webcomponents"
  ],
  "author": "WalletConnect <walletconnect.com>",
  "license": "Apache-2.0",
  "homepage": "https://github.com/web3modal/web3modal",
  "repository": {
    "type": "git",
    "url": "git+https://github.com/web3modal/web3modal.git"
  },
  "bugs": {
    "url": "https://github.com/web3modal/web3modal/issues"
  }
}<|MERGE_RESOLUTION|>--- conflicted
+++ resolved
@@ -1,10 +1,6 @@
 {
   "name": "@web3modal/scaffold",
-<<<<<<< HEAD
-  "version": "4.1.6-canary-sl-001.1",
-=======
-  "version": "4.1.9",
->>>>>>> 5262d088
+  "version": "4.1.10-sl.0",
   "type": "module",
   "main": "./dist/esm/index.js",
   "types": "./dist/types/index.d.ts",
@@ -20,21 +16,12 @@
     "lint": "eslint . --ext .js,.jsx,.ts,.tsx"
   },
   "dependencies": {
-<<<<<<< HEAD
-    "@web3modal/common": "4.1.6-canary-sl-001.1",
-    "@web3modal/core": "4.1.6-canary-sl-001.1",
-    "@web3modal/ui": "4.1.6-canary-sl-001.1",
+    "@web3modal/common": "4.1.10-sl.0",
+    "@web3modal/core": "4.1.10-sl.0",
+    "@web3modal/ui": "4.1.10-sl.0",
     "lit": "3.1.0",
-    "@web3modal/siwe": "4.1.6-canary-sl-001.1",
-    "@web3modal/wallet": "4.1.6-canary-sl-001.1"
-=======
-    "@web3modal/common": "4.1.9",
-    "@web3modal/core": "4.1.9",
-    "@web3modal/ui": "4.1.9",
-    "lit": "3.1.0",
-    "@web3modal/siwe": "4.1.9",
-    "@web3modal/wallet": "4.1.9"
->>>>>>> 5262d088
+    "@web3modal/siwe": "4.1.10-sl.0",
+    "@web3modal/wallet": "4.1.10-sl.0"
   },
   "keywords": [
     "web3",
