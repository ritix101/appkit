{
  "name": "@web3modal/scaffold",
  "version": "3.6.0-1f872ccc",
  "type": "module",
  "main": "./dist/esm/index.js",
  "types": "./dist/types/index.d.ts",
  "files": [
    "dist",
    "!tsconfig.tsbuildinfo"
  ],
  "scripts": {
    "build:clean": "rm -rf dist",
    "build:scaffold": "tsc --build",
    "watch": "tsc --watch",
    "typecheck": "tsc --noEmit",
    "lint": "eslint . --ext .js,.jsx,.ts,.tsx"
  },
  "dependencies": {
<<<<<<< HEAD
    "@coinbase/cbpay-js": "1.9.0",
    "@web3modal/common": "3.6.0-2c10ca76",
    "@web3modal/core": "3.6.0-2c10ca76",
    "@web3modal/ui": "3.6.0-2c10ca76",
=======
    "@web3modal/common": "3.6.0-1f872ccc",
    "@web3modal/core": "3.6.0-1f872ccc",
    "@web3modal/ui": "3.6.0-1f872ccc",
>>>>>>> f365790e
    "lit": "3.1.0"
  },
  "devDependencies": {
    "@web3modal/wallet": "3.6.0-1f872ccc"
  },
  "keywords": [
    "web3",
    "crypto",
    "ethereum",
    "web3modal",
    "walletconnect",
    "lit",
    "webcomponents"
  ],
  "author": "WalletConnect <walletconnect.com>",
  "license": "Apache-2.0",
  "homepage": "https://github.com/web3modal/web3modal",
  "repository": {
    "type": "git",
    "url": "git+https://github.com/web3modal/web3modal.git"
  },
  "bugs": {
    "url": "https://github.com/web3modal/web3modal/issues"
  }
}<|MERGE_RESOLUTION|>--- conflicted
+++ resolved
@@ -16,16 +16,10 @@
     "lint": "eslint . --ext .js,.jsx,.ts,.tsx"
   },
   "dependencies": {
-<<<<<<< HEAD
     "@coinbase/cbpay-js": "1.9.0",
-    "@web3modal/common": "3.6.0-2c10ca76",
-    "@web3modal/core": "3.6.0-2c10ca76",
-    "@web3modal/ui": "3.6.0-2c10ca76",
-=======
     "@web3modal/common": "3.6.0-1f872ccc",
     "@web3modal/core": "3.6.0-1f872ccc",
     "@web3modal/ui": "3.6.0-1f872ccc",
->>>>>>> f365790e
     "lit": "3.1.0"
   },
   "devDependencies": {
