--- conflicted
+++ resolved
@@ -1,10 +1,6 @@
 {
   "name": "@web3modal/scaffold",
-<<<<<<< HEAD
-  "version": "4.0.0-alpha.0",
-=======
   "version": "4.0.0-alpha.3",
->>>>>>> 21f60962
   "type": "module",
   "main": "./dist/esm/index.js",
   "types": "./dist/types/index.d.ts",
@@ -20,16 +16,6 @@
     "lint": "eslint . --ext .js,.jsx,.ts,.tsx"
   },
   "dependencies": {
-<<<<<<< HEAD
-    "@coinbase/cbpay-js": "1.9.0",
-    "@web3modal/common": "4.0.0-alpha.0",
-    "@web3modal/core": "4.0.0-alpha.0",
-    "@web3modal/ui": "4.0.0-alpha.0",
-    "lit": "3.1.0"
-  },
-  "devDependencies": {
-    "@web3modal/wallet": "4.0.0-alpha.0"
-=======
     "@web3modal/common": "4.0.0-alpha.3",
     "@web3modal/core": "4.0.0-alpha.3",
     "@web3modal/ui": "4.0.0-alpha.3",
@@ -37,7 +23,6 @@
   },
   "devDependencies": {
     "@web3modal/wallet": "4.0.0-alpha.3"
->>>>>>> 21f60962
   },
   "keywords": [
     "web3",
