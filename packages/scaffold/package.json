--- conflicted
+++ resolved
@@ -1,10 +1,6 @@
 {
   "name": "@web3modal/scaffold",
-<<<<<<< HEAD
-  "version": "5.0.10",
-=======
   "version": "5.1.1",
->>>>>>> 543585f8
   "type": "module",
   "main": "./dist/esm/index.js",
   "types": "./dist/types/index.d.ts",
