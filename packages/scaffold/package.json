--- conflicted
+++ resolved
@@ -1,10 +1,6 @@
 {
   "name": "@web3modal/scaffold",
-<<<<<<< HEAD
-  "version": "5.0.6",
-=======
   "version": "5.0.10",
->>>>>>> 9866b3d6
   "type": "module",
   "main": "./dist/esm/index.js",
   "types": "./dist/types/index.d.ts",
@@ -20,16 +16,6 @@
     "lint": "eslint . --ext .js,.jsx,.ts,.tsx"
   },
   "dependencies": {
-<<<<<<< HEAD
-    "@web3modal/common": "5.0.6",
-    "@web3modal/scaffold-utils": "5.0.6",
-    "@web3modal/scaffold-ui": "5.0.6",
-    "@web3modal/core": "5.0.6",
-    "@web3modal/ui": "5.0.6",
-    "lit": "3.1.0",
-    "@web3modal/siwe": "5.0.6",
-    "@web3modal/wallet": "5.0.6"
-=======
     "@web3modal/common": "workspace:*",
     "@web3modal/scaffold-utils": "workspace:*",
     "@web3modal/scaffold-ui": "workspace:*",
@@ -38,7 +24,6 @@
     "@web3modal/siwe": "workspace:*",
     "@web3modal/wallet": "workspace:*",
     "lit": "3.1.0"
->>>>>>> 9866b3d6
   },
   "keywords": [
     "web3",
