--- conflicted
+++ resolved
@@ -1,10 +1,6 @@
 {
   "name": "@web3modal/scaffold",
-<<<<<<< HEAD
-  "version": "3.3.0-e39005b",
-=======
   "version": "3.2.1",
->>>>>>> 3b849aa8
   "type": "module",
   "main": "./dist/esm/index.js",
   "types": "./dist/types/index.d.ts",
@@ -20,18 +16,12 @@
     "lint": "eslint . --ext .js,.jsx,.ts,.tsx"
   },
   "dependencies": {
-<<<<<<< HEAD
-    "@web3modal/core": "3.3.0-e39005b",
-    "@web3modal/ui": "3.3.0-e39005b",
+    "@web3modal/core": "3.2.1",
+    "@web3modal/ui": "3.2.1",
     "lit": "3.0.2"
   },
   "devDependencies": {
-    "@web3modal/smart-account": "3.3.0-e39005b"
-=======
-    "@web3modal/core": "3.2.1",
-    "@web3modal/ui": "3.2.1",
-    "lit": "3.0.0"
->>>>>>> 3b849aa8
+    "@web3modal/smart-account": "3.2.1"
   },
   "keywords": [
     "web3",
