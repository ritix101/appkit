{
  "name": "@web3modal/scaffold",
  "version": "5.0.7",
  "type": "module",
  "main": "./dist/esm/index.js",
  "types": "./dist/types/index.d.ts",
  "files": [
    "dist",
    "!tsconfig.tsbuildinfo"
  ],
  "scripts": {
    "clean": "rm -rf dist",
    "build": "tsc --build",
    "watch": "tsc --watch",
    "typecheck": "tsc --noEmit",
    "lint": "eslint . --ext .js,.jsx,.ts,.tsx"
  },
  "dependencies": {
<<<<<<< HEAD
    "@web3modal/common": "5.0.7",
    "@web3modal/scaffold-utils": "5.0.7",
    "@web3modal/scaffold-ui": "5.0.7",
    "@web3modal/core": "5.0.7",
    "@web3modal/ui": "5.0.7",
    "lit": "3.1.0",
    "@web3modal/siwe": "5.0.7",
    "@web3modal/wallet": "5.0.7",
    "@web3modal/siws": "5.0.7"
=======
    "@web3modal/common": "workspace:*",
    "@web3modal/scaffold-utils": "workspace:*",
    "@web3modal/scaffold-ui": "workspace:*",
    "@web3modal/core": "workspace:*",
    "@web3modal/ui": "workspace:*",
    "@web3modal/siwe": "workspace:*",
    "@web3modal/wallet": "workspace:*",
    "lit": "3.1.0"
>>>>>>> 1351e115
  },
  "keywords": [
    "web3",
    "crypto",
    "ethereum",
    "web3modal",
    "walletconnect",
    "lit",
    "webcomponents"
  ],
  "author": "WalletConnect <walletconnect.com>",
  "license": "Apache-2.0",
  "homepage": "https://github.com/web3modal/web3modal",
  "repository": {
    "type": "git",
    "url": "git+https://github.com/web3modal/web3modal.git"
  },
  "bugs": {
    "url": "https://github.com/web3modal/web3modal/issues"
  }
}<|MERGE_RESOLUTION|>--- conflicted
+++ resolved
@@ -16,17 +16,6 @@
     "lint": "eslint . --ext .js,.jsx,.ts,.tsx"
   },
   "dependencies": {
-<<<<<<< HEAD
-    "@web3modal/common": "5.0.7",
-    "@web3modal/scaffold-utils": "5.0.7",
-    "@web3modal/scaffold-ui": "5.0.7",
-    "@web3modal/core": "5.0.7",
-    "@web3modal/ui": "5.0.7",
-    "lit": "3.1.0",
-    "@web3modal/siwe": "5.0.7",
-    "@web3modal/wallet": "5.0.7",
-    "@web3modal/siws": "5.0.7"
-=======
     "@web3modal/common": "workspace:*",
     "@web3modal/scaffold-utils": "workspace:*",
     "@web3modal/scaffold-ui": "workspace:*",
@@ -34,8 +23,8 @@
     "@web3modal/ui": "workspace:*",
     "@web3modal/siwe": "workspace:*",
     "@web3modal/wallet": "workspace:*",
+    "@web3modal/siws": "workspace:*",
     "lit": "3.1.0"
->>>>>>> 1351e115
   },
   "keywords": [
     "web3",
