import { ConnectorController, CoreHelperUtil } from '@web3modal/core'
import { customElement } from '@web3modal/ui'
import { LitElement, html } from 'lit'
import { state } from 'lit/decorators.js'
import { ref, createRef } from 'lit/directives/ref.js'
import type { Ref } from 'lit/directives/ref.js'
import styles from './styles.js'
import { SnackController, RouterController, EventsController } from '@web3modal/core'

@customElement('w3m-email-login-widget')
export class W3mEmailLoginWidget extends LitElement {
  public static override styles = styles

  // -- Members ------------------------------------------- //
  private unsubscribe: (() => void)[] = []

  private formRef: Ref<HTMLFormElement> = createRef()

  // -- State & Properties -------------------------------- //
  @state() private connectors = ConnectorController.state.connectors

  @state() private email = ''

  @state() private loading = false

  @state() private error = ''

  public constructor() {
    super()
    this.unsubscribe.push(
      ConnectorController.subscribeKey('connectors', val => (this.connectors = val))
    )
  }

  public override disconnectedCallback() {
    this.unsubscribe.forEach(unsubscribe => unsubscribe())
  }

  public override firstUpdated() {
    this.formRef.value?.addEventListener('keydown', event => {
      if (event.key === 'Enter') {
        this.onSubmitEmail(event)
      }
    })
  }

  // -- Render -------------------------------------------- //
  public override render() {
    const connector = this.connectors.find(c => c.type === 'AUTH')

    if (!connector?.email) {
      return null
    }

    return html`
<<<<<<< HEAD
=======
      <!-- ${this.alphaWarningTemplate()} -->
>>>>>>> 2233c931
      <form ${ref(this.formRef)} @submit=${this.onSubmitEmail.bind(this)}>
        <wui-email-input
          @focus=${this.onFocusEvent.bind(this)}
          .disabled=${this.loading}
          @inputChange=${this.onEmailInputChange.bind(this)}
          .errorMessage=${this.error}
        >
        </wui-email-input>

        ${this.submitButtonTemplate()}${this.loadingTemplate()}
        <input type="submit" hidden />
      </form>
    `
  }

  // -- Private ------------------------------------------- //
  private submitButtonTemplate() {
    const showSubmit = !this.loading && this.email.length > 3

    return showSubmit
      ? html`
          <wui-icon-link
            size="sm"
            icon="chevronRight"
            iconcolor="accent-100"
            @click=${this.onSubmitEmail.bind(this)}
          >
          </wui-icon-link>
        `
      : null
  }

  private loadingTemplate() {
    return this.loading
      ? html`<wui-loading-spinner size="md" color="accent-100"></wui-loading-spinner>`
      : null
  }

  private onEmailInputChange(event: CustomEvent<string>) {
    this.email = event.detail
    this.error = ''
  }

  private async onSubmitEmail(event: Event) {
    try {
      if (this.loading) {
        return
      }
      this.loading = true
      event.preventDefault()
      const authConnector = ConnectorController.getAuthConnector()

      if (!authConnector) {
        throw new Error('w3m-email-login-widget: Email connector not found')
      }
      const { action } = await authConnector.provider.connectEmail({ email: this.email })
      EventsController.sendEvent({ type: 'track', event: 'EMAIL_SUBMITTED' })
      if (action === 'VERIFY_OTP') {
        EventsController.sendEvent({ type: 'track', event: 'EMAIL_VERIFICATION_CODE_SENT' })
        RouterController.push('EmailVerifyOtp', { email: this.email })
      } else if (action === 'VERIFY_DEVICE') {
        RouterController.push('EmailVerifyDevice', { email: this.email })
      }
      // eslint-disable-next-line @typescript-eslint/no-explicit-any
    } catch (error: any) {
      const parsedError = CoreHelperUtil.parseError(error)
      if (parsedError?.includes('Invalid email')) {
        this.error = 'Invalid email. Try again.'
      } else {
        SnackController.showError(error)
      }
    } finally {
      this.loading = false
    }
  }

  private onFocusEvent() {
    EventsController.sendEvent({ type: 'track', event: 'EMAIL_LOGIN_SELECTED' })
  }
}

declare global {
  interface HTMLElementTagNameMap {
    'w3m-email-login-widget': W3mEmailLoginWidget
  }
}<|MERGE_RESOLUTION|>--- conflicted
+++ resolved
@@ -53,10 +53,6 @@
     }
 
     return html`
-<<<<<<< HEAD
-=======
-      <!-- ${this.alphaWarningTemplate()} -->
->>>>>>> 2233c931
       <form ${ref(this.formRef)} @submit=${this.onSubmitEmail.bind(this)}>
         <wui-email-input
           @focus=${this.onFocusEvent.bind(this)}
