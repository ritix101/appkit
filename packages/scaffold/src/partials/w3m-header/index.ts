import type { RouterControllerState } from '@web3modal/core'
import {
  ConnectionController,
  ConnectorController,
  EventsController,
  ModalController,
  RouterController,
  SIWEController
} from '@web3modal/core'
import { customElement } from '@web3modal/ui'
import { LitElement, html } from 'lit'
import { state } from 'lit/decorators.js'
import styles from './styles.js'

// -- Helpers ------------------------------------------- //
function headings() {
  const connectorName = RouterController.state.data?.connector?.name
  const walletName = RouterController.state.data?.wallet?.name
  const networkName = RouterController.state.data?.network?.name
  const name = walletName ?? connectorName
  const connectors = ConnectorController.getConnectors()
  const isEmail = connectors.length === 1 && connectors[0]?.id === 'w3m-email'

  return {
    Connect: `Connect ${isEmail ? 'Email' : ''} Wallet`,
    Account: undefined,
    AccountSettings: undefined,
    ConnectingExternal: name ?? 'Connect Wallet',
    ConnectingWalletConnect: name ?? 'WalletConnect',
    ConnectingSiwe: 'Sign In',
    Networks: 'Choose Network',
    SwitchNetwork: networkName ?? 'Switch Network',
    AllWallets: 'All Wallets',
    WhatIsANetwork: 'What is a network?',
    WhatIsAWallet: 'What is a wallet?',
    GetWallet: 'Get a wallet',
    Downloads: name ? `Get ${name}` : 'Downloads',
    EmailVerifyOtp: 'Confirm Email',
    EmailVerifyDevice: 'Register Device',
    ApproveTransaction: 'Approve Transaction',
    Transactions: 'Activity',
    UpgradeEmailWallet: 'Upgrade your Wallet',
    UpdateEmailWallet: 'Edit Email',
    UpdateEmailPrimaryOtp: 'Confirm Current Email',
    UpdateEmailSecondaryOtp: 'Confirm New Email',
<<<<<<< HEAD
    UpgradeWallet: 'Upgrade Wallet',
    OnRampProviders: 'Choose Provider',
    OnRampActivity: 'Activity',
    WhatIsABuy: 'What is Buy?',
    BuyInProgress: 'Buy'
=======
    UnsupportedChain: 'Switch Network'
>>>>>>> 2f2a1db8
  }
}

@customElement('w3m-header')
export class W3mHeader extends LitElement {
  public static override styles = [styles]

  // -- Members ------------------------------------------- //
  private unsubscribe: (() => void)[] = []

  // -- State & Properties --------------------------------- //
  @state() private heading = headings()[RouterController.state.view]

  @state() private buffering = false

  @state() private showBack = false

  public constructor() {
    super()
    this.unsubscribe.push(
      RouterController.subscribeKey('view', val => {
        this.onViewChange(val)
        this.onHistoryChange()
      }),
      ConnectionController.subscribeKey('buffering', val => (this.buffering = val))
    )
  }

  disconnectCallback() {
    this.unsubscribe.forEach(unsubscribe => unsubscribe())
  }

  // -- Render -------------------------------------------- //
  public override render() {
    return html`
      <wui-flex .padding=${this.getPadding()} justifyContent="space-between" alignItems="center">
        ${this.dynamicButtonTemplate()} ${this.titleTemplate()}
        <wui-icon-link
          ?disabled=${this.buffering}
          icon="close"
          @click=${this.onClose.bind(this)}
          data-testid="w3m-header-close"
        ></wui-icon-link>
      </wui-flex>
      ${this.separatorTemplate()}
    `
  }

  // -- Private ------------------------------------------- //

  // Tempory added to test connecting with SIWE, replace with 'WhatIsAWallet' again when approved
  private onWalletHelp() {
    EventsController.sendEvent({ type: 'track', event: 'CLICK_WALLET_HELP' })
    RouterController.push('WhatIsAWallet')
  }

  private async onClose() {
    if (SIWEController.state.isSiweEnabled && SIWEController.state.status !== 'success') {
      await ConnectionController.disconnect()
    }
    ModalController.close()
  }

  private titleTemplate() {
    return html`<wui-text variant="paragraph-700" color="fg-100">${this.heading}</wui-text>`
  }

  private dynamicButtonTemplate() {
    const { view } = RouterController.state
    const isConnectHelp = view === 'Connect'
    const isApproveTransaction = view === 'ApproveTransaction'

    if (this.showBack && !isApproveTransaction) {
      return html`<wui-icon-link
        id="dynamic"
        icon="chevronLeft"
        ?disabled=${this.buffering}
        @click=${this.onGoBack.bind(this)}
      ></wui-icon-link>`
    }

    return html`<wui-icon-link
      data-hidden=${!isConnectHelp}
      id="dynamic"
      icon="helpCircle"
      @click=${this.onWalletHelp.bind(this)}
    ></wui-icon-link>`
  }

  private separatorTemplate() {
    if (!this.heading) {
      return null
    }

    return html`<wui-separator></wui-separator>`
  }

  private getPadding() {
    if (this.heading) {
      return ['l', '2l', 'l', '2l'] as const
    }

    return ['l', '2l', '0', '2l'] as const
  }

  private async onViewChange(view: RouterControllerState['view']) {
    const headingEl = this.shadowRoot?.querySelector('wui-text')
    if (headingEl) {
      const preset = headings()[view]
      await headingEl.animate([{ opacity: 1 }, { opacity: 0 }], {
        duration: 200,
        fill: 'forwards',
        easing: 'ease'
      }).finished
      this.heading = preset
      headingEl.animate([{ opacity: 0 }, { opacity: 1 }], {
        duration: 200,
        fill: 'forwards',
        easing: 'ease'
      })
    }
  }

  private async onHistoryChange() {
    const { history } = RouterController.state
    const buttonEl = this.shadowRoot?.querySelector('#dynamic')
    if (history.length > 1 && !this.showBack && buttonEl) {
      await buttonEl.animate([{ opacity: 1 }, { opacity: 0 }], {
        duration: 200,
        fill: 'forwards',
        easing: 'ease'
      }).finished
      this.showBack = true
      buttonEl.animate([{ opacity: 0 }, { opacity: 1 }], {
        duration: 200,
        fill: 'forwards',
        easing: 'ease'
      })
    } else if (history.length <= 1 && this.showBack && buttonEl) {
      await buttonEl.animate([{ opacity: 1 }, { opacity: 0 }], {
        duration: 200,
        fill: 'forwards',
        easing: 'ease'
      }).finished
      this.showBack = false
      buttonEl.animate([{ opacity: 0 }, { opacity: 1 }], {
        duration: 200,
        fill: 'forwards',
        easing: 'ease'
      })
    }
  }

  private onGoBack() {
    if (RouterController.state.view === 'ConnectingSiwe') {
      RouterController.push('Connect')
    } else {
      RouterController.goBack()
    }
  }
}

declare global {
  interface HTMLElementTagNameMap {
    'w3m-header': W3mHeader
  }
}<|MERGE_RESOLUTION|>--- conflicted
+++ resolved
@@ -43,15 +43,11 @@
     UpdateEmailWallet: 'Edit Email',
     UpdateEmailPrimaryOtp: 'Confirm Current Email',
     UpdateEmailSecondaryOtp: 'Confirm New Email',
-<<<<<<< HEAD
-    UpgradeWallet: 'Upgrade Wallet',
+    UnsupportedChain: 'Switch Network',
     OnRampProviders: 'Choose Provider',
     OnRampActivity: 'Activity',
     WhatIsABuy: 'What is Buy?',
     BuyInProgress: 'Buy'
-=======
-    UnsupportedChain: 'Switch Network'
->>>>>>> 2f2a1db8
   }
 }
 
