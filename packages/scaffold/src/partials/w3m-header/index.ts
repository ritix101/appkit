import type { RouterControllerState } from '@web3modal/core'
import {
  ConnectionController,
  ConnectorController,
  EventsController,
  ModalController,
  OptionsController,
  RouterController
} from '@web3modal/core'
import { customElement } from '@web3modal/ui'
import { LitElement, html } from 'lit'
import { state } from 'lit/decorators.js'
import styles from './styles.js'

// -- Helpers ------------------------------------------- //
function headings() {
  const connectorName = RouterController.state.data?.connector?.name
  const walletName = RouterController.state.data?.wallet?.name
  const networkName = RouterController.state.data?.network?.name
  const name = walletName ?? connectorName
  const connectors = ConnectorController.getConnectors()
  const isEmail = connectors.length === 1 && connectors[0]?.id === 'w3m-email'

  return {
    Connect: `Connect ${isEmail ? 'Email' : ''} Wallet`,
    ChooseAccountName: undefined,
    Account: undefined,
    AccountSettings: undefined,
    ConnectingExternal: name ?? 'Connect Wallet',
    ConnectingWalletConnect: name ?? 'WalletConnect',
    ConnectingSiwe: 'Sign In',
    Networks: 'Choose Network',
    SwitchNetwork: networkName ?? 'Switch Network',
    AllWallets: 'All Wallets',
    WhatIsANetwork: 'What is a network?',
    WhatIsAWallet: 'What is a wallet?',
    GetWallet: 'Get a wallet',
    Downloads: name ? `Get ${name}` : 'Downloads',
    EmailVerifyOtp: 'Confirm Email',
    EmailVerifyDevice: 'Register Device',
    ApproveTransaction: 'Approve Transaction',
    Transactions: 'Activity',
    UpgradeEmailWallet: 'Upgrade your Wallet',
    UpgradeToSmartAccount: undefined,
    UpdateEmailWallet: 'Edit Email',
    UpdateEmailPrimaryOtp: 'Confirm Current Email',
    UpdateEmailSecondaryOtp: 'Confirm New Email',
    UnsupportedChain: 'Switch Network',
    OnRampProviders: 'Choose Provider',
    OnRampActivity: 'Activity',
    WhatIsABuy: 'What is Buy?',
    BuyInProgress: 'Buy',
    OnRampTokenSelect: 'Select Token',
    OnRampFiatSelect: 'Select Currency',
    RegisterAccountName: 'Choose name',
    RegisterAccountNameSuccess: '',
    WalletReceive: 'Receive',
    WalletCompatibleNetworks: 'Compatible Networks',
    Swap: 'Swap',
    SwapSelectToken: 'Select token',
    SwapPreview: 'Preview swap',
    WalletSend: 'Send',
    WalletSendPreview: 'Review send',
    WalletSendSelectToken: 'Select Token'
  }
}

@customElement('w3m-header')
export class W3mHeader extends LitElement {
  public static override styles = [styles]

  // -- Members ------------------------------------------- //
  private unsubscribe: (() => void)[] = []

  // -- State & Properties --------------------------------- //
  @state() private heading = headings()[RouterController.state.view]

  @state() private buffering = false

  @state() private showBack = false

  public constructor() {
    super()
    this.unsubscribe.push(
      RouterController.subscribeKey('view', val => {
        this.onViewChange(val)
        this.onHistoryChange()
      }),
      ConnectionController.subscribeKey('buffering', val => (this.buffering = val))
    )
  }

  disconnectCallback() {
    this.unsubscribe.forEach(unsubscribe => unsubscribe())
  }

  // -- Render -------------------------------------------- //
  public override render() {
    return html`
      <wui-flex .padding=${this.getPadding()} justifyContent="space-between" alignItems="center">
        ${this.dynamicButtonTemplate()} ${this.titleTemplate()}
        <wui-icon-link
          ?disabled=${this.buffering}
          icon="close"
          @click=${this.onClose.bind(this)}
          data-testid="w3m-header-close"
        ></wui-icon-link>
      </wui-flex>
    `
  }

  // -- Private ------------------------------------------- //

  // Temporarily added to test connecting with SIWE, replace with 'WhatIsAWallet' again when approved
  private onWalletHelp() {
    EventsController.sendEvent({ type: 'track', event: 'CLICK_WALLET_HELP' })
    RouterController.push('WhatIsAWallet')
  }

  private async onClose() {
    if (OptionsController.state.isSiweEnabled) {
      const { SIWEController } = await import('@web3modal/siwe')
      if (SIWEController.state.status !== 'success') {
        await ConnectionController.disconnect()
      }
    }
    ModalController.close()
  }

  private titleTemplate() {
    return html`<wui-text variant="paragraph-700" color="fg-100">${this.heading}</wui-text>`
  }

  private dynamicButtonTemplate() {
    const { view } = RouterController.state
    const isConnectHelp = view === 'Connect'
    const isApproveTransaction = view === 'ApproveTransaction'
    const isUpgradeToSmartAccounts = view === 'UpgradeToSmartAccount'
    const isConnectingSIWEView = view === 'ConnectingSiwe'

    const shouldHideBack = isApproveTransaction || isUpgradeToSmartAccounts || isConnectingSIWEView

    if (this.showBack && !shouldHideBack) {
      return html`<wui-icon-link
        id="dynamic"
        icon="chevronLeft"
        ?disabled=${this.buffering}
        @click=${this.onGoBack.bind(this)}
      ></wui-icon-link>`
    }

    return html`<wui-icon-link
      data-hidden=${!isConnectHelp}
      id="dynamic"
      icon="helpCircle"
      @click=${this.onWalletHelp.bind(this)}
    ></wui-icon-link>`
  }

<<<<<<< HEAD
  private separatorTemplate() {
    const shouldHideSeparator = RouterController.state.view === 'RegisterAccountName'
    if (!this.heading || shouldHideSeparator) {
      return null
    }

    return html`<wui-separator></wui-separator>`
  }

=======
>>>>>>> 1c9b59ed
  private getPadding() {
    if (this.heading) {
      return ['l', '2l', 'l', '2l'] as const
    }

    return ['l', '2l', '0', '2l'] as const
  }

  private async onViewChange(view: RouterControllerState['view']) {
    const headingEl = this.shadowRoot?.querySelector('wui-text')
    if (headingEl) {
      const preset = headings()[view]
      await headingEl.animate([{ opacity: 1 }, { opacity: 0 }], {
        duration: 200,
        fill: 'forwards',
        easing: 'ease'
      }).finished
      this.heading = preset
      headingEl.animate([{ opacity: 0 }, { opacity: 1 }], {
        duration: 200,
        fill: 'forwards',
        easing: 'ease'
      })
    }
  }

  private async onHistoryChange() {
    const { history } = RouterController.state
    const buttonEl = this.shadowRoot?.querySelector('#dynamic')
    if (history.length > 1 && !this.showBack && buttonEl) {
      await buttonEl.animate([{ opacity: 1 }, { opacity: 0 }], {
        duration: 200,
        fill: 'forwards',
        easing: 'ease'
      }).finished
      this.showBack = true
      buttonEl.animate([{ opacity: 0 }, { opacity: 1 }], {
        duration: 200,
        fill: 'forwards',
        easing: 'ease'
      })
    } else if (history.length <= 1 && this.showBack && buttonEl) {
      await buttonEl.animate([{ opacity: 1 }, { opacity: 0 }], {
        duration: 200,
        fill: 'forwards',
        easing: 'ease'
      }).finished
      this.showBack = false
      buttonEl.animate([{ opacity: 0 }, { opacity: 1 }], {
        duration: 200,
        fill: 'forwards',
        easing: 'ease'
      })
    }
  }

  private onGoBack() {
    RouterController.goBack()
  }
}

declare global {
  interface HTMLElementTagNameMap {
    'w3m-header': W3mHeader
  }
}<|MERGE_RESOLUTION|>--- conflicted
+++ resolved
@@ -157,18 +157,6 @@
     ></wui-icon-link>`
   }
 
-<<<<<<< HEAD
-  private separatorTemplate() {
-    const shouldHideSeparator = RouterController.state.view === 'RegisterAccountName'
-    if (!this.heading || shouldHideSeparator) {
-      return null
-    }
-
-    return html`<wui-separator></wui-separator>`
-  }
-
-=======
->>>>>>> 1c9b59ed
   private getPadding() {
     if (this.heading) {
       return ['l', '2l', 'l', '2l'] as const
