--- conflicted
+++ resolved
@@ -49,18 +49,15 @@
     OnRampActivity: 'Activity',
     WhatIsABuy: 'What is Buy?',
     BuyInProgress: 'Buy',
-<<<<<<< HEAD
     OnRampTokenSelect: 'Select Token',
     OnRampFiatSelect: 'Select Currency',
     WalletReceive: 'Receive',
     WalletCompatibleNetworks: 'Compatible Networks',
     WalletSend: 'Send',
     WalletSendPreview: 'Review send',
-    WalletSendSelectToken: 'Select Token'
-=======
+    WalletSendSelectToken: 'Select Token',
     ConnectWallets: 'Connect wallet',
     ConnectSocials: 'All socials'
->>>>>>> 2233c931
   }
 }
 
