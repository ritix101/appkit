--- conflicted
+++ resolved
@@ -9,8 +9,6 @@
   public static override styles = styles
 
   // -- Members ------------------------------------------- //
-  @state() private watchTokenBalance?: NodeJS.Timeout
-
   private unsubscribe: (() => void)[] = []
 
   // -- State & Properties -------------------------------- //
@@ -25,15 +23,10 @@
         })
       ]
     )
-    this.watchConvertValues()
   }
 
   public override disconnectedCallback() {
     this.unsubscribe.forEach(unsubscribe => unsubscribe())
-<<<<<<< HEAD
-    clearInterval(this.watchTokenBalance)
-=======
->>>>>>> 19529071
   }
 
   // -- Render -------------------------------------------- //
@@ -42,10 +35,6 @@
   }
 
   // -- Private ------------------------------------------- //
-  private watchConvertValues() {
-    this.watchTokenBalance = setInterval(() => AccountController.fetchTokenBalance(), 1000)
-  }
-
   private tokenTemplate() {
     if (this.tokenBalance && this.tokenBalance?.length > 0) {
       return html`<wui-flex class="contentContainer" flexDirection="column" gap="xs">
