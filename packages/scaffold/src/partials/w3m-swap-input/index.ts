import { html, LitElement } from 'lit'
import { property } from 'lit/decorators.js'
import {
  EventsController,
  RouterController,
  type SwapToken,
  type SwapInputTarget
} from '@web3modal/core'
import { NumberUtil } from '@web3modal/common'
import {
  UiHelperUtil,
  customElement,
  swapInputMaskBottomSvg,
  swapInputMaskTopSvg
} from '@web3modal/ui'
import styles from './styles.js'

const MINIMUM_USD_VALUE_TO_CONVERT = 0.00005

@customElement('w3m-swap-input')
export class W3mSwapInput extends LitElement {
  public static override styles = [styles]

  // -- State & Properties -------------------------------- //
  @property() public focused = false

  @property() public balance: string | undefined

  @property() public value?: string

  @property() public price = 0

  @property() public marketValue?: string

  @property() public disabled?: boolean

  @property() public target: SwapInputTarget = 'sourceToken'

  @property() public token?: SwapToken

  @property() public onSetAmount: ((target: SwapInputTarget, value: string) => void) | null = null

  @property() public onSetMaxValue:
    | ((target: SwapInputTarget, balance: string | undefined) => void)
    | null = null

  // -- Render -------------------------------------------- //
  public override render() {
    const marketValue = this.marketValue || '0'
    const isMarketValueGreaterThanZero = NumberUtil.bigNumber(marketValue).isGreaterThan('0')

    return html`
      <wui-flex class="${this.focused ? 'focus' : ''}" justifyContent="space-between">
        ${this.target === 'sourceToken' ? swapInputMaskTopSvg : swapInputMaskBottomSvg}
        <wui-flex
          flex="1"
          flexDirection="column"
          alignItems="flex-start"
          justifyContent="center"
          class="swap-input"
        >
          <input
            @focusin=${() => this.onFocusChange(true)}
            @focusout=${() => this.onFocusChange(false)}
            ?disabled=${this.disabled}
            .value=${this.value}
            @input=${this.dispatchInputChangeEvent}
            @keydown=${this.handleKeydown}
            placeholder="0"
          />
          <wui-text class="market-value" variant="small-400" color="fg-200">
            ${isMarketValueGreaterThanZero
              ? `$${UiHelperUtil.formatNumberToLocalString(this.marketValue, 3)}`
              : null}
          </wui-text>
        </wui-flex>
        ${this.templateTokenSelectButton()}
      </wui-flex>
    `
  }

  // -- Private ------------------------------------------- //
  private handleKeydown(event: KeyboardEvent) {
    const allowedKeys = [
      'Backspace',
      'Meta',
      'Ctrl',
      'a',
      'c',
      'v',
      'ArrowLeft',
      'ArrowRight',
      'Tab'
    ]
    const isComma = event.key === ','
    const isDot = event.key === '.'
    const isNumericKey = event.key >= '0' && event.key <= '9'
    const currentValue = this.value

    if (!isNumericKey && !allowedKeys.includes(event.key) && !isDot && !isComma) {
      event.preventDefault()
    }

    if (isComma || isDot) {
      if (currentValue?.includes('.') || currentValue?.includes(',')) {
        event.preventDefault()
      }
    }
  }

  private dispatchInputChangeEvent(event: InputEvent) {
    if (!this.onSetAmount) {
      return
    }

    const value = (event.target as HTMLInputElement).value
    if (value === ',' || value === '.') {
      this.onSetAmount(this.target, '0.')
    } else if (value.endsWith(',')) {
      this.onSetAmount(this.target, value.replace(',', '.'))
    } else {
      this.onSetAmount(this.target, value)
    }
  }

<<<<<<< HEAD
  // -- Render -------------------------------------------- //
  public override render() {
    const symbol = this.selectedCurrency?.symbol || ''
    const image = this.currencyImages[symbol] || this.tokenImages[symbol]

    return html`<wui-input-text type="number" size="lg" value=${this.value}>
      ${this.selectedCurrency
        ? html` <wui-flex
            class="currency-container"
            justifyContent="space-between"
            alignItems="center"
            gap="xxs"
            @click=${() => ModalController.open({ view: `OnRamp${this.type}Select` })}
          >
            <wui-image src=${ifDefined(image)}></wui-image>
            <wui-text color="fg-100">${this.selectedCurrency.symbol}</wui-text>
          </wui-flex>`
        : html`<wui-loading-spinner></wui-loading-spinner>`}
    </wui-input-text>`
=======
  private setMaxValueToInput() {
    this.onSetMaxValue?.(this.target, this.balance)
>>>>>>> 88d8ba45
  }

  private templateTokenSelectButton() {
    if (!this.token) {
      return html` <wui-button
        class="swap-token-button"
        size="md"
        variant="accentBg"
        @click=${this.onSelectToken.bind(this)}
      >
        Select token
      </wui-button>`
    }

    const tokenElement = this.token.logoUri
      ? html`<wui-image src=${this.token.logoUri}></wui-image>`
      : html`
          <wui-icon-box
            size="sm"
            iconColor="fg-200"
            backgroundColor="fg-300"
            icon="networkPlaceholder"
          ></wui-icon-box>
        `

    return html`
      <wui-flex
        class="swap-token-button"
        flexDirection="column"
        alignItems="flex-end"
        justifyContent="center"
        gap="xxs"
      >
        <button
          size="sm"
          variant="shade"
          class="token-select-button"
          @click=${this.onSelectToken.bind(this)}
        >
          ${tokenElement}
          <wui-text variant="paragraph-600" color="fg-100">${this.token.symbol}</wui-text>
        </button>
        <wui-flex alignItems="center" gap="xxs"> ${this.tokenBalanceTemplate()} </wui-flex>
      </wui-flex>
    `
  }

  private tokenBalanceTemplate() {
    const balanceValueInUSD = NumberUtil.multiply(this.balance, this.price)
    const haveBalance = balanceValueInUSD
      ? balanceValueInUSD?.isGreaterThan(MINIMUM_USD_VALUE_TO_CONVERT)
      : false

    return html`
      ${haveBalance
        ? html`<wui-text variant="small-400" color="fg-200">
            ${UiHelperUtil.formatNumberToLocalString(this.balance, 3)}
          </wui-text>`
        : null}
      ${this.target === 'sourceToken' ? this.tokenActionButtonTemplate(haveBalance) : null}
    `
  }

  private tokenActionButtonTemplate(haveBalance: boolean) {
    if (haveBalance) {
      return html` <button class="max-value-button" @click=${this.setMaxValueToInput.bind(this)}>
        <wui-text color="accent-100" variant="small-600">Max</wui-text>
      </button>`
    }

    return html` <button class="max-value-button" @click=${this.onBuyToken.bind(this)}>
      <wui-text color="accent-100" variant="small-600">Buy</wui-text>
    </button>`
  }

  private onFocusChange(state: boolean) {
    this.focused = state
  }

  private onSelectToken() {
    EventsController.sendEvent({ type: 'track', event: 'CLICK_SELECT_TOKEN_TO_SWAP' })
    RouterController.push('SwapSelectToken', {
      target: this.target
    })
  }

  private onBuyToken() {
    RouterController.push('OnRampProviders')
  }
}

declare global {
  interface HTMLElementTagNameMap {
    'w3m-swap-input': W3mSwapInput
  }
}<|MERGE_RESOLUTION|>--- conflicted
+++ resolved
@@ -123,30 +123,8 @@
     }
   }
 
-<<<<<<< HEAD
-  // -- Render -------------------------------------------- //
-  public override render() {
-    const symbol = this.selectedCurrency?.symbol || ''
-    const image = this.currencyImages[symbol] || this.tokenImages[symbol]
-
-    return html`<wui-input-text type="number" size="lg" value=${this.value}>
-      ${this.selectedCurrency
-        ? html` <wui-flex
-            class="currency-container"
-            justifyContent="space-between"
-            alignItems="center"
-            gap="xxs"
-            @click=${() => ModalController.open({ view: `OnRamp${this.type}Select` })}
-          >
-            <wui-image src=${ifDefined(image)}></wui-image>
-            <wui-text color="fg-100">${this.selectedCurrency.symbol}</wui-text>
-          </wui-flex>`
-        : html`<wui-loading-spinner></wui-loading-spinner>`}
-    </wui-input-text>`
-=======
   private setMaxValueToInput() {
     this.onSetMaxValue?.(this.target, this.balance)
->>>>>>> 88d8ba45
   }
 
   private templateTokenSelectButton() {
