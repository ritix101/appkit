import type { RouterControllerState } from '@web3modal/core'
import { RouterController, TooltipController } from '@web3modal/core'
import { customElement } from '@web3modal/ui'
import { LitElement, html } from 'lit'
import { state } from 'lit/decorators.js'
import styles from './styles.js'

@customElement('w3m-router')
export class W3mRouter extends LitElement {
  public static override styles = styles

  // -- Members ------------------------------------------- //
  private resizeObserver?: ResizeObserver = undefined

  private prevHeight = '0px'

  private prevHistoryLength = 1

  private unsubscribe: (() => void)[] = []

  // -- State & Properties -------------------------------- //
  @state() private view = RouterController.state.view

  public constructor() {
    super()
    this.unsubscribe.push(RouterController.subscribeKey('view', val => this.onViewChange(val)))
  }

  public override firstUpdated() {
    this.resizeObserver = new ResizeObserver(async ([content]) => {
      const height = `${content?.contentRect.height}px`
      if (this.prevHeight !== '0px') {
        await this.animate([{ height: this.prevHeight }, { height }], {
          duration: 150,
          easing: 'ease',
          fill: 'forwards'
        }).finished
        this.style.height = 'auto'
      }
      this.prevHeight = height
    })
    this.resizeObserver.observe(this.getWrapper())
  }

  public override disconnectedCallback() {
    this.resizeObserver?.unobserve(this.getWrapper())
    this.unsubscribe.forEach(unsubscribe => unsubscribe())
  }

  // -- Render -------------------------------------------- //
  public override render() {
    return html`<div>${this.viewTemplate()}</div>`
  }

  // -- Private ------------------------------------------- //
  private viewTemplate() {
    switch (this.view) {
      case 'Account':
        return html`<w3m-account-view></w3m-account-view>`
      case 'AccountSettings':
        return html`<w3m-account-settings-view></w3m-account-settings-view>`
      case 'AllWallets':
        return html`<w3m-all-wallets-view></w3m-all-wallets-view>`
      case 'ApproveTransaction':
        return html`<w3m-approve-transaction-view></w3m-approve-transaction-view>`
      case 'BuyInProgress':
        return html`<w3m-buy-in-progress-view></w3m-buy-in-progress-view>`
      case 'ChooseAccountName':
        return html`<w3m-choose-account-name-view></w3m-choose-account-name-view>`
      case 'Connect':
        return html`<w3m-connect-view></w3m-connect-view>`
      case 'ConnectingWalletConnect':
        return html`<w3m-connecting-wc-view></w3m-connecting-wc-view>`
      case 'ConnectingExternal':
        return html`<w3m-connecting-external-view></w3m-connecting-external-view>`
      case 'ConnectingSiwe':
        return html`<w3m-connecting-siwe-view></w3m-connecting-siwe-view>`
      case 'ConnectWallets':
        return html`<w3m-connect-wallets-view></w3m-connect-wallets-view>`
      case 'ConnectSocials':
        return html`<w3m-connect-socials-view></w3m-connect-socials-view>`
      case 'ConnectingSocial':
        return html`<w3m-connecting-social-view></w3m-connecting-social-view>`
      case 'Downloads':
        return html`<w3m-downloads-view></w3m-downloads-view>`
      case 'EmailVerifyOtp':
        return html`<w3m-email-verify-otp-view></w3m-email-verify-otp-view>`
      case 'EmailVerifyDevice':
        return html`<w3m-email-verify-device-view></w3m-email-verify-device-view>`
      case 'Networks':
        return html`<w3m-networks-view></w3m-networks-view>`
      case 'RegisterAccountName':
        return html`<w3m-register-account-name-view></w3m-register-account-name-view>`
      case 'RegisterAccountNameSuccess':
        return html`<w3m-register-account-name-success-view></w3m-register-account-name-success-view>`
      case 'SwitchNetwork':
        return html`<w3m-network-switch-view></w3m-network-switch-view>`
      case 'GetWallet':
        return html`<w3m-get-wallet-view></w3m-get-wallet-view>`
      case 'Transactions':
        return html`<w3m-transactions-view></w3m-transactions-view>`
      case 'OnRampProviders':
        return html`<w3m-onramp-providers-view></w3m-onramp-providers-view>`
      case 'OnRampActivity':
        return html`<w3m-onramp-activity-view></w3m-onramp-activity-view>`
      case 'OnRampTokenSelect':
        return html`<w3m-onramp-token-select-view></w3m-onramp-token-select-view>`
      case 'OnRampFiatSelect':
        return html`<w3m-onramp-fiat-select-view></w3m-onramp-fiat-select-view>`
      case 'UpgradeEmailWallet':
        return html`<w3m-upgrade-wallet-view></w3m-upgrade-wallet-view>`
      case 'UpgradeToSmartAccount':
        return html`<w3m-upgrade-to-smart-account-view></w3m-upgrade-to-smart-account-view>`
      case 'UpdateEmailWallet':
        return html`<w3m-update-email-wallet-view></w3m-update-email-wallet-view>`
      case 'UpdateEmailPrimaryOtp':
        return html`<w3m-update-email-primary-otp-view></w3m-update-email-primary-otp-view>`
      case 'UpdateEmailSecondaryOtp':
        return html`<w3m-update-email-secondary-otp-view></w3m-update-email-secondary-otp-view>`
      case 'UnsupportedChain':
        return html`<w3m-unsupported-chain-view></w3m-unsupported-chain-view>`
      case 'WalletReceive':
        return html`<w3m-wallet-receive-view></w3m-wallet-receive-view>`
      case 'WalletCompatibleNetworks':
        return html`<w3m-wallet-compatible-networks-view></w3m-wallet-compatible-networks-view>`
      case 'Swap':
        return html`<w3m-swap-view></w3m-swap-view>`
      case 'SwapSelectToken':
        return html`<w3m-swap-select-token-view></w3m-swap-select-token-view>`
      case 'SwapPreview':
        return html`<w3m-swap-preview-view></w3m-swap-preview-view>`
      case 'WalletSend':
        return html`<w3m-wallet-send-view></w3m-wallet-send-view>`
      case 'WalletSendSelectToken':
        return html`<w3m-wallet-send-select-token-view></w3m-wallet-send-select-token-view>`
      case 'WalletSendPreview':
        return html`<w3m-wallet-send-preview-view></w3m-wallet-send-preview-view>`
<<<<<<< HEAD
      case 'ConnectWallets':
        return html`<w3m-connect-wallets-view></w3m-connect-wallets-view>`
      case 'ConnectSocials':
        return html`<w3m-connect-socials-view></w3m-connect-socials-view>`
      case 'ConnectingSocial':
        return html`<w3m-connecting-social-view></w3m-connecting-social-view>`
=======
      case 'WhatIsABuy':
        return html`<w3m-what-is-a-buy-view></w3m-what-is-a-buy-view>`
      case 'WhatIsANetwork':
        return html`<w3m-what-is-a-network-view></w3m-what-is-a-network-view>`
      case 'WhatIsAWallet':
        return html`<w3m-what-is-a-wallet-view></w3m-what-is-a-wallet-view>`

>>>>>>> 084ac4cb
      default:
        return html`<w3m-connect-view></w3m-connect-view>`
    }
  }

  private async onViewChange(newView: RouterControllerState['view']) {
    TooltipController.hide()

    const { history } = RouterController.state
    let xOut = -10
    let xIn = 10
    if (history.length < this.prevHistoryLength) {
      xOut = 10
      xIn = -10
    }

    this.prevHistoryLength = history.length
    await this.animate(
      [
        { opacity: 1, transform: 'translateX(0px)' },
        { opacity: 0, transform: `translateX(${xOut}px)` }
      ],
      { duration: 150, easing: 'ease', fill: 'forwards' }
    ).finished
    this.view = newView
    await this.animate(
      [
        { opacity: 0, transform: `translateX(${xIn}px)` },
        { opacity: 1, transform: 'translateX(0px)' }
      ],
      { duration: 150, easing: 'ease', fill: 'forwards', delay: 50 }
    ).finished
  }

  private getWrapper() {
    return this.shadowRoot?.querySelector('div') as HTMLElement
  }
}

declare global {
  interface HTMLElementTagNameMap {
    'w3m-router': W3mRouter
  }
}<|MERGE_RESOLUTION|>--- conflicted
+++ resolved
@@ -135,14 +135,6 @@
         return html`<w3m-wallet-send-select-token-view></w3m-wallet-send-select-token-view>`
       case 'WalletSendPreview':
         return html`<w3m-wallet-send-preview-view></w3m-wallet-send-preview-view>`
-<<<<<<< HEAD
-      case 'ConnectWallets':
-        return html`<w3m-connect-wallets-view></w3m-connect-wallets-view>`
-      case 'ConnectSocials':
-        return html`<w3m-connect-socials-view></w3m-connect-socials-view>`
-      case 'ConnectingSocial':
-        return html`<w3m-connecting-social-view></w3m-connecting-social-view>`
-=======
       case 'WhatIsABuy':
         return html`<w3m-what-is-a-buy-view></w3m-what-is-a-buy-view>`
       case 'WhatIsANetwork':
@@ -150,7 +142,6 @@
       case 'WhatIsAWallet':
         return html`<w3m-what-is-a-wallet-view></w3m-what-is-a-wallet-view>`
 
->>>>>>> 084ac4cb
       default:
         return html`<w3m-connect-view></w3m-connect-view>`
     }
