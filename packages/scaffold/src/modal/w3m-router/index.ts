--- conflicted
+++ resolved
@@ -123,21 +123,12 @@
         return html`<w3m-wallet-receive-view></w3m-wallet-receive-view>`
       case 'WalletCompatibleNetworks':
         return html`<w3m-wallet-compatible-networks-view></w3m-wallet-compatible-networks-view>`
-<<<<<<< HEAD
-      case 'Convert':
-        return html`<w3m-convert-view></w3m-convert-view>`
-      case 'ConvertSelectToken':
-        return html`<w3m-convert-select-token-view></w3m-convert-select-token-view>`
-      case 'ConvertPreview':
-        return html`<w3m-convert-preview-view></w3m-convert-preview-view>`
-=======
       case 'Swap':
         return html`<w3m-swap-view></w3m-swap-view>`
       case 'SwapSelectToken':
         return html`<w3m-swap-select-token-view></w3m-swap-select-token-view>`
       case 'SwapPreview':
         return html`<w3m-swap-preview-view></w3m-swap-preview-view>`
->>>>>>> 88d8ba45
       case 'WalletSend':
         return html`<w3m-wallet-send-view></w3m-wallet-send-view>`
       case 'WalletSendSelectToken':
