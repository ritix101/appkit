--- conflicted
+++ resolved
@@ -117,7 +117,6 @@
         return html`<w3m-wallet-receive-view></w3m-wallet-receive-view>`
       case 'WalletCompatibleNetworks':
         return html`<w3m-wallet-compatible-networks-view></w3m-wallet-compatible-networks-view>`
-<<<<<<< HEAD
       case 'Convert':
         return html`<w3m-convert-view></w3m-convert-view>`
       case 'ConvertSelectToken':
@@ -126,14 +125,12 @@
         return html`<w3m-convert-select-network-view></w3m-convert-select-network-view>`
       case 'ConvertPreview':
         return html`<w3m-convert-preview-view></w3m-convert-preview-view>`
-=======
       case 'WalletSend':
         return html`<w3m-wallet-send-view></w3m-wallet-send-view>`
       case 'WalletSendSelectToken':
         return html`<w3m-wallet-send-select-token-view></w3m-wallet-send-select-token-view>`
       case 'WalletSendPreview':
         return html`<w3m-wallet-send-preview-view></w3m-wallet-send-preview-view>`
->>>>>>> 9887e9fc
       default:
         return html`<w3m-connect-view></w3m-connect-view>`
     }
