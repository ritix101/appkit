--- conflicted
+++ resolved
@@ -113,7 +113,6 @@
         return html`<w3m-what-is-a-buy-view></w3m-what-is-a-buy-view>`
       case 'BuyInProgress':
         return html`<w3m-buy-in-progress-view></w3m-buy-in-progress-view>`
-<<<<<<< HEAD
       case 'WalletReceive':
         return html`<w3m-wallet-receive-view></w3m-wallet-receive-view>`
       case 'WalletCompatibleNetworks':
@@ -124,12 +123,10 @@
         return html`<w3m-wallet-send-select-token-view></w3m-wallet-send-select-token-view>`
       case 'WalletSendPreview':
         return html`<w3m-wallet-send-preview-view></w3m-wallet-send-preview-view>`
-=======
       case 'ConnectWallets':
         return html`<w3m-connect-wallets-view></w3m-connect-wallets-view>`
       case 'ConnectSocials':
         return html`<w3m-connect-socials-view></w3m-connect-socials-view>`
->>>>>>> 2233c931
       default:
         return html`<w3m-connect-view></w3m-connect-view>`
     }
