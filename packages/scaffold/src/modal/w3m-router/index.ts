--- conflicted
+++ resolved
@@ -97,7 +97,8 @@
         return html`<w3m-update-email-primary-otp-view></w3m-update-email-primary-otp-view>`
       case 'UpdateEmailSecondaryOtp':
         return html`<w3m-update-email-secondary-otp-view></w3m-update-email-secondary-otp-view>`
-<<<<<<< HEAD
+      case 'UnsupportedChain':
+        return html`<w3m-unsupported-chain-view></w3m-unsupported-chain-view>`
       case 'OnRampProviders':
         return html`<w3m-onramp-providers-view></w3m-onramp-providers-view>`
       case 'OnRampActivity':
@@ -106,10 +107,6 @@
         return html`<w3m-what-is-a-buy-view></w3m-what-is-a-buy-view>`
       case 'BuyInProgress':
         return html`<w3m-buy-in-progress-view></w3m-buy-in-progress-view>`
-=======
-      case 'UnsupportedChain':
-        return html`<w3m-unsupported-chain-view></w3m-unsupported-chain-view>`
->>>>>>> 2f2a1db8
       default:
         return html`<w3m-connect-view></w3m-connect-view>`
     }
