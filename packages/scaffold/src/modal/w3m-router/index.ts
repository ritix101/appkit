--- conflicted
+++ resolved
@@ -93,9 +93,10 @@
         return html`<w3m-upgrade-wallet-view></w3m-upgrade-wallet-view>`
       case 'UpdateEmailWallet':
         return html`<w3m-update-email-wallet-view></w3m-update-email-wallet-view>`
-<<<<<<< HEAD
-      case 'UpdateEmailWalletWaiting':
-        return html`<w3m-update-email-wallet-waiting-view></w3m-update-email-wallet-waiting-view>`
+      case 'UpdateEmailPrimaryOtp':
+        return html`<w3m-update-email-primary-otp-view></w3m-update-email-primary-otp-view>`
+      case 'UpdateEmailSecondaryOtp':
+        return html`<w3m-update-email-secondary-otp-view></w3m-update-email-secondary-otp-view>`
       case 'OnRampProviders':
         return html`<w3m-onramp-providers-view></w3m-onramp-providers-view>`
       case 'OnRampActivity':
@@ -104,12 +105,6 @@
         return html`<w3m-what-is-a-buy-view></w3m-what-is-a-buy-view>`
       case 'BuyInProgress':
         return html`<w3m-buy-in-progress-view></w3m-buy-in-progress-view>`
-=======
-      case 'UpdateEmailPrimaryOtp':
-        return html`<w3m-update-email-primary-otp-view></w3m-update-email-primary-otp-view>`
-      case 'UpdateEmailSecondaryOtp':
-        return html`<w3m-update-email-secondary-otp-view></w3m-update-email-secondary-otp-view>`
->>>>>>> 21f60962
       default:
         return html`<w3m-connect-view></w3m-connect-view>`
     }
