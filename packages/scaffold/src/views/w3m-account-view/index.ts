--- conflicted
+++ resolved
@@ -7,38 +7,9 @@
   // -- Render -------------------------------------------- //
   public override render() {
     const type = StorageUtil.getConnectedConnector()
-<<<<<<< HEAD
-=======
-    const authConnector = ConnectorController.getAuthConnector()
-    const { origin } = location
-    if (!authConnector || type !== 'AUTH' || origin.includes(ConstantsUtil.SECURE_SITE)) {
-      return null
-    }
 
     return html`
-      <wui-notice-card
-        @click=${this.onGoToUpgradeView.bind(this)}
-        label="Upgrade your wallet"
-        description="Transition to a non-custodial wallet"
-        icon="wallet"
-      ></wui-notice-card>
-    `
-  }
-
-  private handleClickPay() {
-    RouterController.push('OnRampProviders')
-  }
-
-  private explorerBtnTemplate() {
-    const { addressExplorerUrl } = AccountController.state
-
-    if (!addressExplorerUrl) {
-      return null
-    }
->>>>>>> 2233c931
-
-    return html`
-      ${OptionsController.state.enableWalletFeatures && type === 'EMAIL'
+      ${OptionsController.state.enableWalletFeatures && type === 'AUTH'
         ? this.walletFeaturesTemplate()
         : this.defaultTemplate()}
     `
