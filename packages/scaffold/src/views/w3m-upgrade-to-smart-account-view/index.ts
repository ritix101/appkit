import { customElement } from '@web3modal/ui'
import {
<<<<<<< HEAD
  ConnectorController,
  CoreHelperUtil,
  RouterController,
=======
  ConnectionController,
  ConnectorController,
  RouterController,
  RouterUtil,
>>>>>>> 1c9b59ed
  SnackController
} from '@web3modal/core'
import { LitElement, html } from 'lit'
import { state } from 'lit/decorators.js'
import { W3mFrameRpcConstants } from '@web3modal/wallet'

@customElement('w3m-upgrade-to-smart-account-view')
export class W3mUpgradeToSmartAccountView extends LitElement {
  // -- State & Properties -------------------------------- //
  @state() private authConnector = ConnectorController.getAuthConnector()

  @state() private loading = false

  // -- Render -------------------------------------------- //
  public override render() {
    return html`
      <wui-flex
        flexDirection="column"
        alignItems="center"
        gap="xxl"
        .padding=${['0', '0', 'l', '0'] as const}
      >
        ${this.onboardingTemplate()} ${this.buttonsTemplate()}
        <wui-link
          @click=${() => {
            CoreHelperUtil.openHref('https://walletconnect.com/faq', '_blank')
          }}
        >
          Learn more
          <wui-icon color="inherit" slot="iconRight" name="externalLink"></wui-icon>
        </wui-link>
      </wui-flex>
    `
  }

  // -- Private ------------------------------------------- //
  private onboardingTemplate() {
    return html` <wui-flex
      flexDirection="column"
      gap="xxl"
      alignItems="center"
      .padding=${['0', 'xxl', '0', 'xxl'] as const}
    >
      <wui-flex gap="s" alignItems="center" justifyContent="center">
        <wui-visual name="google"></wui-visual>
        <wui-visual name="pencil"></wui-visual>
        <wui-visual name="lightbulb"></wui-visual>
      </wui-flex>
      <wui-flex flexDirection="column" alignItems="center" gap="s">
        <wui-text align="center" variant="medium-600" color="fg-100">
          Discover Smart Accounts
        </wui-text>
        <wui-text align="center" variant="paragraph-400" color="fg-100">
          Access advanced features such as username, social login, improved security and a smoother
          user experience!
        </wui-text>
      </wui-flex>
    </wui-flex>`
  }

  private buttonsTemplate() {
    return html`<wui-flex .padding=${['0', '2l', '0', '2l'] as const} gap="s">
      <wui-button
        variant="accentBg"
        @click=${this.redirectToAccount.bind(this)}
        size="lg"
        borderRadius="xs"
      >
        Do it later
      </wui-button>
      <wui-button
        .loading=${this.loading}
        size="lg"
        borderRadius="xs"
        @click=${this.setPreferSmartAccount.bind(this)}
        >Continue
      </wui-button>
    </wui-flex>`
  }

  private setPreferSmartAccount = async () => {
    if (this.authConnector) {
      try {
        this.loading = true
        await this.authConnector.provider.setPreferredAccount(
          W3mFrameRpcConstants.ACCOUNT_TYPES.SMART_ACCOUNT
        )
        await ConnectionController.reconnectExternal(this.authConnector)
        this.loading = false
<<<<<<< HEAD
        RouterController.push('ChooseAccountName')
=======
        RouterUtil.navigateAfterPreferredAccountTypeSelect()
>>>>>>> 1c9b59ed
      } catch (e) {
        SnackController.showError('Error upgrading to smart account')
      }
    }
  }

  private redirectToAccount() {
    RouterController.push('Account')
  }
}

declare global {
  interface HTMLElementTagNameMap {
    'w3m-upgrade-to-smart-account-view': W3mUpgradeToSmartAccountView
  }
}<|MERGE_RESOLUTION|>--- conflicted
+++ resolved
@@ -1,15 +1,10 @@
 import { customElement } from '@web3modal/ui'
 import {
-<<<<<<< HEAD
-  ConnectorController,
-  CoreHelperUtil,
-  RouterController,
-=======
   ConnectionController,
   ConnectorController,
   RouterController,
+  CoreHelperUtil,
   RouterUtil,
->>>>>>> 1c9b59ed
   SnackController
 } from '@web3modal/core'
 import { LitElement, html } from 'lit'
@@ -99,11 +94,7 @@
         )
         await ConnectionController.reconnectExternal(this.authConnector)
         this.loading = false
-<<<<<<< HEAD
-        RouterController.push('ChooseAccountName')
-=======
         RouterUtil.navigateAfterPreferredAccountTypeSelect()
->>>>>>> 1c9b59ed
       } catch (e) {
         SnackController.showError('Error upgrading to smart account')
       }
