import { AssetUtil, NetworkController, RouterController, SIWEController } from '@web3modal/core'
import { customElement } from '@web3modal/ui'
import { LitElement, html } from 'lit'
import { state } from 'lit/decorators.js'
import { ifDefined } from 'lit/directives/if-defined.js'
import styles from './styles.js'

@customElement('w3m-network-switch-view')
export class W3mNetworkSwitchView extends LitElement {
  public static override styles = styles

  // -- Members ------------------------------------------- //
  private network = RouterController.state.data?.network

  private unsubscribe: (() => void)[] = []

  // -- State & Properties -------------------------------- //
  @state() private showRetry = false

  @state() public error = false

  @state() private currentNetwork = NetworkController.state.caipNetwork

  public constructor() {
    super()
    this.unsubscribe.push(
      NetworkController.subscribeKey('caipNetwork', val => {
        if (val?.id !== this.currentNetwork?.id) {
          if (!SIWEController.state.isSiweEnabled) {
            RouterController.goBack()
          }
        }
      })
    )
  }

  public override disconnectedCallback() {
    this.unsubscribe.forEach(unsubscribe => unsubscribe())
  }

  public override firstUpdated() {
    this.onSwitchNetwork()
  }

  // -- Render -------------------------------------------- //
  public override render() {
    if (!this.network) {
      throw new Error('w3m-network-switch-view: No network provided')
    }

    this.onShowRetry()
    const label = this.error ? 'Switch declined' : 'Approve in wallet'
    const subLabel = this.error
      ? 'Switch can be declined if chain is not supported by a wallet or previous request is still active'
      : 'Accept connection request in your wallet'

    return html`
      <wui-flex
        data-error=${this.error}
        flexDirection="column"
        alignItems="center"
        .padding=${['3xl', 'xl', '3xl', 'xl'] as const}
        gap="xl"
      >
        <wui-flex justifyContent="center" alignItems="center">
          <wui-network-image
            size="lg"
            imageSrc=${ifDefined(AssetUtil.getNetworkImage(this.network))}
          ></wui-network-image>

          ${this.error ? null : html`<wui-loading-hexagon></wui-loading-hexagon>`}

          <wui-icon-box
            backgroundColor="error-100"
            background="opaque"
            iconColor="error-100"
            icon="close"
            size="sm"
            ?border=${true}
            borderColor="wui-color-bg-125"
          ></wui-icon-box>
        </wui-flex>

        <wui-flex flexDirection="column" alignItems="center" gap="xs">
          <wui-text align="center" variant="paragraph-500" color="fg-100">${label}</wui-text>
          <wui-text align="center" variant="small-500" color="fg-200">${subLabel}</wui-text>
        </wui-flex>

        <wui-button
          data-retry=${this.showRetry}
          variant="fill"
          .disabled=${!this.error}
          @click=${this.onSwitchNetwork.bind(this)}
        >
          <wui-icon color="inherit" slot="iconLeft" name="refresh"></wui-icon>
          Try again
        </wui-button>
      </wui-flex>
    `
  }

  // -- Private ------------------------------------------- //
  private onShowRetry() {
    if (this.error && !this.showRetry) {
      this.showRetry = true
      const retryButton = this.shadowRoot?.querySelector('wui-button') as HTMLElement
      retryButton.animate([{ opacity: 0 }, { opacity: 1 }], {
        fill: 'forwards',
        easing: 'ease'
      })
    }
  }

  private async onSwitchNetwork() {
    try {
      this.error = false
      if (this.network) {
        await NetworkController.switchActiveNetwork(this.network)
<<<<<<< HEAD
=======
        if (!SIWEController.state.isSiweEnabled) {
          RouterController.goBack()
        }
>>>>>>> 4bddf74b
      }
    } catch {
      this.error = true
    }
  }
}

declare global {
  interface HTMLElementTagNameMap {
    'w3m-network-switch-view': W3mNetworkSwitchView
  }
}<|MERGE_RESOLUTION|>--- conflicted
+++ resolved
@@ -116,12 +116,9 @@
       this.error = false
       if (this.network) {
         await NetworkController.switchActiveNetwork(this.network)
-<<<<<<< HEAD
-=======
         if (!SIWEController.state.isSiweEnabled) {
           RouterController.goBack()
         }
->>>>>>> 4bddf74b
       }
     } catch {
       this.error = true
