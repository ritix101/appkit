import { AssetUtil, CoreHelperUtil, NetworkController } from '@web3modal/core'
import { customElement } from '@web3modal/ui'
import { LitElement, html } from 'lit'
import { ifDefined } from 'lit/directives/if-defined.js'
import styles from './styles.js'
<<<<<<< HEAD
import { W3mFrameHelpers } from '@web3modal/wallet'
=======
import { W3mFrameHelpers, W3mFrameRpcConstants } from '@web3modal/wallet'
>>>>>>> 75855d67

@customElement('w3m-wallet-compatible-networks-view')
export class W3mWalletCompatibleNetworksView extends LitElement {
  public static override styles = styles

  // -- Render -------------------------------------------- //
  public override render() {
    return html` <wui-flex
      flexDirection="column"
      .padding=${['xs', 's', 'm', 's'] as const}
      gap="xs"
    >
      <wui-banner
        icon="warningCircle"
        text="You can only receive assets on these networks"
      ></wui-banner>
      ${this.networkTemplate()}
    </wui-flex>`
  }

  // -- Private ------------------------------------------- //
  networkTemplate() {
    const { approvedCaipNetworkIds, requestedCaipNetworks, caipNetwork } = NetworkController.state
    const isNetworkEnabledForSmartAccounts = NetworkController.checkIfSmartAccountEnabled()
    const preferredAccountType = W3mFrameHelpers.getPreferredAccountType()

    let sortedNetworks = CoreHelperUtil.sortRequestedNetworks(
      approvedCaipNetworkIds,
      requestedCaipNetworks
    )

    // For now, each network has a unique account
<<<<<<< HEAD
    if (isNetworkEnabledForSmartAccounts && preferredAccountType === 'smartAccount') {
=======
    if (
      isNetworkEnabledForSmartAccounts &&
      preferredAccountType === W3mFrameRpcConstants.ACCOUNT_TYPES.SMART_ACCOUNT
    ) {
>>>>>>> 75855d67
      if (!caipNetwork) {
        return null
      }
      sortedNetworks = [caipNetwork]
    }

    return sortedNetworks.map(
      network => html`
        <wui-list-network
          imageSrc=${ifDefined(AssetUtil.getNetworkImage(network))}
          name=${network.name ?? 'Unknown'}
          ?transparent=${true}
        >
        </wui-list-network>
      `
    )
  }
}

declare global {
  interface HTMLElementTagNameMap {
    'w3m-wallet-compatible-networks-view': W3mWalletCompatibleNetworksView
  }
}<|MERGE_RESOLUTION|>--- conflicted
+++ resolved
@@ -3,11 +3,7 @@
 import { LitElement, html } from 'lit'
 import { ifDefined } from 'lit/directives/if-defined.js'
 import styles from './styles.js'
-<<<<<<< HEAD
-import { W3mFrameHelpers } from '@web3modal/wallet'
-=======
 import { W3mFrameHelpers, W3mFrameRpcConstants } from '@web3modal/wallet'
->>>>>>> 75855d67
 
 @customElement('w3m-wallet-compatible-networks-view')
 export class W3mWalletCompatibleNetworksView extends LitElement {
@@ -40,14 +36,10 @@
     )
 
     // For now, each network has a unique account
-<<<<<<< HEAD
-    if (isNetworkEnabledForSmartAccounts && preferredAccountType === 'smartAccount') {
-=======
     if (
       isNetworkEnabledForSmartAccounts &&
       preferredAccountType === W3mFrameRpcConstants.ACCOUNT_TYPES.SMART_ACCOUNT
     ) {
->>>>>>> 75855d67
       if (!caipNetwork) {
         return null
       }
