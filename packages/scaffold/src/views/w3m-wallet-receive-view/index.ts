--- conflicted
+++ resolved
@@ -11,11 +11,7 @@
 import { LitElement, html } from 'lit'
 import styles from './styles.js'
 import { state } from 'lit/decorators.js'
-<<<<<<< HEAD
-import { W3mFrameHelpers } from '@web3modal/wallet'
-=======
 import { W3mFrameHelpers, W3mFrameRpcConstants } from '@web3modal/wallet'
->>>>>>> 75855d67
 
 @customElement('w3m-wallet-receive-view')
 export class W3mWalletReceiveView extends LitElement {
@@ -109,14 +105,10 @@
     const caipNetwork = NetworkController.state.caipNetwork
     const preferredAccountType = W3mFrameHelpers.getPreferredAccountType()
 
-<<<<<<< HEAD
-    if (preferredAccountType === 'smartAccount' && isNetworkEnabledForSmartAccounts) {
-=======
     if (
       preferredAccountType === W3mFrameRpcConstants.ACCOUNT_TYPES.SMART_ACCOUNT &&
       isNetworkEnabledForSmartAccounts
     ) {
->>>>>>> 75855d67
       if (!caipNetwork) {
         return null
       }
