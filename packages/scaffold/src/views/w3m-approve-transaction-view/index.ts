--- conflicted
+++ resolved
@@ -8,10 +8,7 @@
   ThemeController,
   RouterController
 } from '@web3modal/core'
-<<<<<<< HEAD
-=======
 import { getW3mThemeVariables } from '@web3modal/common'
->>>>>>> 88d8ba45
 
 // -- Variables ------------------------------------------- //
 const PAGE_HEIGHT = 400
