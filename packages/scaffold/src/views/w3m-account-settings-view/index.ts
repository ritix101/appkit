--- conflicted
+++ resolved
@@ -242,11 +242,8 @@
     }
 
     this.loading = true
-<<<<<<< HEAD
     await authConnector?.provider.setPreferredAccount(accountTypeTarget)
-=======
-    await emailConnector?.provider.setPreferredAccount(accountTypeTarget)
-    await ConnectionController.reconnectExternal(emailConnector)
+    await ConnectionController.reconnectExternal(authConnector)
 
     this.text =
       this.preferredAccountType === W3mFrameRpcConstants.ACCOUNT_TYPES.SMART_ACCOUNT
@@ -255,7 +252,6 @@
     this.switched = true
 
     SendController.resetSend()
->>>>>>> 29998c99
     this.loading = false
     this.requestUpdate()
   }
