import { customElement } from '@web3modal/ui'
import { LitElement, html } from 'lit'
import styles from './styles.js'
import { ConnectorController, RouterController } from '@web3modal/core'
import { state } from 'lit/decorators/state.js'

@customElement('w3m-connect-view')
export class W3mConnectView extends LitElement {
  public static override styles = styles

  // -- Members ------------------------------------------- //
  private unsubscribe: (() => void)[] = []

  // -- State & Properties -------------------------------- //
  @state() private connectors = ConnectorController.state.connectors

  public constructor() {
    super()
    this.unsubscribe.push(
      ConnectorController.subscribeKey('connectors', val => (this.connectors = val))
    )
  }

  public override disconnectedCallback() {
    this.unsubscribe.forEach(unsubscribe => unsubscribe())
  }

  // -- Render -------------------------------------------- //
  public override render() {
    return html`
      <wui-flex flexDirection="column" .padding=${['3xs', 's', 's', 's']}>
        <w3m-email-login-widget></w3m-email-login-widget>
        <w3m-social-login-widget></w3m-social-login-widget>
        ${this.walletListTemplate()}
      </wui-flex>
      <w3m-legal-footer></w3m-legal-footer>
    `
  }

  // -- Private ------------------------------------------- //
  private walletListTemplate() {
    const authConnector = this.connectors.find(c => c.type === 'AUTH')

    if (authConnector?.socials) {
      if (authConnector?.showWallets) {
        return html`
          <wui-flex flexDirection="column" gap="xs" .margin=${['xs', '0', '0', '0'] as const}>
            <w3m-connect-walletconnect-widget></w3m-connect-walletconnect-widget>
            <w3m-connect-recent-widget></w3m-connect-recent-widget>
            <w3m-connect-announced-widget></w3m-connect-announced-widget>
            <w3m-connect-injected-widget></w3m-connect-injected-widget>
<<<<<<< HEAD
=======
            <w3m-connect-coinbase-widget></w3m-connect-coinbase-widget>
>>>>>>> 084ac4cb
            <w3m-connect-custom-widget></w3m-connect-custom-widget>
            <w3m-connect-recommended-widget></w3m-connect-recommended-widget>
            <wui-flex class="all-wallets" .margin=${['xs', '0', '0', '0'] as const}>
              <w3m-all-wallets-widget></w3m-all-wallets-widget>
            </wui-flex>
          </wui-flex>
        `
      }

      return html` <wui-list-button
        @click=${this.onContinueWalletClick.bind(this)}
        text="Continue with a wallet"
      ></wui-list-button>`
    }

    return html`<w3m-wallet-login-list></w3m-wallet-login-list>`
  }

  // -- Private Methods ----------------------------------- //
  private onContinueWalletClick() {
    RouterController.push('ConnectWallets')
  }
}

declare global {
  interface HTMLElementTagNameMap {
    'w3m-connect-view': W3mConnectView
  }
}<|MERGE_RESOLUTION|>--- conflicted
+++ resolved
@@ -49,10 +49,7 @@
             <w3m-connect-recent-widget></w3m-connect-recent-widget>
             <w3m-connect-announced-widget></w3m-connect-announced-widget>
             <w3m-connect-injected-widget></w3m-connect-injected-widget>
-<<<<<<< HEAD
-=======
             <w3m-connect-coinbase-widget></w3m-connect-coinbase-widget>
->>>>>>> 084ac4cb
             <w3m-connect-custom-widget></w3m-connect-custom-widget>
             <w3m-connect-recommended-widget></w3m-connect-recommended-widget>
             <wui-flex class="all-wallets" .margin=${['xs', '0', '0', '0'] as const}>
