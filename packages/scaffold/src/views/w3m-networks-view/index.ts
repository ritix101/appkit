import type { CaipNetwork } from '@web3modal/core'
import {
  AccountController,
  AssetUtil,
  CoreHelperUtil,
  EventsController,
  NetworkController,
  RouterController,
  RouterUtil
} from '@web3modal/core'
import { customElement } from '@web3modal/ui'
import { LitElement, html } from 'lit'
import { state } from 'lit/decorators.js'
import { ifDefined } from 'lit/directives/if-defined.js'
import styles from './styles.js'

@customElement('w3m-networks-view')
export class W3mNetworksView extends LitElement {
  public static override styles = styles
  // -- Members ------------------------------------------- //
  private unsubscribe: (() => void)[] = []

  // -- State & Properties -------------------------------- //
  @state() public caipNetwork = NetworkController.state.caipNetwork

  public constructor() {
    super()
    this.unsubscribe.push(
      NetworkController.subscribeKey('caipNetwork', val => (this.caipNetwork = val))
    )
  }

  public override disconnectedCallback() {
    this.unsubscribe.forEach(unsubscribe => unsubscribe())
  }

  // -- Render -------------------------------------------- //
  public override render() {
    return html`
      <wui-grid padding="s" gridTemplateColumns="repeat(4, 1fr)" rowGap="l" columnGap="xs">
        ${this.networksTemplate()}
      </wui-grid>

      <wui-separator></wui-separator>

      <wui-flex padding="s" flexDirection="column" gap="m" alignItems="center">
        <wui-text variant="small-400" color="fg-300" align="center">
          Your connected wallet may not support some of the networks available for this dApp
        </wui-text>
        <wui-link @click=${this.onNetworkHelp.bind(this)}>
          <wui-icon size="xs" color="accent-100" slot="iconLeft" name="helpCircle"></wui-icon>
          What is a network
        </wui-link>
      </wui-flex>
    `
  }

  // Private Methods ------------------------------------- //
  private onNetworkHelp() {
    EventsController.sendEvent({ type: 'track', event: 'CLICK_NETWORK_HELP' })
    RouterController.push('WhatIsANetwork')
  }

  private networksTemplate() {
<<<<<<< HEAD
    const requestedNetworks = NetworkController.getRequestedCaipNetworks()
    const { approvedCaipNetworkIds, supportsAllNetworks } = NetworkController.state
=======
    const { approvedCaipNetworkIds, requestedCaipNetworks, supportsAllNetworks } =
      NetworkController.state
    const approvedIds = approvedCaipNetworkIds

    const sortedNetworks = CoreHelperUtil.sortRequestedNetworks(
      approvedCaipNetworkIds,
      requestedCaipNetworks
    )
>>>>>>> 2f2a1db8

    return sortedNetworks?.map(
      network => html`
        <wui-card-select
          .selected=${this.caipNetwork?.id === network.id}
          imageSrc=${ifDefined(AssetUtil.getNetworkImage(network))}
          type="network"
          name=${network.name ?? network.id}
          @click=${() => this.onSwitchNetwork(network)}
          .disabled=${!supportsAllNetworks && !approvedCaipNetworkIds?.includes(network.id)}
          data-testid=${`w3m-network-switch-${network.name ?? network.id}`}
        ></wui-card-select>
      `
    )
  }

  private async onSwitchNetwork(network: CaipNetwork) {
    const { isConnected } = AccountController.state
    const { approvedCaipNetworkIds, supportsAllNetworks, caipNetwork } = NetworkController.state
    const { data } = RouterController.state
    if (isConnected && caipNetwork?.id !== network.id) {
      if (approvedCaipNetworkIds?.includes(network.id)) {
        await NetworkController.switchActiveNetwork(network)
        RouterUtil.navigateAfterNetworkSwitch()
      } else if (supportsAllNetworks) {
        RouterController.push('SwitchNetwork', { ...data, network })
      }
    } else if (!isConnected) {
      NetworkController.setCaipNetwork(network)
      RouterController.push('Connect')
    }
  }
}

declare global {
  interface HTMLElementTagNameMap {
    'w3m-networks-view': W3mNetworksView
  }
}<|MERGE_RESOLUTION|>--- conflicted
+++ resolved
@@ -62,19 +62,13 @@
   }
 
   private networksTemplate() {
-<<<<<<< HEAD
-    const requestedNetworks = NetworkController.getRequestedCaipNetworks()
-    const { approvedCaipNetworkIds, supportsAllNetworks } = NetworkController.state
-=======
     const { approvedCaipNetworkIds, requestedCaipNetworks, supportsAllNetworks } =
       NetworkController.state
-    const approvedIds = approvedCaipNetworkIds
 
     const sortedNetworks = CoreHelperUtil.sortRequestedNetworks(
       approvedCaipNetworkIds,
       requestedCaipNetworks
     )
->>>>>>> 2f2a1db8
 
     return sortedNetworks?.map(
       network => html`
