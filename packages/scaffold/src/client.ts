--- conflicted
+++ resolved
@@ -224,12 +224,6 @@
   protected getApprovedCaipNetworkIds: (typeof NetworkController)['getApprovedCaipNetworkIds'] =
     () => NetworkController.getApprovedCaipNetworkIds()
 
-<<<<<<< HEAD
-  protected getApprovedCaipNetworkIds: (typeof NetworkController)['getApprovedCaipNetworkIds'] =
-    () => NetworkController.getApprovedCaipNetworkIds()
-
-=======
->>>>>>> ab6b008f
   protected setApprovedCaipNetworksData: (typeof NetworkController)['setApprovedCaipNetworksData'] =
     () => NetworkController.setApprovedCaipNetworksData()
 
@@ -309,17 +303,10 @@
       {
         networkControllerClient: options.networkControllerClient,
         connectionControllerClient: options.connectionControllerClient,
-<<<<<<< HEAD
-        chain: ConstantsUtil.CHAIN.EVM
-      }
-    ])
-    NetworkController.setDefaultCaipNetwork(options.defaultChain)
-=======
         chain: options.chain
       }
     ])
     NetworkController.setDefaultCaipNetwork(options.defaultChain, options.chain)
->>>>>>> ab6b008f
 
     OptionsController.setProjectId(options.projectId)
     OptionsController.setAllWallets(options.allWallets)
