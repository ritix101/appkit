import type {
  ConnectionControllerClient,
  EventsControllerState,
  NetworkControllerClient,
  NetworkControllerState,
  OptionsControllerState,
  PublicStateControllerState,
  ThemeControllerState,
  ThemeMode,
  ThemeVariables,
  ModalControllerState,
  ConnectedWalletInfo
} from '@web3modal/core'
import {
  AccountController,
  BlockchainApiController,
  ConnectionController,
  ConnectorController,
  CoreHelperUtil,
  EventsController,
  ModalController,
  NetworkController,
  OptionsController,
  PublicStateController,
  ThemeController,
  SnackController
} from '@web3modal/core'
import { setColorTheme, setThemeVariables } from '@web3modal/ui'
import type { SIWEControllerClient } from '@web3modal/siwe'

// -- Helpers -------------------------------------------------------------------
let isInitialized = false

// -- Types ---------------------------------------------------------------------
export interface LibraryOptions {
  projectId: OptionsControllerState['projectId']
  themeMode?: ThemeMode
  themeVariables?: ThemeVariables
  allWallets?: OptionsControllerState['allWallets']
  includeWalletIds?: OptionsControllerState['includeWalletIds']
  excludeWalletIds?: OptionsControllerState['excludeWalletIds']
  featuredWalletIds?: OptionsControllerState['featuredWalletIds']
  defaultChain?: NetworkControllerState['caipNetwork']
  tokens?: OptionsControllerState['tokens']
  termsConditionsUrl?: OptionsControllerState['termsConditionsUrl']
  privacyPolicyUrl?: OptionsControllerState['privacyPolicyUrl']
  customWallets?: OptionsControllerState['customWallets']
  enableAnalytics?: OptionsControllerState['enableAnalytics']
  metadata?: OptionsControllerState['metadata']
  enableOnramp?: OptionsControllerState['enableOnramp']
  enableWalletFeatures?: OptionsControllerState['enableWalletFeatures']
  allowUnsupportedChain?: NetworkControllerState['allowUnsupportedChain']
  _sdkVersion: OptionsControllerState['sdkVersion']
}

export interface ScaffoldOptions extends LibraryOptions {
  networkControllerClient: NetworkControllerClient
  connectionControllerClient: ConnectionControllerClient
  siweControllerClient?: SIWEControllerClient
}

export interface OpenOptions {
  view: 'Account' | 'Connect' | 'Networks' | 'ApproveTransaction' | 'OnRampProviders'
}

// -- Client --------------------------------------------------------------------
export class Web3ModalScaffold {
  private initPromise?: Promise<void> = undefined

  public constructor(options: ScaffoldOptions) {
    this.initControllers(options)
    this.initOrContinue()
  }

  // -- Public -------------------------------------------------------------------
  public async open(options?: OpenOptions) {
    await this.initOrContinue()
    ModalController.open(options)
  }

  public async close() {
    await this.initOrContinue()
    ModalController.close()
  }

  public setLoading(loading: ModalControllerState['loading']) {
    ModalController.setLoading(loading)
  }

  public getThemeMode() {
    return ThemeController.state.themeMode
  }

  public getThemeVariables() {
    return ThemeController.state.themeVariables
  }

  public setThemeMode(themeMode: ThemeControllerState['themeMode']) {
    ThemeController.setThemeMode(themeMode)
    setColorTheme(ThemeController.state.themeMode)
  }

  public setThemeVariables(themeVariables: ThemeControllerState['themeVariables']) {
    ThemeController.setThemeVariables(themeVariables)
    setThemeVariables(ThemeController.state.themeVariables)
  }

  public subscribeTheme(callback: (newState: ThemeControllerState) => void) {
    return ThemeController.subscribe(callback)
  }

  public getWalletInfo() {
    return AccountController.state.connectedWalletInfo
  }

  public subscribeWalletInfo(callback: (newState: ConnectedWalletInfo) => void) {
    return AccountController.subscribeKey('connectedWalletInfo', callback)
  }

  public getState() {
    return { ...PublicStateController.state }
  }

  public subscribeState(callback: (newState: PublicStateControllerState) => void) {
    return PublicStateController.subscribe(callback)
  }

  public showErrorMessage(message: string) {
    SnackController.showError(message)
  }

  public showSuccessMessage(message: string) {
    SnackController.showSuccess(message)
  }

  public getEvent() {
    return { ...EventsController.state }
  }

  public subscribeEvents(callback: (newEvent: EventsControllerState) => void) {
    return EventsController.subscribe(callback)
  }

  // -- Protected ----------------------------------------------------------------
  protected setIsConnected: (typeof AccountController)['setIsConnected'] = isConnected => {
    AccountController.setIsConnected(isConnected)
  }

  protected setCaipAddress: (typeof AccountController)['setCaipAddress'] = caipAddress => {
    AccountController.setCaipAddress(caipAddress)
  }

  protected setBalance: (typeof AccountController)['setBalance'] = (balance, balanceSymbol) => {
    AccountController.setBalance(balance, balanceSymbol)
  }

  protected fetchTokenBalance = () => {
    AccountController.fetchTokenBalance()
  }

  protected setProfileName: (typeof AccountController)['setProfileName'] = profileName => {
    AccountController.setProfileName(profileName)
  }

  protected setProfileImage: (typeof AccountController)['setProfileImage'] = profileImage => {
    AccountController.setProfileImage(profileImage)
  }

  protected resetAccount: (typeof AccountController)['resetAccount'] = () => {
    AccountController.resetAccount()
  }

  protected setCaipNetwork: (typeof NetworkController)['setCaipNetwork'] = caipNetwork => {
    NetworkController.setCaipNetwork(caipNetwork)
  }

  protected getCaipNetwork = () => NetworkController.state.caipNetwork

  protected setRequestedCaipNetworks: (typeof NetworkController)['setRequestedCaipNetworks'] =
    requestedCaipNetworks => {
      NetworkController.setRequestedCaipNetworks(requestedCaipNetworks)
    }

  protected getApprovedCaipNetworksData: (typeof NetworkController)['getApprovedCaipNetworksData'] =
    () => NetworkController.getApprovedCaipNetworksData()

  protected resetNetwork: (typeof NetworkController)['resetNetwork'] = () => {
    NetworkController.resetNetwork()
  }

  protected setConnectors: (typeof ConnectorController)['setConnectors'] = connectors => {
    ConnectorController.setConnectors(connectors)
  }

  protected addConnector: (typeof ConnectorController)['addConnector'] = connector => {
    ConnectorController.addConnector(connector)
  }

  protected getConnectors: (typeof ConnectorController)['getConnectors'] = () =>
    ConnectorController.getConnectors()

  protected resetWcConnection: (typeof ConnectionController)['resetWcConnection'] = () => {
    ConnectionController.resetWcConnection()
  }

  protected fetchIdentity: (typeof BlockchainApiController)['fetchIdentity'] = request =>
    BlockchainApiController.fetchIdentity(request)

  protected setAddressExplorerUrl: (typeof AccountController)['setAddressExplorerUrl'] =
    addressExplorerUrl => {
      AccountController.setAddressExplorerUrl(addressExplorerUrl)
    }

  protected setSmartAccountDeployed: (typeof AccountController)['setSmartAccountDeployed'] =
    isDeployed => {
      AccountController.setSmartAccountDeployed(isDeployed)
    }

<<<<<<< HEAD
=======
  protected setConnectedWalletInfo: (typeof AccountController)['setConnectedWalletInfo'] =
    connectedWalletInfo => {
      AccountController.setConnectedWalletInfo(connectedWalletInfo)
    }

>>>>>>> 75855d67
  protected setSmartAccountEnabledNetworks: (typeof NetworkController)['setSmartAccountEnabledNetworks'] =
    smartAccountEnabledNetworks => {
      NetworkController.setSmartAccountEnabledNetworks(smartAccountEnabledNetworks)
    }

  // -- Private ------------------------------------------------------------------
  private async initControllers(options: ScaffoldOptions) {
    NetworkController.setClient(options.networkControllerClient)
    NetworkController.setDefaultCaipNetwork(options.defaultChain)

    OptionsController.setProjectId(options.projectId)
    OptionsController.setAllWallets(options.allWallets)
    OptionsController.setIncludeWalletIds(options.includeWalletIds)
    OptionsController.setExcludeWalletIds(options.excludeWalletIds)
    OptionsController.setFeaturedWalletIds(options.featuredWalletIds)
    OptionsController.setTokens(options.tokens)
    OptionsController.setTermsConditionsUrl(options.termsConditionsUrl)
    OptionsController.setPrivacyPolicyUrl(options.privacyPolicyUrl)
    OptionsController.setCustomWallets(options.customWallets)
    OptionsController.setEnableAnalytics(options.enableAnalytics)
    OptionsController.setSdkVersion(options._sdkVersion)

    ConnectionController.setClient(options.connectionControllerClient)

    if (options.siweControllerClient) {
      const { SIWEController } = await import('@web3modal/siwe')

      SIWEController.setSIWEClient(options.siweControllerClient)
    }

    if (options.metadata) {
      OptionsController.setMetadata(options.metadata)
    }

    if (options.themeMode) {
      ThemeController.setThemeMode(options.themeMode)
    }

    if (options.themeVariables) {
      ThemeController.setThemeVariables(options.themeVariables)
    }

    if (options.enableOnramp) {
      OptionsController.setOnrampEnabled(Boolean(options.enableOnramp))
    }

    if (options.enableWalletFeatures) {
      OptionsController.setWalletFeaturesEnabled(Boolean(options.enableWalletFeatures))
    }

    if (options.allowUnsupportedChain) {
      NetworkController.setAllowUnsupportedChain(options.allowUnsupportedChain)
    }
  }

  private async initOrContinue() {
    if (!this.initPromise && !isInitialized && CoreHelperUtil.isClient()) {
      isInitialized = true
      this.initPromise = new Promise<void>(async resolve => {
        await Promise.all([import('@web3modal/ui'), import('./modal/w3m-modal/index.js')])
        const modal = document.createElement('w3m-modal')
        document.body.insertAdjacentElement('beforeend', modal)
        resolve()
      })
    }

    return this.initPromise
  }
}<|MERGE_RESOLUTION|>--- conflicted
+++ resolved
@@ -216,14 +216,11 @@
       AccountController.setSmartAccountDeployed(isDeployed)
     }
 
-<<<<<<< HEAD
-=======
   protected setConnectedWalletInfo: (typeof AccountController)['setConnectedWalletInfo'] =
     connectedWalletInfo => {
       AccountController.setConnectedWalletInfo(connectedWalletInfo)
     }
 
->>>>>>> 75855d67
   protected setSmartAccountEnabledNetworks: (typeof NetworkController)['setSmartAccountEnabledNetworks'] =
     smartAccountEnabledNetworks => {
       NetworkController.setSmartAccountEnabledNetworks(smartAccountEnabledNetworks)
