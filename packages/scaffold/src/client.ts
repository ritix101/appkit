--- conflicted
+++ resolved
@@ -1,5 +1,6 @@
-import { type Chain, ConstantsUtil } from '@web3modal/common'
+import { ConstantsUtil, type Chain } from '@web3modal/common'
 import type {
+  CaipNetwork,
   ConnectedWalletInfo,
   ConnectionControllerClient,
   EventsControllerState,
@@ -11,21 +12,11 @@
   RouterControllerState,
   ThemeControllerState,
   ThemeMode,
-<<<<<<< HEAD
   ThemeVariables
 } from '@web3modal/core'
 import {
   AccountController,
   ApiController,
-=======
-  ThemeVariables,
-  ModalControllerState,
-  ConnectedWalletInfo,
-  RouterControllerState,
-  CaipNetwork
-} from '@web3modal/core'
-import {
->>>>>>> 9866b3d6
   BlockchainApiController,
   ChainController,
   ConnectionController,
@@ -38,21 +29,11 @@
   OptionsController,
   PublicStateController,
   RouterController,
-<<<<<<< HEAD
   SnackController,
   ThemeController
-=======
-  EnsController,
-  ChainController,
-  AccountController
->>>>>>> 9866b3d6
 } from '@web3modal/core'
 import type { SIWEControllerClient } from '@web3modal/siwe'
-<<<<<<< HEAD
 import { setColorTheme, setThemeVariables } from '@web3modal/ui'
-=======
-import { ConstantsUtil, type Chain } from '@web3modal/common'
->>>>>>> 9866b3d6
 
 // -- Helpers -------------------------------------------------------------------
 let isInitialized = false
@@ -80,10 +61,7 @@
   allowUnsupportedChain?: NetworkControllerState['allowUnsupportedChain']
   _sdkVersion: OptionsControllerState['sdkVersion']
   enableEIP6963?: OptionsControllerState['enableEIP6963']
-<<<<<<< HEAD
-=======
   enableSwaps?: OptionsControllerState['enableEIP6963']
->>>>>>> 9866b3d6
 }
 
 export interface ScaffoldOptions extends LibraryOptions {
@@ -216,7 +194,21 @@
 
   protected getIsConnectedState = () => AccountController.state.isConnected
 
-<<<<<<< HEAD
+  protected setAllAccounts: (typeof AccountController)['setAllAccounts'] = (addresses = []) => {
+    AccountController.setAllAccounts(addresses)
+    OptionsController.setHasMultipleAddresses(addresses?.length > 1)
+  }
+
+  protected addAddressLabel: (typeof AccountController)['addAddressLabel'] = (address, label) => {
+    AccountController.addAddressLabel(address, label)
+  }
+
+  protected removeAddressLabel: (typeof AccountController)['removeAddressLabel'] = address => {
+    AccountController.removeAddressLabel(address)
+  }
+
+  protected getCaipAddress = () => AccountController.state.caipAddress
+
   protected setCaipAddress: (typeof AccountController)['setCaipAddress'] = (caipAddress, chain) => {
     AccountController.setCaipAddress(caipAddress, chain)
   }
@@ -240,46 +232,6 @@
     AccountController.setProfileImage(profileImage, chain)
   }
 
-=======
-  protected setAllAccounts: (typeof AccountController)['setAllAccounts'] = (addresses = []) => {
-    AccountController.setAllAccounts(addresses)
-    OptionsController.setHasMultipleAddresses(addresses?.length > 1)
-  }
-
-  protected addAddressLabel: (typeof AccountController)['addAddressLabel'] = (address, label) => {
-    AccountController.addAddressLabel(address, label)
-  }
-
-  protected removeAddressLabel: (typeof AccountController)['removeAddressLabel'] = address => {
-    AccountController.removeAddressLabel(address)
-  }
-
-  protected getCaipAddress = () => AccountController.state.caipAddress
-
-  protected setCaipAddress: (typeof AccountController)['setCaipAddress'] = (caipAddress, chain) => {
-    AccountController.setCaipAddress(caipAddress, chain)
-  }
-
-  protected setBalance: (typeof AccountController)['setBalance'] = (
-    balance,
-    balanceSymbol,
-    chain
-  ) => {
-    AccountController.setBalance(balance, balanceSymbol, chain)
-  }
-
-  protected setProfileName: (typeof AccountController)['setProfileName'] = (profileName, chain) => {
-    AccountController.setProfileName(profileName, chain)
-  }
-
-  protected setProfileImage: (typeof AccountController)['setProfileImage'] = (
-    profileImage,
-    chain
-  ) => {
-    AccountController.setProfileImage(profileImage, chain)
-  }
-
->>>>>>> 9866b3d6
   protected resetAccount: (typeof AccountController)['resetAccount'] = chain => {
     AccountController.resetAccount(chain)
   }
@@ -290,28 +242,18 @@
 
   protected getCaipNetwork = () => NetworkController.state.caipNetwork
 
-<<<<<<< HEAD
   protected getIsSiweEnabled = () => OptionsController.state.isSiweEnabled
 
-=======
->>>>>>> 9866b3d6
   protected setRequestedCaipNetworks: (typeof NetworkController)['setRequestedCaipNetworks'] = (
     requestedCaipNetworks,
     chain
   ) => {
     NetworkController.setRequestedCaipNetworks(requestedCaipNetworks, chain)
   }
-<<<<<<< HEAD
 
   protected getApprovedCaipNetworkIds: (typeof NetworkController)['getApprovedCaipNetworkIds'] =
     () => NetworkController.getApprovedCaipNetworkIds()
 
-=======
-
-  protected getApprovedCaipNetworkIds: (typeof NetworkController)['getApprovedCaipNetworkIds'] =
-    () => NetworkController.getApprovedCaipNetworkIds()
-
->>>>>>> 9866b3d6
   protected setApprovedCaipNetworksData: (typeof NetworkController)['setApprovedCaipNetworksData'] =
     () => NetworkController.setApprovedCaipNetworksData()
 
@@ -385,13 +327,9 @@
     OptionsController.setEIP6963Enabled(enabled)
   }
 
-<<<<<<< HEAD
-  protected setClientId = (clientId: string) => {
-    ConnectionController.setClientId(clientId)
-=======
   protected setClientId: (typeof BlockchainApiController)['setClientId'] = clientId => {
     BlockchainApiController.setClientId(clientId)
->>>>>>> 9866b3d6
+    ConnectionController.setClientId(clientId)
   }
 
   // -- Private ------------------------------------------------------------------
@@ -414,10 +352,7 @@
     OptionsController.setTermsConditionsUrl(options.termsConditionsUrl)
     OptionsController.setPrivacyPolicyUrl(options.privacyPolicyUrl)
     OptionsController.setEnableAnalytics(options.enableAnalytics)
-<<<<<<< HEAD
     OptionsController.setEnableAuth(options.enableAuth)
-=======
->>>>>>> 9866b3d6
     OptionsController.setCustomWallets(options.customWallets)
     OptionsController.setIsUniversalProvider(options.isUniversalProvider)
     OptionsController.setSdkVersion(options._sdkVersion)
@@ -457,7 +392,6 @@
     if (options.enableAuth === undefined) {
       OptionsController.setEnableAuth(isAppKitAuthEnabled)
     }
-<<<<<<< HEAD
 
     if (options.siweControllerClient || OptionsController.state.enableAuth) {
       const { SIWEController, appKitAuthConfig } = await import('@web3modal/siwe')
@@ -471,8 +405,6 @@
         SIWEController.setSession(session)
       }
     }
-=======
->>>>>>> 9866b3d6
   }
 
   private async initOrContinue() {
