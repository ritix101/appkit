import type {
  ConnectionControllerClient,
  EventsControllerState,
  NetworkControllerClient,
  NetworkControllerState,
  OptionsControllerState,
  PublicStateControllerState,
  ThemeControllerState,
  ThemeMode,
  ThemeVariables,
  ModalControllerState,
  ConnectedWalletInfo,
  RouterControllerState,
  CaipNetwork
} from '@web3modal/core'
import {
  BlockchainApiController,
  ConnectionController,
  ConnectorController,
  CoreHelperUtil,
  EventsController,
  ModalController,
  NetworkController,
  OptionsController,
  PublicStateController,
  ThemeController,
  SnackController,
  RouterController,
  EnsController,
  ChainController,
  AccountController
} from '@web3modal/core'
import { setColorTheme, setThemeVariables } from '@web3modal/ui'
import type { SIWEControllerClient } from '@web3modal/siwe'
import { ConstantsUtil, type Chain } from '@web3modal/common'

// -- Helpers -------------------------------------------------------------------
let isInitialized = false

// -- Types ---------------------------------------------------------------------
export interface LibraryOptions {
  projectId: OptionsControllerState['projectId']
  themeMode?: ThemeMode
  themeVariables?: ThemeVariables
  allWallets?: OptionsControllerState['allWallets']
  includeWalletIds?: OptionsControllerState['includeWalletIds']
  excludeWalletIds?: OptionsControllerState['excludeWalletIds']
  featuredWalletIds?: OptionsControllerState['featuredWalletIds']
  defaultChain?: NetworkControllerState['caipNetwork']
  tokens?: OptionsControllerState['tokens']
  termsConditionsUrl?: OptionsControllerState['termsConditionsUrl']
  privacyPolicyUrl?: OptionsControllerState['privacyPolicyUrl']
  customWallets?: OptionsControllerState['customWallets']
  isUniversalProvider?: OptionsControllerState['isUniversalProvider']
  enableAnalytics?: OptionsControllerState['enableAnalytics']
  metadata?: OptionsControllerState['metadata']
  enableOnramp?: OptionsControllerState['enableOnramp']
  disableAppend?: OptionsControllerState['disableAppend']
  allowUnsupportedChain?: NetworkControllerState['allowUnsupportedChain']
  _sdkVersion: OptionsControllerState['sdkVersion']
  enableEIP6963?: OptionsControllerState['enableEIP6963']
  enableSwaps?: OptionsControllerState['enableEIP6963']
}

export interface ScaffoldOptions extends LibraryOptions {
  chain: Chain
  networkControllerClient: NetworkControllerClient
  connectionControllerClient: ConnectionControllerClient
  siweControllerClient?: SIWEControllerClient
}

export interface OpenOptions {
  view: 'Account' | 'Connect' | 'Networks' | 'ApproveTransaction' | 'OnRampProviders'
}

// -- Client --------------------------------------------------------------------
export class Web3ModalScaffold {
  private initPromise?: Promise<void> = undefined

  public constructor(options: ScaffoldOptions) {
    this.initControllers(options)
    this.initOrContinue()
  }

  // -- Public -------------------------------------------------------------------
  public async open(options?: OpenOptions) {
    await this.initOrContinue()
    ModalController.open(options)
  }

  public async close() {
    await this.initOrContinue()
    ModalController.close()
  }

  public setLoading(loading: ModalControllerState['loading']) {
    ModalController.setLoading(loading)
  }

  public getThemeMode() {
    return ThemeController.state.themeMode
  }

  public getThemeVariables() {
    return ThemeController.state.themeVariables
  }

  public setThemeMode(themeMode: ThemeControllerState['themeMode']) {
    ThemeController.setThemeMode(themeMode)
    setColorTheme(ThemeController.state.themeMode)
  }

  public setThemeVariables(themeVariables: ThemeControllerState['themeVariables']) {
    ThemeController.setThemeVariables(themeVariables)
    setThemeVariables(ThemeController.state.themeVariables)
  }

  public subscribeTheme(callback: (newState: ThemeControllerState) => void) {
    return ThemeController.subscribe(callback)
  }

  public getWalletInfo() {
    return AccountController.state.connectedWalletInfo
  }

  public subscribeWalletInfo(callback: (newState: ConnectedWalletInfo) => void) {
    return AccountController.subscribeKey('connectedWalletInfo', callback)
  }

  public subscribeShouldUpdateToAddress(callback: (newState?: string) => void) {
    AccountController.subscribeKey('shouldUpdateToAddress', callback)
  }

  public subscribeCaipNetworkChange(callback: (newState?: CaipNetwork) => void) {
    NetworkController.subscribeKey('caipNetwork', callback)
  }

  public getState() {
    return PublicStateController.state
  }

  public subscribeState(callback: (newState: PublicStateControllerState) => void) {
    return PublicStateController.subscribe(callback)
  }

  public showErrorMessage(message: string) {
    SnackController.showError(message)
  }

  public showSuccessMessage(message: string) {
    SnackController.showSuccess(message)
  }

  public getEvent() {
    return { ...EventsController.state }
  }

  public subscribeEvents(callback: (newEvent: EventsControllerState) => void) {
    return EventsController.subscribe(callback)
  }

  // -- Protected ----------------------------------------------------------------
  protected replace(route: RouterControllerState['view']) {
    RouterController.replace(route)
  }

  protected redirect(route: RouterControllerState['view']) {
    RouterController.push(route)
  }

  protected popTransactionStack(cancel?: boolean) {
    RouterController.popTransactionStack(cancel)
  }

  protected isOpen() {
    return ModalController.state.open
  }

  protected isTransactionStackEmpty() {
    return RouterController.state.transactionStack.length === 0
  }

  protected isTransactionShouldReplaceView() {
    return RouterController.state.transactionStack[
      RouterController.state.transactionStack.length - 1
    ]?.replace
  }

  protected setIsConnected: (typeof AccountController)['setIsConnected'] = (isConnected, chain) => {
    AccountController.setIsConnected(isConnected, chain)
  }

  protected getIsConnectedState = () => AccountController.state.isConnected

  protected setAllAccounts: (typeof AccountController)['setAllAccounts'] = (addresses = []) => {
    AccountController.setAllAccounts(addresses)
    OptionsController.setHasMultipleAddresses(addresses?.length > 1)
  }

  protected addAddressLabel: (typeof AccountController)['addAddressLabel'] = (address, label) => {
    AccountController.addAddressLabel(address, label)
  }

  protected removeAddressLabel: (typeof AccountController)['removeAddressLabel'] = address => {
    AccountController.removeAddressLabel(address)
  }

  protected getCaipAddress = () => AccountController.state.caipAddress

  protected setCaipAddress: (typeof AccountController)['setCaipAddress'] = (caipAddress, chain) => {
    AccountController.setCaipAddress(caipAddress, chain)
  }

  protected setBalance: (typeof AccountController)['setBalance'] = (
    balance,
    balanceSymbol,
    chain
  ) => {
    AccountController.setBalance(balance, balanceSymbol, chain)
  }

  protected setProfileName: (typeof AccountController)['setProfileName'] = (profileName, chain) => {
    AccountController.setProfileName(profileName, chain)
  }

  protected setProfileImage: (typeof AccountController)['setProfileImage'] = (
    profileImage,
    chain
  ) => {
    AccountController.setProfileImage(profileImage, chain)
  }

  protected resetAccount: (typeof AccountController)['resetAccount'] = chain => {
    AccountController.resetAccount(chain)
  }

  protected setCaipNetwork: (typeof NetworkController)['setCaipNetwork'] = caipNetwork => {
    NetworkController.setCaipNetwork(caipNetwork)
  }

  protected getCaipNetwork = () => NetworkController.state.caipNetwork

  protected setRequestedCaipNetworks: (typeof NetworkController)['setRequestedCaipNetworks'] = (
    requestedCaipNetworks,
    chain
  ) => {
    NetworkController.setRequestedCaipNetworks(requestedCaipNetworks, chain)
  }

  protected getApprovedCaipNetworkIds: (typeof NetworkController)['getApprovedCaipNetworkIds'] =
    () => NetworkController.getApprovedCaipNetworkIds()

  protected setApprovedCaipNetworksData: (typeof NetworkController)['setApprovedCaipNetworksData'] =
    () => NetworkController.setApprovedCaipNetworksData()

  protected resetNetwork: (typeof NetworkController)['resetNetwork'] = () => {
    NetworkController.resetNetwork()
  }

  protected setConnectors: (typeof ConnectorController)['setConnectors'] = connectors => {
    ConnectorController.setConnectors(connectors)
  }

  protected addConnector: (typeof ConnectorController)['addConnector'] = connector => {
    ConnectorController.addConnector(connector)
  }

  protected getConnectors: (typeof ConnectorController)['getConnectors'] = () =>
    ConnectorController.getConnectors()

  protected resetWcConnection: (typeof ConnectionController)['resetWcConnection'] = () => {
    ConnectionController.resetWcConnection()
  }

  protected fetchIdentity: (typeof BlockchainApiController)['fetchIdentity'] = request =>
    BlockchainApiController.fetchIdentity(request)

  protected setAddressExplorerUrl: (typeof AccountController)['setAddressExplorerUrl'] = (
    addressExplorerUrl,
    chain
  ) => {
    AccountController.setAddressExplorerUrl(addressExplorerUrl, chain)
  }

  protected setSmartAccountDeployed: (typeof AccountController)['setSmartAccountDeployed'] = (
    isDeployed,
    chain
  ) => {
    AccountController.setSmartAccountDeployed(isDeployed, chain)
  }

  protected setConnectedWalletInfo: (typeof AccountController)['setConnectedWalletInfo'] = (
    connectedWalletInfo,
    chain
  ) => {
    AccountController.setConnectedWalletInfo(connectedWalletInfo, chain)
  }

  protected setSmartAccountEnabledNetworks: (typeof NetworkController)['setSmartAccountEnabledNetworks'] =
    (smartAccountEnabledNetworks, chain) => {
      NetworkController.setSmartAccountEnabledNetworks(smartAccountEnabledNetworks, chain)
    }

  protected setPreferredAccountType: (typeof AccountController)['setPreferredAccountType'] = (
    preferredAccountType,
    chain
  ) => {
    AccountController.setPreferredAccountType(preferredAccountType, chain)
  }

  protected getWalletConnectName: (typeof EnsController)['getNamesForAddress'] = address =>
    EnsController.getNamesForAddress(address)

  protected resolveWalletConnectName = async (name: string) => {
    const trimmedName = name.replace(ConstantsUtil.WC_NAME_SUFFIX, '')
    const wcNameAddress = await EnsController.resolveName(trimmedName)
    const networkNameAddresses = Object.values(wcNameAddress?.addresses) || []

    return networkNameAddresses[0]?.address || false
  }

  protected setEIP6963Enabled: (typeof OptionsController)['setEIP6963Enabled'] = enabled => {
    OptionsController.setEIP6963Enabled(enabled)
  }

  protected setClientId: (typeof BlockchainApiController)['setClientId'] = clientId => {
    BlockchainApiController.setClientId(clientId)
  }

  // -- Private ------------------------------------------------------------------
  private async initControllers(options: ScaffoldOptions) {
    ChainController.initialize([
      {
        networkControllerClient: options.networkControllerClient,
        connectionControllerClient: options.connectionControllerClient,
        chain: options.chain
      }
    ])
    NetworkController.setDefaultCaipNetwork(options.defaultChain, options.chain)

    OptionsController.setProjectId(options.projectId)
    OptionsController.setAllWallets(options.allWallets)
    OptionsController.setIncludeWalletIds(options.includeWalletIds)
    OptionsController.setExcludeWalletIds(options.excludeWalletIds)
    OptionsController.setFeaturedWalletIds(options.featuredWalletIds)
    OptionsController.setTokens(options.tokens)
    OptionsController.setTermsConditionsUrl(options.termsConditionsUrl)
    OptionsController.setPrivacyPolicyUrl(options.privacyPolicyUrl)
    OptionsController.setEnableAnalytics(options.enableAnalytics)
    OptionsController.setCustomWallets(options.customWallets)
    OptionsController.setIsUniversalProvider(options.isUniversalProvider)
    OptionsController.setSdkVersion(options._sdkVersion)
    // Enabled by default
    OptionsController.setOnrampEnabled(options.enableOnramp !== false)
<<<<<<< HEAD
    OptionsController.setEnableSwaps(Boolean(options.defaultChain?.id))
=======
    OptionsController.setEnableSwaps(
      options.chain === ConstantsUtil.CHAIN.EVM && options.enableSwaps !== false
    )
>>>>>>> c9bf0155

    if (options.metadata) {
      OptionsController.setMetadata(options.metadata)
    }

    if (options.themeMode) {
      ThemeController.setThemeMode(options.themeMode)
    }

    if (options.themeVariables) {
      ThemeController.setThemeVariables(options.themeVariables)
    }

    if (options.disableAppend) {
      OptionsController.setDisableAppend(Boolean(options.disableAppend))
    }

    if (options.allowUnsupportedChain) {
      NetworkController.setAllowUnsupportedChain(options.allowUnsupportedChain)
    }

    if (options.siweControllerClient) {
      const { SIWEController } = await import('@web3modal/siwe')

      SIWEController.setSIWEClient(options.siweControllerClient)
    }
  }

  private async initOrContinue() {
    if (!this.initPromise && !isInitialized && CoreHelperUtil.isClient()) {
      isInitialized = true
      this.initPromise = new Promise<void>(async resolve => {
        await Promise.all([import('@web3modal/ui'), import('@web3modal/scaffold-ui/w3m-modal')])
        const modal = document.createElement('w3m-modal')
        if (!OptionsController.state.disableAppend) {
          document.body.insertAdjacentElement('beforeend', modal)
        }
        resolve()
      })
    }

    return this.initPromise
  }
}<|MERGE_RESOLUTION|>--- conflicted
+++ resolved
@@ -352,13 +352,9 @@
     OptionsController.setSdkVersion(options._sdkVersion)
     // Enabled by default
     OptionsController.setOnrampEnabled(options.enableOnramp !== false)
-<<<<<<< HEAD
-    OptionsController.setEnableSwaps(Boolean(options.defaultChain?.id))
-=======
     OptionsController.setEnableSwaps(
       options.chain === ConstantsUtil.CHAIN.EVM && options.enableSwaps !== false
     )
->>>>>>> c9bf0155
 
     if (options.metadata) {
       OptionsController.setMetadata(options.metadata)
