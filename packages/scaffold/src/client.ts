--- conflicted
+++ resolved
@@ -26,12 +26,9 @@
   SnackController,
   RouterController,
   EnsController,
-<<<<<<< HEAD
-  ApiController
-=======
+  ApiController,
   ChainController,
   AccountController
->>>>>>> f6173039
 } from '@web3modal/core'
 import { setColorTheme, setThemeVariables } from '@web3modal/ui'
 import type { SIWEControllerClient } from '@web3modal/siwe'
@@ -220,21 +217,14 @@
 
   protected getCaipNetwork = () => NetworkController.state.caipNetwork
 
-<<<<<<< HEAD
   protected getIsSiweEnabled = () => OptionsController.state.isSiweEnabled
 
-  protected setRequestedCaipNetworks: (typeof NetworkController)['setRequestedCaipNetworks'] =
-    requestedCaipNetworks => {
-      NetworkController.setRequestedCaipNetworks(requestedCaipNetworks)
-    }
-=======
   protected setRequestedCaipNetworks: (typeof NetworkController)['setRequestedCaipNetworks'] = (
     requestedCaipNetworks,
     chain
   ) => {
     NetworkController.setRequestedCaipNetworks(requestedCaipNetworks, chain)
   }
->>>>>>> f6173039
 
   protected getApprovedCaipNetworkIds: (typeof NetworkController)['getApprovedCaipNetworkIds'] =
     () => NetworkController.getApprovedCaipNetworkIds()
@@ -336,12 +326,9 @@
     OptionsController.setTermsConditionsUrl(options.termsConditionsUrl)
     OptionsController.setPrivacyPolicyUrl(options.privacyPolicyUrl)
     OptionsController.setEnableAnalytics(options.enableAnalytics)
-<<<<<<< HEAD
     OptionsController.setEnableAuth(options.enableAuth)
-=======
     OptionsController.setCustomWallets(options.customWallets)
     OptionsController.setIsUniversalProvider(options.isUniversalProvider)
->>>>>>> f6173039
     OptionsController.setSdkVersion(options._sdkVersion)
     // Enabled by default
     OptionsController.setOnrampEnabled(options.enableOnramp !== false)
