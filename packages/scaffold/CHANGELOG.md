--- conflicted
+++ resolved
@@ -1,7 +1,5 @@
 # @web3modal/scaffold
 
-<<<<<<< HEAD
-=======
 ## 5.0.7
 
 ### Patch Changes
@@ -39,7 +37,6 @@
   - @web3modal/ui@5.0.7
   - @web3modal/wallet@5.0.7
 
->>>>>>> 802b30f8
 ## 5.0.6
 
 ### Patch Changes
