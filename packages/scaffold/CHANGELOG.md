# @web3modal/scaffold

<<<<<<< HEAD
## 4.1.10-sl.0

### Patch Changes

- Canary social login

- Updated dependencies []:
  - @web3modal/common@4.1.10-sl.0
  - @web3modal/wallet@4.1.10-sl.0
  - @web3modal/core@4.1.10-sl.0
  - @web3modal/siwe@4.1.10-sl.0
  - @web3modal/ui@4.1.10-sl.0
=======
## 4.1.12-910a844.0

### Patch Changes

- refactor: sync theme with secure site

- Updated dependencies []:
  - @web3modal/common@4.1.12-910a844.0
  - @web3modal/wallet@4.1.12-910a844.0
  - @web3modal/core@4.1.12-910a844.0
  - @web3modal/ui@4.1.12-910a844.0
  - @web3modal/siwe@4.1.12-910a844.0

## 4.1.11

### Patch Changes

- refactor: Solana exported helper methods and proram instruction improvements
- refactor: email and smart account improvements
- refactor: unit test CI check improvements
- feat: convert

- Updated dependencies []:
  - @web3modal/common@4.1.11
  - @web3modal/core@4.1.11
  - @web3modal/siwe@4.1.11
  - @web3modal/ui@4.1.11
  - @web3modal/wallet@4.1.11

## 4.1.10

### Patch Changes

- Fix activity list styling issue

- Updated dependencies []:
  - @web3modal/common@4.1.10
  - @web3modal/core@4.1.10
  - @web3modal/siwe@4.1.10
  - @web3modal/ui@4.1.10
  - @web3modal/wallet@4.1.10
>>>>>>> 29998c99

## 4.1.9

### Patch Changes

- Blockchain API fix

- Updated dependencies []:
  - @web3modal/common@4.1.9
  - @web3modal/core@4.1.9
  - @web3modal/siwe@4.1.9
  - @web3modal/ui@4.1.9
  - @web3modal/wallet@4.1.9

## 4.1.8

### Patch Changes

- Hotfix for redundant tokenbalance calls

- Updated dependencies []:
  - @web3modal/common@4.1.8
  - @web3modal/core@4.1.8
  - @web3modal/siwe@4.1.8
  - @web3modal/ui@4.1.8
  - @web3modal/wallet@4.1.8

## 4.1.7

### Patch Changes

- Hotfix for inccorect state of w3m-button when email is enabled

- Updated dependencies []:
  - @web3modal/common@4.1.7
  - @web3modal/core@4.1.7
  - @web3modal/siwe@4.1.7
  - @web3modal/ui@4.1.7
  - @web3modal/wallet@4.1.7

## 4.1.6

### Patch Changes

- Fix modal default height. Fix ethers email connection lag. Fix ethers + rc relay disconnect issue. Adds new wui-components for secure site.

- Updated dependencies []:
  - @web3modal/common@4.1.6
  - @web3modal/core@4.1.6
  - @web3modal/siwe@4.1.6
  - @web3modal/ui@4.1.6
  - @web3modal/wallet@4.1.6

## 4.1.6-a0733f5.0

### Patch Changes

- chore: canary release for siwe dependency

- Updated dependencies []:
  - @web3modal/ethers@4.1.6-a0733f5.0
  - @web3modal/siwe@4.1.6-a0733f5.0
  - @web3modal/solana@4.1.6-a0733f5.0
  - @web3modal/wagmi@4.1.6-a0733f5.0

## 4.1.5

### Patch Changes

- release: v4.1.5

- Updated dependencies []:
  - @web3modal/common@4.1.5
  - @web3modal/core@4.1.5
  - @web3modal/siwe@4.1.5
  - @web3modal/ui@4.1.5
  - @web3modal/wallet@4.1.5

## 4.1.5-93c81127.0

### Patch Changes

- fix: polyfill process in wallet package

- Updated dependencies []:
  - @web3modal/wallet@4.1.5-93c81127.0
  - @web3modal/common@4.1.5-93c81127.0
  - @web3modal/core@4.1.5-93c81127.0
  - @web3modal/siwe@4.1.5-93c81127.0
  - @web3modal/ui@4.1.5-93c81127.0

## 4.1.4

### Patch Changes

- feat: wallet info hook

- Updated dependencies []:
  - @web3modal/common@4.1.4
  - @web3modal/wallet@4.1.4
  - @web3modal/core@4.1.4
  - @web3modal/siwe@4.1.4
  - @web3modal/ui@4.1.4

## 4.1.3

### Patch Changes

- feat: wallet info hook

- feat: reset version to 4.1.3

- Updated dependencies []:
  - @web3modal/common@4.1.3
  - @web3modal/core@4.1.3
  - @web3modal/siwe@4.1.3
  - @web3modal/ui@4.1.3
  - @web3modal/wallet@4.1.3

## 4.1.3-5f2ae345.1

### Patch Changes

- canary: test imports

- Updated dependencies []:
  - @web3modal/common@4.1.3-5f2ae345.1
  - @web3modal/wallet@4.1.3-5f2ae345.1
  - @web3modal/core@4.1.3-5f2ae345.1
  - @web3modal/siwe@4.1.3-5f2ae345.1
  - @web3modal/ui@4.1.3-5f2ae345.1

## 4.1.3-8e039e.0

### Patch Changes

- feat: update optional dependencies

- Updated dependencies []:
  - @web3modal/common@4.1.3-8e039e.0
  - @web3modal/wallet@4.1.3-8e039e.0
  - @web3modal/core@4.1.3-8e039e.0
  - @web3modal/siwe@4.1.3-8e039e.0
  - @web3modal/ui@4.1.3-8e039e.0

## 4.1.2

### Patch Changes

- 4.1.2 release

- Updated dependencies []:
  - @web3modal/common@4.1.2 - @web3modal/core@4.1.2 - @web3modal/siwe@4.1.2 - @web3modal/ui@4.1.2 - @web3modal/wallet@4.1.2

## 4.2.0-4b5257b4.1

### Minor Changes

- [#2052](https://github.com/WalletConnect/web3modal/pull/2052) [`1b90376`](https://github.com/WalletConnect/web3modal/commit/1b903765a675f0f1b9ea0a44bcf84e2dad6b4436) Thanks [@enesozturk](https://github.com/enesozturk)! - refactor: add missing extensions on imports

- feat: export solana chains from the solana package

- [#2052](https://github.com/WalletConnect/web3modal/pull/2052) [`729313f`](https://github.com/WalletConnect/web3modal/commit/729313fe9dfb402ca694cbd77f49cc61895e2d07) Thanks [@enesozturk](https://github.com/enesozturk)! - chore: new solana canary release

### Patch Changes

- Updated dependencies [[`1b90376`](https://github.com/WalletConnect/web3modal/commit/1b903765a675f0f1b9ea0a44bcf84e2dad6b4436), [`729313f`](https://github.com/WalletConnect/web3modal/commit/729313fe9dfb402ca694cbd77f49cc61895e2d07)]:
  - @web3modal/wallet@4.2.0-4b5257b4.1
  - @web3modal/core@4.2.0-4b5257b4.1
  - @web3modal/ui@4.2.0-4b5257b4.1
  - @web3modal/common@4.2.0-4b5257b4.1
  - @web3modal/siwe@4.2.0-4b5257b4.1

## 4.2.0-dbbd8c44.0

### Minor Changes

- refactor: add missing extensions on imports

### Patch Changes

- Updated dependencies []:
  - @web3modal/ui@4.2.0-dbbd8c44.0
  - @web3modal/common@4.2.0-dbbd8c44.0

## 4.2.0-500a38.0

### Minor Changes

- feat: solana integration

### Patch Changes

- Updated dependencies []:
  - @web3modal/wallet@4.2.0-500a38.0
  - @web3modal/core@4.2.0-500a38.0
  - @web3modal/ui@4.2.0-500a38.0
  - @web3modal/common@4.2.0-500a38.0
  - @web3modal/siwe@4.2.0-500a38.0

## 4.1.1

### Patch Changes

- Fix siwe version

- Updated dependencies []:
  - @web3modal/siwe@4.1.1
  - @web3modal/common@4.1.1
  - @web3modal/core@4.1.1
  - @web3modal/ui@4.1.1
  - @web3modal/wallet@4.1.1

## 4.1.0

### Minor Changes

- Email Stable release

### Patch Changes

- Updated dependencies []:
  - @web3modal/common@4.1.0
  - @web3modal/core@4.1.0
  - @web3modal/siwe@4.1.0
  - @web3modal/ui@4.1.0

## 4.0.13

### Patch Changes

- Fix secure site url

- Updated dependencies []:
  - @web3modal/common@4.0.13
  - @web3modal/core@4.0.13
  - @web3modal/siwe@4.0.13
  - @web3modal/ui@4.0.13

## 4.0.12

### Patch Changes

- [#2014](https://github.com/WalletConnect/web3modal/pull/2014) [`95b35e1`](https://github.com/WalletConnect/web3modal/commit/95b35e1ebaf261a56a29cd9254d85b7c1430bfc0) Thanks [@tomiir](https://github.com/tomiir)! - Smart Account RPC handler canary

- Smart Account initialization and feature flag

- Updated dependencies [[`95b35e1`](https://github.com/WalletConnect/web3modal/commit/95b35e1ebaf261a56a29cd9254d85b7c1430bfc0)]:
  - @web3modal/core@4.0.12
  - @web3modal/ui@4.0.12
  - @web3modal/common@4.0.12
  - @web3modal/siwe@4.0.12

## 4.0.12-0c59f84f.0

### Patch Changes

- Smart Account RPC handler canary

- Updated dependencies []:
  - @web3modal/core@4.0.12-0c59f84f.0
  - @web3modal/ui@4.0.12-0c59f84f.0
  - @web3modal/common@4.0.12-0c59f84f.0
  - @web3modal/siwe@4.0.12-0c59f84f.0

## 4.0.11

### Patch Changes

- Analytics connection event improvements. Unsupported chain flag. Siwe package refactor. RPC improvements. UI improvements'

- Updated dependencies []:
  - @web3modal/common@4.0.11
  - @web3modal/core@4.0.11
  - @web3modal/siwe@4.0.11
  - @web3modal/ui@4.0.11

## 4.0.10

### Patch Changes

- Add error state to wui-chip composite

- Updated dependencies []:
  - @web3modal/ui@4.0.10
  - @web3modal/common@4.0.10
  - @web3modal/core@4.0.10

## 4.0.9

### Patch Changes

- Add all rpc methods + auto reject when modal closes

- Updated dependencies []:
  - @web3modal/common@4.0.9
  - @web3modal/core@4.0.9
  - @web3modal/ui@4.0.9

## 4.0.8

### Patch Changes

- [#1954](https://github.com/WalletConnect/web3modal/pull/1954) [`c3366e7`](https://github.com/WalletConnect/web3modal/commit/c3366e7211dba2f5c6d3377c9d9a77da5a52c0d8) Thanks [@tomiir](https://github.com/tomiir)! - Add support for eth_getBlockByNumber

- Updated dependencies [[`c3366e7`](https://github.com/WalletConnect/web3modal/commit/c3366e7211dba2f5c6d3377c9d9a77da5a52c0d8)]:
  - @web3modal/common@4.0.8
  - @web3modal/core@4.0.8
  - @web3modal/ui@4.0.8

## 4.0.8-f1845392.0

### Patch Changes

- [#1954](https://github.com/WalletConnect/web3modal/pull/1954) [`4755109`](https://github.com/WalletConnect/web3modal/commit/475510962a92ea9f4388db1d08c979d99da18e54) Thanks [@tomiir](https://github.com/tomiir)! - Add support for eth_getBlockByNumber

- Updated dependencies [[`4755109`](https://github.com/WalletConnect/web3modal/commit/475510962a92ea9f4388db1d08c979d99da18e54)]:
  - @web3modal/common@4.0.8-f1845392.0
  - @web3modal/core@4.0.8-f1845392.0
  - @web3modal/ui@4.0.8-f1845392.0

## 4.0.7

### Patch Changes

- Add eth_getBalance to list of allowed methods

- Updated dependencies []:
  - @web3modal/common@4.0.7
  - @web3modal/core@4.0.7
  - @web3modal/ui@4.0.7

## 4.0.6

### Patch Changes

- Email stability fixes

- Updated dependencies []:
  - @web3modal/common@4.0.6
  - @web3modal/core@4.0.6
  - @web3modal/ui@4.0.6

## 4.0.5

### Patch Changes

- [#1917](https://github.com/WalletConnect/web3modal/pull/1917) [`f79566c`](https://github.com/WalletConnect/web3modal/commit/f79566ca5119fa12795dd49fce01aea8e1a05d97) Thanks [@tomiir](https://github.com/tomiir)! - Replaces public url with blockchain api for supported networks

- Updated dependencies [[`f79566c`](https://github.com/WalletConnect/web3modal/commit/f79566ca5119fa12795dd49fce01aea8e1a05d97)]:
  - @web3modal/common@4.0.5
  - @web3modal/core@4.0.5
  - @web3modal/ui@4.0.5

## 4.0.4

### Patch Changes

- Fix theming issue for email

- Updated dependencies []:
  - @web3modal/core@4.0.4
  - @web3modal/common@4.0.4
  - @web3modal/ui@4.0.4

## 4.0.3

### Patch Changes

- Tag email beta, Sync Theme For Secure Wallet, Use manual version in constants

- Updated dependencies []:
  - @web3modal/ui@4.0.3
  - @web3modal/common@4.0.3
  - @web3modal/core@4.0.3

## 4.0.2

### Patch Changes

- [#1899](https://github.com/WalletConnect/web3modal/pull/1899) [`42e97a0`](https://github.com/WalletConnect/web3modal/commit/42e97a04eb60090a821019ae80d62acacf35fc66) Thanks [@xzilja](https://github.com/xzilja)! - Reverted change that removed email update flow from account view

- Updated dependencies [[`42e97a0`](https://github.com/WalletConnect/web3modal/commit/42e97a04eb60090a821019ae80d62acacf35fc66)]:
  - @web3modal/common@4.0.2
  - @web3modal/core@4.0.2
  - @web3modal/ui@4.0.2

## 4.0.1

### Patch Changes

- [#1879](https://github.com/WalletConnect/web3modal/pull/1879) [`e3fa353`](https://github.com/WalletConnect/web3modal/commit/e3fa35396e3d2b1153d12bfaf92738bc67b46640) Thanks [@svenvoskamp](https://github.com/svenvoskamp)! - Fix various issues on ethers/ethers5 package

- Updated dependencies [[`e3fa353`](https://github.com/WalletConnect/web3modal/commit/e3fa35396e3d2b1153d12bfaf92738bc67b46640)]:
  - @web3modal/common@4.0.1
  - @web3modal/core@4.0.1
  - @web3modal/ui@4.0.1<|MERGE_RESOLUTION|>--- conflicted
+++ resolved
@@ -1,19 +1,18 @@
 # @web3modal/scaffold
 
-<<<<<<< HEAD
-## 4.1.10-sl.0
-
-### Patch Changes
-
-- Canary social login
-
-- Updated dependencies []:
-  - @web3modal/common@4.1.10-sl.0
-  - @web3modal/wallet@4.1.10-sl.0
-  - @web3modal/core@4.1.10-sl.0
-  - @web3modal/siwe@4.1.10-sl.0
-  - @web3modal/ui@4.1.10-sl.0
-=======
+## 4.1.12-cn-sl-13.1
+
+### Patch Changes
+
+- Canary sl
+
+- Updated dependencies []:
+  - @web3modal/common@4.1.12-cn-sl-13.1
+  - @web3modal/wallet@4.1.12-cn-sl-13.1
+  - @web3modal/core@4.1.12-cn-sl-13.1
+  - @web3modal/siwe@4.1.12-cn-sl-13.1
+  - @web3modal/ui@4.1.12-cn-sl-13.1
+
 ## 4.1.12-910a844.0
 
 ### Patch Changes
@@ -55,7 +54,6 @@
   - @web3modal/siwe@4.1.10
   - @web3modal/ui@4.1.10
   - @web3modal/wallet@4.1.10
->>>>>>> 29998c99
 
 ## 4.1.9
 
