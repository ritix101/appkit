import { EthereumProvider } from '@walletconnect/ethereum-provider'
import {
  connect,
  disconnect,
  signMessage,
  getBalance,
  getEnsAvatar,
  getEnsName,
  switchChain,
  watchAccount,
  watchConnectors
} from '@wagmi/core'
import { mainnet } from 'viem/chains'
import type { Chain } from '@wagmi/core/chains'
import type { GetAccountReturnType } from '@wagmi/core'
import type {
  CaipAddress,
  CaipNetwork,
  CaipNetworkId,
  ConnectionControllerClient,
  Connector,
  LibraryOptions,
  NetworkControllerClient,
  PublicStateControllerState,
  Token
} from '@web3modal/scaffold'
import type { Hex } from 'viem'
import { Web3ModalScaffold } from '@web3modal/scaffold'
import type { Web3ModalSIWEClient } from '@web3modal/siwe'
import { ConstantsUtil, PresetsUtil, HelpersUtil } from '@web3modal/scaffold-utils'
import {
  getCaipDefaultChain,
  getEmailCaipNetworks,
  getWalletConnectCaipNetworks
} from './utils/helpers.js'
import { W3mFrameHelpers, W3mFrameRpcConstants } from '@web3modal/wallet'
import type { W3mFrameProvider } from '@web3modal/wallet'
import { NetworkUtil } from '@web3modal/common'
import type { defaultWagmiConfig as coreConfig } from './utils/defaultWagmiCoreConfig.js'
import type { defaultWagmiConfig as reactConfig } from './utils/defaultWagmiReactConfig.js'

// -- Types ---------------------------------------------------------------------
export type CoreConfig = ReturnType<typeof coreConfig>
export type ReactConfig = ReturnType<typeof reactConfig>
type Config = CoreConfig | ReactConfig

export interface Web3ModalClientOptions<C extends Config>
  extends Omit<LibraryOptions, 'defaultChain' | 'tokens'> {
  wagmiConfig: C
  siweConfig?: Web3ModalSIWEClient
  defaultChain?: Chain
  chainImages?: Record<number, string>
  connectorImages?: Record<string, string>
  tokens?: Record<number, Token>
}

export type Web3ModalOptions<C extends Config> = Omit<Web3ModalClientOptions<C>, '_sdkVersion'>

// @ts-expect-error: Overriden state type is correct
interface Web3ModalState extends PublicStateControllerState {
  selectedNetworkId: number | undefined
}

// -- Client --------------------------------------------------------------------
export class Web3Modal extends Web3ModalScaffold {
  private hasSyncedConnectedAccount = false

  private options: Web3ModalClientOptions<CoreConfig> | undefined = undefined

  private wagmiConfig: Web3ModalClientOptions<CoreConfig>['wagmiConfig']

  public constructor(options: Web3ModalClientOptions<CoreConfig>) {
    const { wagmiConfig, siweConfig, defaultChain, tokens, _sdkVersion, ...w3mOptions } = options

    if (!wagmiConfig) {
      throw new Error('web3modal:constructor - wagmiConfig is undefined')
    }

    if (!w3mOptions.projectId) {
      throw new Error('web3modal:constructor - projectId is undefined')
    }

    const networkControllerClient: NetworkControllerClient = {
      switchCaipNetwork: async caipNetwork => {
        const chainId = NetworkUtil.caipNetworkIdToNumber(caipNetwork?.id)

        if (chainId) {
          await switchChain(this.wagmiConfig, { chainId })
        }
      },

      getApprovedCaipNetworksData: async () =>
        new Promise(resolve => {
          const connections = new Map(wagmiConfig.state.connections)
          const connection = connections.get(wagmiConfig.state.current || '')

          if (connection?.connector?.id === ConstantsUtil.EMAIL_CONNECTOR_ID) {
            resolve(getEmailCaipNetworks())
          } else if (connection?.connector?.id === ConstantsUtil.WALLET_CONNECT_CONNECTOR_ID) {
            const connector = wagmiConfig.connectors.find(
              c => c.id === ConstantsUtil.WALLET_CONNECT_CONNECTOR_ID
            )

            resolve(getWalletConnectCaipNetworks(connector))
          }

          resolve({ approvedCaipNetworkIds: undefined, supportsAllNetworks: true })
        })
    }

    const connectionControllerClient: ConnectionControllerClient = {
      connectWalletConnect: async onUri => {
        const connector = wagmiConfig.connectors.find(
          c => c.id === ConstantsUtil.WALLET_CONNECT_CONNECTOR_ID
        )
        if (!connector) {
          throw new Error('connectionControllerClient:getWalletConnectUri - connector is undefined')
        }
        const provider = (await connector.getProvider()) as Awaited<
          ReturnType<(typeof EthereumProvider)['init']>
        >

        provider.on('display_uri', data => {
          onUri(data)
        })

        const chainId = NetworkUtil.caipNetworkIdToNumber(this.getCaipNetwork()?.id)

        await connect(this.wagmiConfig, { connector, chainId })
      },

      connectExternal: async ({ id, provider, info }) => {
        const connector = wagmiConfig.connectors.find(c => c.id === id)
        if (!connector) {
          throw new Error('connectionControllerClient:connectExternal - connector is undefined')
        }
        if (provider && info && connector.id === ConstantsUtil.EIP6963_CONNECTOR_ID) {
          // @ts-expect-error Exists on EIP6963Connector
          connector.setEip6963Wallet?.({ provider, info })
        }
        const chainId = NetworkUtil.caipNetworkIdToNumber(this.getCaipNetwork()?.id)

        await connect(this.wagmiConfig, { connector, chainId })
      },

      checkInstalled: ids => {
        const injectedConnector = this.getConnectors().find(c => c.type === 'INJECTED')

        if (!ids) {
          return Boolean(window.ethereum)
        }

        if (injectedConnector) {
          if (!window?.ethereum) {
            return false
          }

          return ids.some(id => Boolean(window.ethereum?.[String(id)]))
        }

        return false
      },

      disconnect: async () => {
        await disconnect(this.wagmiConfig)
      },

      signMessage: async message => signMessage(this.wagmiConfig, { message })
    }

    super({
      networkControllerClient,
      connectionControllerClient,
      siweControllerClient: siweConfig,
      defaultChain: getCaipDefaultChain(defaultChain),
      tokens: HelpersUtil.getCaipTokens(tokens),
      _sdkVersion: _sdkVersion ?? `html-wagmi-${ConstantsUtil.VERSION}`,
      ...w3mOptions
    })

    this.options = options
    this.wagmiConfig = wagmiConfig

    this.syncRequestedNetworks([...wagmiConfig.chains])
    this.syncConnectors([...wagmiConfig.connectors])
    this.initEmailConnectorListeners([...wagmiConfig.connectors])

    watchConnectors(this.wagmiConfig, {
      onChange: connectors => this.syncConnectors(connectors)
    })
    watchAccount(this.wagmiConfig, {
      onChange: accountData => this.syncAccount({ ...accountData })
    })
  }

  // -- Public ------------------------------------------------------------------

  // @ts-expect-error: Overriden state type is correct
  public override getState() {
    const state = super.getState()

    return {
      ...state,
      selectedNetworkId: NetworkUtil.caipNetworkIdToNumber(state.selectedNetworkId)
    }
  }

  // @ts-expect-error: Overriden state type is correct
  public override subscribeState(callback: (state: Web3ModalState) => void) {
    return super.subscribeState(state =>
      callback({
        ...state,
        selectedNetworkId: NetworkUtil.caipNetworkIdToNumber(state.selectedNetworkId)
      })
    )
  }

  // -- Private -----------------------------------------------------------------
  private syncRequestedNetworks(chains: Chain[]) {
    const requestedCaipNetworks = chains?.map(
      chain =>
        ({
          id: `${ConstantsUtil.EIP155}:${chain.id}`,
          name: chain.name,
          imageId: PresetsUtil.EIP155NetworkImageIds[chain.id],
          imageUrl: this.options?.chainImages?.[chain.id]
        }) as CaipNetwork
    )
    this.setRequestedCaipNetworks(requestedCaipNetworks ?? [])
  }

  private async syncAccount({
    address,
    isConnected,
    chainId,
    connector
  }: Pick<GetAccountReturnType, 'address' | 'isConnected' | 'chainId' | 'connector'>) {
    this.resetAccount()
    this.syncNetwork(address, chainId, isConnected)
    if (isConnected && address && chainId) {
      const caipAddress: CaipAddress = `${ConstantsUtil.EIP155}:${chainId}:${address}`
      this.setIsConnected(isConnected)
      this.setCaipAddress(caipAddress)
      await Promise.all([
        this.syncProfile(address, chainId),
        this.syncBalance(address, chainId),
        this.syncConnectedWalletInfo(connector),
        this.getApprovedCaipNetworksData()
      ])
      this.hasSyncedConnectedAccount = true
    } else if (!isConnected && this.hasSyncedConnectedAccount) {
      this.resetWcConnection()
      this.resetNetwork()
    }
  }

  private async syncNetwork(address?: Hex, chainId?: number, isConnected?: boolean) {
    const chain = this.wagmiConfig.chains.find((c: Chain) => c.id === chainId)

    if (chain || chainId) {
      const name = chain?.name ?? chainId?.toString()
      const id = Number(chain?.id ?? chainId)
      const caipChainId: CaipNetworkId = `${ConstantsUtil.EIP155}:${id}`
      this.setCaipNetwork({
        id: caipChainId,
        name,
        imageId: PresetsUtil.EIP155NetworkImageIds[id],
        imageUrl: this.options?.chainImages?.[id]
      })
      if (isConnected && address && chainId) {
        const caipAddress: CaipAddress = `${ConstantsUtil.EIP155}:${id}:${address}`
        this.setCaipAddress(caipAddress)
        if (chain?.blockExplorers?.default?.url) {
          const url = `${chain.blockExplorers.default.url}/address/${address}`
          this.setAddressExplorerUrl(url)
        } else {
          this.setAddressExplorerUrl(undefined)
        }
        if (this.hasSyncedConnectedAccount) {
          await this.syncProfile(address, chainId)
          await this.syncBalance(address, chainId)
        }
      }
    }
  }

  private async syncProfile(address: Hex, chainId: Chain['id']) {
<<<<<<< HEAD
    const registeredWcNames = await this.getWalletConnectName(address)
    if (registeredWcNames[0]) {
      const wcName = registeredWcNames[0]
      this.setProfileName(wcName.name)

      return
    } else if (chainId !== mainnet.id) {
      this.setProfileName(null)
      this.setProfileImage(null)

      return
    }

=======
>>>>>>> 5262d088
    try {
      const { name, avatar } = await this.fetchIdentity({
        address
      })
      this.setProfileName(name)
      this.setProfileImage(avatar)
    } catch {
      if (chainId === mainnet.id) {
        const profileName = await getEnsName(this.wagmiConfig, { address, chainId })
        if (profileName) {
          this.setProfileName(profileName)
          const profileImage = await getEnsAvatar(this.wagmiConfig, {
            name: profileName,
            chainId
          })
          if (profileImage) {
            this.setProfileImage(profileImage)
          }
        }
      } else {
        this.setProfileName(null)
        this.setProfileImage(null)
      }
    }
  }

  private async syncBalance(address: Hex, chainId: number) {
    const chain = this.wagmiConfig.chains.find((c: Chain) => c.id === chainId)
    if (chain) {
      const balance = await getBalance(this.wagmiConfig, {
        address,
        chainId: chain.id,
        token: this.options?.tokens?.[chain.id]?.address as Hex
      })
      this.setBalance(balance.formatted, balance.symbol)

      return
    }
    this.setBalance(undefined, undefined)
  }

  private async syncConnectedWalletInfo(connector: GetAccountReturnType['connector']) {
    if (!connector) {
      throw Error('syncConnectedWalletInfo - connector is undefined')
    }

    if (connector.id === ConstantsUtil.WALLET_CONNECT_CONNECTOR_ID && connector.getProvider) {
      const walletConnectProvider = (await connector.getProvider()) as Awaited<
        ReturnType<(typeof EthereumProvider)['init']>
      >
      if (walletConnectProvider.session) {
        this.setConnectedWalletInfo({
          ...walletConnectProvider.session.peer.metadata,
          name: walletConnectProvider.session.peer.metadata.name,
          icon: walletConnectProvider.session.peer.metadata.icons?.[0]
        })
      }
    } else {
      this.setConnectedWalletInfo({ name: connector.name, icon: connector.icon })
    }
  }

  private syncConnectors(
    connectors: Web3ModalClientOptions<CoreConfig>['wagmiConfig']['connectors']
  ) {
    const uniqueIds = new Set()
    const filteredConnectors = connectors.filter(
      item => !uniqueIds.has(item.id) && uniqueIds.add(item.id)
    )

    const w3mConnectors: Connector[] = []

    const coinbaseSDKId = ConstantsUtil.COINBASE_SDK_CONNECTOR_ID

    // Check if coinbase injected connector is present
    const coinbaseConnector = filteredConnectors.find(
      c => c.id === ConstantsUtil.CONNECTOR_RDNS_MAP[ConstantsUtil.COINBASE_CONNECTOR_ID]
    )

    filteredConnectors.forEach(({ id, name, type, icon }) => {
      // If coinbase injected connector is present, skip coinbase sdk connector.
      const isCoinbaseRepeated = coinbaseConnector && id === coinbaseSDKId
      const shouldSkip = isCoinbaseRepeated || ConstantsUtil.EMAIL_CONNECTOR_ID === id
      if (!shouldSkip) {
        w3mConnectors.push({
          id,
          explorerId: PresetsUtil.ConnectorExplorerIds[id],
          imageUrl: this.options?.connectorImages?.[id] ?? icon,
          name: PresetsUtil.ConnectorNamesMap[id] ?? name,
          imageId: PresetsUtil.ConnectorImageIds[id],
          type: PresetsUtil.ConnectorTypesMap[type] ?? 'EXTERNAL',
          info: {
            rdns: id
          }
        })
      }
    })
    this.setConnectors(w3mConnectors)
    this.syncEmailConnector(filteredConnectors)
  }

  private async syncEmailConnector(
    connectors: Web3ModalClientOptions<CoreConfig>['wagmiConfig']['connectors']
  ) {
    const emailConnector = connectors.find(({ id }) => id === ConstantsUtil.EMAIL_CONNECTOR_ID)
    if (emailConnector) {
      const provider = await emailConnector.getProvider()
      this.addConnector({
        id: ConstantsUtil.EMAIL_CONNECTOR_ID,
        type: 'EMAIL',
        name: 'Email',
        provider
      })
    }
  }

  private async initEmailConnectorListeners(
    connectors: Web3ModalClientOptions<CoreConfig>['wagmiConfig']['connectors']
  ) {
    const emailConnector = connectors.find(({ id }) => id === ConstantsUtil.EMAIL_CONNECTOR_ID)
    if (emailConnector) {
      await this.listenEmailConnector(emailConnector)
      await this.listenModal(emailConnector)
    }
  }

  private async listenEmailConnector(
    connector: Web3ModalClientOptions<CoreConfig>['wagmiConfig']['connectors'][number]
  ) {
    if (typeof window !== 'undefined' && connector) {
      super.setLoading(true)

      const provider = (await connector.getProvider()) as W3mFrameProvider
      const isLoginEmailUsed = provider.getLoginEmailUsed()

      super.setLoading(isLoginEmailUsed)
      if (isLoginEmailUsed) {
        this.setIsConnected(false)
      }

      provider.onRpcRequest(request => {
        if (W3mFrameHelpers.checkIfRequestExists(request)) {
          if (!W3mFrameHelpers.checkIfRequestIsAllowed(request)) {
            if (super.isOpen()) {
              if (!super.isTransactionStackEmpty()) {
                super.redirect('ApproveTransaction')
              }
            } else {
              super.open({ view: 'ApproveTransaction' })
            }
          }
        } else {
          super.open()
          const method = W3mFrameHelpers.getRequestMethod(request)
          // eslint-disable-next-line no-console
          console.error(W3mFrameRpcConstants.RPC_METHOD_NOT_ALLOWED_MESSAGE, { method })
          setTimeout(() => {
            this.showErrorMessage(W3mFrameRpcConstants.RPC_METHOD_NOT_ALLOWED_UI_MESSAGE)
          }, 300)
          provider.rejectRpcRequest()
        }
      })

      provider.onRpcResponse(receive => {
        // eslint-disable-next-line @typescript-eslint/prefer-ts-expect-error, @typescript-eslint/ban-ts-comment
        // @ts-ignore
        const payload = receive?.payload
        // eslint-disable-next-line @typescript-eslint/prefer-ts-expect-error, @typescript-eslint/ban-ts-comment
        // @ts-ignore
        const isError = receive?.type === '@w3m-frame/RPC_REQUEST_ERROR'

        if (isError && super.isOpen()) {
          if (super.isTransactionStackEmpty()) {
            super.close()
          } else {
            super.popTransactionStack(true)
          }
        }

        const isPayloadString = typeof payload === 'string'
        const isAddress = isPayloadString ? payload?.startsWith('0x') : false
        const isCompleted = isAddress && payload?.length > 10

        if (isCompleted) {
          if (super.isTransactionStackEmpty()) {
            super.close()
          } else {
            super.popTransactionStack()
          }
        }
      })

      provider.onNotConnected(() => {
        const isConnected = this.getIsConnectedState()
        if (!isConnected) {
          this.setIsConnected(false)
          super.setLoading(false)
        }
      })

      provider.onIsConnected(req => {
        this.setIsConnected(true)
        this.setSmartAccountDeployed(Boolean(req.smartAccountDeployed))
        super.setLoading(false)
      })

      provider.onGetSmartAccountEnabledNetworks(networks => {
        this.setSmartAccountEnabledNetworks(networks)
      })

      provider.onSetPreferredAccount(({ address }) => {
        if (!address) {
          return
        }
        const chainId = NetworkUtil.caipNetworkIdToNumber(this.getCaipNetwork()?.id)
        this.syncAccount({
          address: address as `0x${string}`,
          chainId,
          isConnected: true,
          connector
        })
      })
    }
  }

  private async listenModal(
    connector: Web3ModalClientOptions<CoreConfig>['wagmiConfig']['connectors'][number]
  ) {
    const provider = (await connector.getProvider()) as W3mFrameProvider
    this.subscribeState(val => {
      if (!val.open) {
        provider.rejectRpcRequest()
      }
    })
  }
}<|MERGE_RESOLUTION|>--- conflicted
+++ resolved
@@ -285,22 +285,6 @@
   }
 
   private async syncProfile(address: Hex, chainId: Chain['id']) {
-<<<<<<< HEAD
-    const registeredWcNames = await this.getWalletConnectName(address)
-    if (registeredWcNames[0]) {
-      const wcName = registeredWcNames[0]
-      this.setProfileName(wcName.name)
-
-      return
-    } else if (chainId !== mainnet.id) {
-      this.setProfileName(null)
-      this.setProfileImage(null)
-
-      return
-    }
-
-=======
->>>>>>> 5262d088
     try {
       const { name, avatar } = await this.fetchIdentity({
         address
@@ -321,8 +305,14 @@
           }
         }
       } else {
-        this.setProfileName(null)
-        this.setProfileImage(null)
+        const registeredWcNames = await this.getWalletConnectName(address)
+        if (registeredWcNames[0]) {
+          const wcName = registeredWcNames[0]
+          this.setProfileName(wcName.name)
+        } else {
+          this.setProfileName(null)
+          this.setProfileImage(null)
+        }
       }
     }
   }
