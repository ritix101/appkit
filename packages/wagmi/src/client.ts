import { EthereumProvider } from '@walletconnect/ethereum-provider'
import {
  connect,
  disconnect,
  signMessage,
  getBalance,
  getEnsAvatar,
  getEnsName,
  switchChain,
  watchAccount,
  watchConnectors,
  waitForTransactionReceipt,
<<<<<<< HEAD
  estimateGas,
  getAccount,
  writeContract
=======
  estimateGas as wagmiEstimateGas,
  getAccount
>>>>>>> 19529071
} from '@wagmi/core'
import { mainnet } from 'viem/chains'
import { prepareTransactionRequest, sendTransaction as wagmiSendTransaction } from '@wagmi/core'
import type { Chain } from '@wagmi/core/chains'
import type { GetAccountReturnType } from '@wagmi/core'
import type {
  CaipAddress,
  CaipNetwork,
  CaipNetworkId,
  ConnectionControllerClient,
  Connector,
  LibraryOptions,
  NetworkControllerClient,
  PublicStateControllerState,
  SendTransactionArgs,
<<<<<<< HEAD
  Token,
  WriteContractArgs
=======
  Token
>>>>>>> 19529071
} from '@web3modal/scaffold'
import { formatUnits, parseUnits } from 'viem'
import type { Hex } from 'viem'
import { Web3ModalScaffold } from '@web3modal/scaffold'
import type { Web3ModalSIWEClient } from '@web3modal/siwe'
import { ConstantsUtil, PresetsUtil, HelpersUtil, erc20ABI } from '@web3modal/scaffold-utils'
import {
  getCaipDefaultChain,
  getEmailCaipNetworks,
  getWalletConnectCaipNetworks
} from './utils/helpers.js'
import { W3mFrameConstants, W3mFrameHelpers, W3mFrameRpcConstants } from '@web3modal/wallet'
import type { W3mFrameProvider, W3mFrameTypes } from '@web3modal/wallet'
import { NetworkUtil } from '@web3modal/common'
import type { defaultWagmiConfig as coreConfig } from './utils/defaultWagmiCoreConfig.js'
import type { defaultWagmiConfig as reactConfig } from './utils/defaultWagmiReactConfig.js'

// -- Types ---------------------------------------------------------------------
export type CoreConfig = ReturnType<typeof coreConfig>
export type ReactConfig = ReturnType<typeof reactConfig>
type Config = CoreConfig | ReactConfig

export interface Web3ModalClientOptions<C extends Config>
  extends Omit<LibraryOptions, 'defaultChain' | 'tokens'> {
  wagmiConfig: C
  siweConfig?: Web3ModalSIWEClient
  defaultChain?: Chain
  chainImages?: Record<number, string>
  connectorImages?: Record<string, string>
  tokens?: Record<number, Token>
}

export type Web3ModalOptions<C extends Config> = Omit<Web3ModalClientOptions<C>, '_sdkVersion'>

// @ts-expect-error: Overriden state type is correct
interface Web3ModalState extends PublicStateControllerState {
  selectedNetworkId: number | undefined
}

// -- Client --------------------------------------------------------------------
export class Web3Modal extends Web3ModalScaffold {
  private hasSyncedConnectedAccount = false

  private options: Web3ModalClientOptions<CoreConfig> | undefined = undefined

  private wagmiConfig: Web3ModalClientOptions<CoreConfig>['wagmiConfig']

  public constructor(options: Web3ModalClientOptions<CoreConfig>) {
    const { wagmiConfig, siweConfig, defaultChain, tokens, _sdkVersion, ...w3mOptions } = options

    if (!wagmiConfig) {
      throw new Error('web3modal:constructor - wagmiConfig is undefined')
    }

    if (!w3mOptions.projectId) {
      throw new Error('web3modal:constructor - projectId is undefined')
    }

    const networkControllerClient: NetworkControllerClient = {
      switchCaipNetwork: async caipNetwork => {
        const chainId = NetworkUtil.caipNetworkIdToNumber(caipNetwork?.id)

        if (chainId) {
          await switchChain(this.wagmiConfig, { chainId })
        }
      },

      getApprovedCaipNetworksData: async () =>
        new Promise(resolve => {
          const connections = new Map(wagmiConfig.state.connections)
          const connection = connections.get(wagmiConfig.state.current || '')

          if (connection?.connector?.id === ConstantsUtil.EMAIL_CONNECTOR_ID) {
            resolve(getEmailCaipNetworks())
          } else if (connection?.connector?.id === ConstantsUtil.WALLET_CONNECT_CONNECTOR_ID) {
            const connector = wagmiConfig.connectors.find(
              c => c.id === ConstantsUtil.WALLET_CONNECT_CONNECTOR_ID
            )

            resolve(getWalletConnectCaipNetworks(connector))
          }

          resolve({ approvedCaipNetworkIds: undefined, supportsAllNetworks: true })
        })
    }

    const connectionControllerClient: ConnectionControllerClient = {
      connectWalletConnect: async onUri => {
        const connector = wagmiConfig.connectors.find(
          c => c.id === ConstantsUtil.WALLET_CONNECT_CONNECTOR_ID
        )
        if (!connector) {
          throw new Error('connectionControllerClient:getWalletConnectUri - connector is undefined')
        }
        const provider = (await connector.getProvider()) as Awaited<
          ReturnType<(typeof EthereumProvider)['init']>
        >

        provider.on('display_uri', data => {
          onUri(data)
        })

        const chainId = NetworkUtil.caipNetworkIdToNumber(this.getCaipNetwork()?.id)

        await connect(this.wagmiConfig, { connector, chainId })
      },

      connectExternal: async ({ id, provider, info }) => {
        const connector = wagmiConfig.connectors.find(c => c.id === id)
        if (!connector) {
          throw new Error('connectionControllerClient:connectExternal - connector is undefined')
        }
        if (provider && info && connector.id === ConstantsUtil.EIP6963_CONNECTOR_ID) {
          // @ts-expect-error Exists on EIP6963Connector
          connector.setEip6963Wallet?.({ provider, info })
        }
        const chainId = NetworkUtil.caipNetworkIdToNumber(this.getCaipNetwork()?.id)

        await connect(this.wagmiConfig, { connector, chainId })
      },

      checkInstalled: ids => {
        const injectedConnector = this.getConnectors().find(c => c.type === 'INJECTED')

        if (!ids) {
          return Boolean(window.ethereum)
        }

        if (injectedConnector) {
          if (!window?.ethereum) {
            return false
          }

          return ids.some(id => Boolean(window.ethereum?.[String(id)]))
        }

        return false
      },

      disconnect: async () => {
        await disconnect(this.wagmiConfig)
      },

      signMessage: async message => signMessage(this.wagmiConfig, { message }),

<<<<<<< HEAD
      getEstimatedGas: async args => {
        try {
          return await estimateGas(this.wagmiConfig, {
=======
      estimateGas: async args => {
        try {
          return await wagmiEstimateGas(this.wagmiConfig, {
>>>>>>> 19529071
            account: args.address,
            to: args.to,
            data: args.data,
            type: 'legacy'
          })
        } catch (error) {
          return 0n
        }
      },

<<<<<<< HEAD
      writeContract: async (data: WriteContractArgs) => {
        const chainId = NetworkUtil.caipNetworkIdToNumber(this.getCaipNetwork()?.id)

        const tx = await writeContract(wagmiConfig, {
          chainId,
          address: data.tokenAddress,
          abi: erc20ABI,
          functionName: 'transfer',
          args: [data.receiverAddress, data.tokenAmount]
        })

        return tx
      },

=======
>>>>>>> 19529071
      sendTransaction: async (data: SendTransactionArgs) => {
        const { chainId } = getAccount(this.wagmiConfig)

        const txParams = {
          account: data.address,
          to: data.to,
          value: data.value,
          gas: data.gas,
          gasPrice: data.gasPrice,
          data: data.data,
          chainId,
          type: 'legacy' as const
        }

<<<<<<< HEAD
        // eslint-disable-next-line @typescript-eslint/prefer-ts-expect-error, @typescript-eslint/ban-ts-comment
        // @ts-ignore
=======
>>>>>>> 19529071
        await prepareTransactionRequest(this.wagmiConfig, txParams)
        const tx = await wagmiSendTransaction(this.wagmiConfig, txParams)

        await waitForTransactionReceipt(this.wagmiConfig, { hash: tx, timeout: 25000 })

        return tx
      },

      parseUnits,

      formatUnits
    }

    super({
      networkControllerClient,
      connectionControllerClient,
      siweControllerClient: siweConfig,
      defaultChain: getCaipDefaultChain(defaultChain),
      tokens: HelpersUtil.getCaipTokens(tokens),
      _sdkVersion: _sdkVersion ?? `html-wagmi-${ConstantsUtil.VERSION}`,
      ...w3mOptions
    })

    this.options = options
    this.wagmiConfig = wagmiConfig

    this.syncRequestedNetworks([...wagmiConfig.chains])
    this.syncConnectors([...wagmiConfig.connectors])
    this.initEmailConnectorListeners([...wagmiConfig.connectors])

    watchConnectors(this.wagmiConfig, {
      onChange: connectors => this.syncConnectors(connectors)
    })
    watchAccount(this.wagmiConfig, {
      onChange: accountData => this.syncAccount({ ...accountData })
    })
  }

  // -- Public ------------------------------------------------------------------

  // @ts-expect-error: Overriden state type is correct
  public override getState() {
    const state = super.getState()

    return {
      ...state,
      selectedNetworkId: NetworkUtil.caipNetworkIdToNumber(state.selectedNetworkId)
    }
  }

  // @ts-expect-error: Overriden state type is correct
  public override subscribeState(callback: (state: Web3ModalState) => void) {
    return super.subscribeState(state =>
      callback({
        ...state,
        selectedNetworkId: NetworkUtil.caipNetworkIdToNumber(state.selectedNetworkId)
      })
    )
  }

  // -- Private -----------------------------------------------------------------
  private syncRequestedNetworks(chains: Chain[]) {
    const requestedCaipNetworks = chains?.map(
      chain =>
        ({
          id: `${ConstantsUtil.EIP155}:${chain.id}`,
          name: chain.name,
          imageId: PresetsUtil.EIP155NetworkImageIds[chain.id],
          imageUrl: this.options?.chainImages?.[chain.id]
        }) as CaipNetwork
    )
    this.setRequestedCaipNetworks(requestedCaipNetworks ?? [])
  }

  private async syncAccount({
    address,
    isConnected,
    chainId,
    connector
  }: Pick<GetAccountReturnType, 'address' | 'isConnected' | 'chainId' | 'connector'>) {
    this.resetAccount()
    this.syncNetwork(address, chainId, isConnected)
    if (isConnected && address && chainId) {
      const caipAddress: CaipAddress = `${ConstantsUtil.EIP155}:${chainId}:${address}`
      this.setIsConnected(isConnected)
      this.setCaipAddress(caipAddress)
      await Promise.all([
        this.syncProfile(address, chainId),
        this.syncBalance(address, chainId),
        this.syncConnectedWalletInfo(connector),
        this.getApprovedCaipNetworksData()
      ])
      this.hasSyncedConnectedAccount = true
    } else if (!isConnected && this.hasSyncedConnectedAccount) {
      this.resetWcConnection()
      this.resetNetwork()
    }
  }

  private async syncNetwork(address?: Hex, chainId?: number, isConnected?: boolean) {
    const chain = this.wagmiConfig.chains.find((c: Chain) => c.id === chainId)

    if (chain || chainId) {
      const name = chain?.name ?? chainId?.toString()
      const id = Number(chain?.id ?? chainId)
      const caipChainId: CaipNetworkId = `${ConstantsUtil.EIP155}:${id}`
      this.setCaipNetwork({
        id: caipChainId,
        name,
        imageId: PresetsUtil.EIP155NetworkImageIds[id],
        imageUrl: this.options?.chainImages?.[id]
      })
      if (isConnected && address && chainId) {
        const caipAddress: CaipAddress = `${ConstantsUtil.EIP155}:${id}:${address}`
        this.setCaipAddress(caipAddress)
        if (chain?.blockExplorers?.default?.url) {
          const url = `${chain.blockExplorers.default.url}/address/${address}`
          this.setAddressExplorerUrl(url)
        } else {
          this.setAddressExplorerUrl(undefined)
        }
        if (this.hasSyncedConnectedAccount) {
          await this.syncProfile(address, chainId)
          await this.syncBalance(address, chainId)
        }
      }
    }
  }

  private async syncProfile(address: Hex, chainId: Chain['id']) {
    try {
      const { name, avatar } = await this.fetchIdentity({
        address
      })
      this.setProfileName(name)
      this.setProfileImage(avatar)
    } catch {
      if (chainId === mainnet.id) {
        const profileName = await getEnsName(this.wagmiConfig, { address, chainId })
        if (profileName) {
          this.setProfileName(profileName)
          const profileImage = await getEnsAvatar(this.wagmiConfig, {
            name: profileName,
            chainId
          })
          if (profileImage) {
            this.setProfileImage(profileImage)
          }
        }
      } else {
        this.setProfileName(null)
        this.setProfileImage(null)
      }
    }
  }

  private async syncBalance(address: Hex, chainId: number) {
    const chain = this.wagmiConfig.chains.find((c: Chain) => c.id === chainId)
    if (chain) {
      const balance = await getBalance(this.wagmiConfig, {
        address,
        chainId: chain.id,
        token: this.options?.tokens?.[chain.id]?.address as Hex
      })
      this.setBalance(balance.formatted, balance.symbol)

      return
    }
    this.setBalance(undefined, undefined)
  }

  private async syncConnectedWalletInfo(connector: GetAccountReturnType['connector']) {
    if (!connector) {
      throw Error('syncConnectedWalletInfo - connector is undefined')
    }

    if (connector.id === ConstantsUtil.WALLET_CONNECT_CONNECTOR_ID && connector.getProvider) {
      const walletConnectProvider = (await connector.getProvider()) as Awaited<
        ReturnType<(typeof EthereumProvider)['init']>
      >
      if (walletConnectProvider.session) {
        this.setConnectedWalletInfo({
          ...walletConnectProvider.session.peer.metadata,
          name: walletConnectProvider.session.peer.metadata.name,
          icon: walletConnectProvider.session.peer.metadata.icons?.[0]
        })
      }
    } else {
      this.setConnectedWalletInfo({ name: connector.name, icon: connector.icon })
    }
  }

  private syncConnectors(
    connectors: Web3ModalClientOptions<CoreConfig>['wagmiConfig']['connectors']
  ) {
    const uniqueIds = new Set()
    const filteredConnectors = connectors.filter(
      item => !uniqueIds.has(item.id) && uniqueIds.add(item.id)
    )

    const w3mConnectors: Connector[] = []

    const coinbaseSDKId = ConstantsUtil.COINBASE_SDK_CONNECTOR_ID

    // Check if coinbase injected connector is present
    const coinbaseConnector = filteredConnectors.find(
      c => c.id === ConstantsUtil.CONNECTOR_RDNS_MAP[ConstantsUtil.COINBASE_CONNECTOR_ID]
    )

    filteredConnectors.forEach(({ id, name, type, icon }) => {
      // If coinbase injected connector is present, skip coinbase sdk connector.
      const isCoinbaseRepeated = coinbaseConnector && id === coinbaseSDKId
      const shouldSkip = isCoinbaseRepeated || ConstantsUtil.EMAIL_CONNECTOR_ID === id
      if (!shouldSkip) {
        w3mConnectors.push({
          id,
          explorerId: PresetsUtil.ConnectorExplorerIds[id],
          imageUrl: this.options?.connectorImages?.[id] ?? icon,
          name: PresetsUtil.ConnectorNamesMap[id] ?? name,
          imageId: PresetsUtil.ConnectorImageIds[id],
          type: PresetsUtil.ConnectorTypesMap[type] ?? 'EXTERNAL',
          info: {
            rdns: id
          }
        })
      }
    })
    this.setConnectors(w3mConnectors)
    this.syncEmailConnector(filteredConnectors)
  }

  private async syncEmailConnector(
    connectors: Web3ModalClientOptions<CoreConfig>['wagmiConfig']['connectors']
  ) {
    const emailConnector = connectors.find(({ id }) => id === ConstantsUtil.EMAIL_CONNECTOR_ID)
    if (emailConnector) {
      const provider = await emailConnector.getProvider()
      this.addConnector({
        id: ConstantsUtil.EMAIL_CONNECTOR_ID,
        type: 'EMAIL',
        name: 'Email',
        provider
      })
    }
  }

  private async initEmailConnectorListeners(
    connectors: Web3ModalClientOptions<CoreConfig>['wagmiConfig']['connectors']
  ) {
    const emailConnector = connectors.find(({ id }) => id === ConstantsUtil.EMAIL_CONNECTOR_ID)
    if (emailConnector) {
      await this.listenEmailConnector(emailConnector)
      await this.listenModal(emailConnector)
    }
  }

  private async listenEmailConnector(
    connector: Web3ModalClientOptions<CoreConfig>['wagmiConfig']['connectors'][number]
  ) {
    if (typeof window !== 'undefined' && connector) {
      super.setLoading(true)
      const provider = (await connector.getProvider()) as W3mFrameProvider
      const isLoginEmailUsed = provider.getLoginEmailUsed()

      super.setLoading(isLoginEmailUsed)

      if (isLoginEmailUsed) {
        this.setIsConnected(false)
      }

      provider.onRpcRequest(request => {
        if (W3mFrameHelpers.checkIfRequestExists(request)) {
          if (!W3mFrameHelpers.checkIfRequestIsAllowed(request)) {
            if (super.isOpen()) {
              if (!super.isTransactionStackEmpty()) {
                super.redirect('ApproveTransaction')
              }
            } else {
              super.open({ view: 'ApproveTransaction' })
            }
          }
        } else {
          super.open()
          const method = W3mFrameHelpers.getRequestMethod(request)
          // eslint-disable-next-line no-console
          console.error(W3mFrameRpcConstants.RPC_METHOD_NOT_ALLOWED_MESSAGE, { method })
          setTimeout(() => {
            this.showErrorMessage(W3mFrameRpcConstants.RPC_METHOD_NOT_ALLOWED_UI_MESSAGE)
          }, 300)
          provider.rejectRpcRequest()
        }
      })

<<<<<<< HEAD
      provider.onRpcResponse(receive => {
        // eslint-disable-next-line @typescript-eslint/prefer-ts-expect-error, @typescript-eslint/ban-ts-comment
        // @ts-ignore
        const payload = receive?.payload
        // eslint-disable-next-line @typescript-eslint/prefer-ts-expect-error, @typescript-eslint/ban-ts-comment
        // @ts-ignore
        const isError = receive?.type === '@w3m-frame/RPC_REQUEST_ERROR'

        if (isError && super.isOpen()) {
          if (super.isTransactionStackEmpty()) {
            super.close()
          } else {
            super.popTransactionStack(true)
          }
        }

        const isPayloadString = typeof payload === 'string'
        const isAddress = isPayloadString ? payload?.startsWith('0x') : false
        const isCompleted = isAddress && payload?.length > 10

        if (isCompleted) {
          if (super.isTransactionStackEmpty()) {
            super.close()
          } else {
            super.popTransactionStack()
          }
=======
      provider.onRpcResponse(response => {
        const responseType = W3mFrameHelpers.getResponseType(response)

        switch (responseType) {
          case W3mFrameConstants.RPC_RESPONSE_TYPE_ERROR: {
            const isModalOpen = super.isOpen()

            if (isModalOpen) {
              if (super.isTransactionStackEmpty()) {
                super.close()
              } else {
                super.popTransactionStack(true)
              }
            }
            break
          }
          case W3mFrameConstants.RPC_RESPONSE_TYPE_TX: {
            if (super.isTransactionStackEmpty()) {
              super.close()
            } else {
              super.popTransactionStack()
            }
            break
          }
          default:
            break
>>>>>>> 19529071
        }
      })

      provider.onNotConnected(() => {
        const isConnected = this.getIsConnectedState()
        if (!isConnected) {
          this.setIsConnected(false)
          super.setLoading(false)
        }
      })

      provider.onIsConnected(req => {
        this.setIsConnected(true)
        this.setSmartAccountDeployed(Boolean(req.smartAccountDeployed))
        this.setPreferredAccountType(req.preferredAccountType as W3mFrameTypes.AccountType)
        super.setLoading(false)
      })

      provider.onGetSmartAccountEnabledNetworks(networks => {
        this.setSmartAccountEnabledNetworks(networks)
      })

      provider.onSetPreferredAccount(({ address, type }) => {
        if (!address) {
          return
        }
        const chainId = NetworkUtil.caipNetworkIdToNumber(this.getCaipNetwork()?.id)
        this.syncAccount({
          address: address as `0x${string}`,
          chainId,
          isConnected: true,
          connector
        }).then(() => this.setPreferredAccountType(type as W3mFrameTypes.AccountType))
      })
    }
  }

  private async listenModal(
    connector: Web3ModalClientOptions<CoreConfig>['wagmiConfig']['connectors'][number]
  ) {
    const provider = (await connector.getProvider()) as W3mFrameProvider
    this.subscribeState(val => {
      if (!val.open) {
        provider.rejectRpcRequest()
      }
    })
  }
}<|MERGE_RESOLUTION|>--- conflicted
+++ resolved
@@ -10,14 +10,9 @@
   watchAccount,
   watchConnectors,
   waitForTransactionReceipt,
-<<<<<<< HEAD
-  estimateGas,
-  getAccount,
-  writeContract
-=======
   estimateGas as wagmiEstimateGas,
+  writeContract as wagmiWriteContract,
   getAccount
->>>>>>> 19529071
 } from '@wagmi/core'
 import { mainnet } from 'viem/chains'
 import { prepareTransactionRequest, sendTransaction as wagmiSendTransaction } from '@wagmi/core'
@@ -33,12 +28,8 @@
   NetworkControllerClient,
   PublicStateControllerState,
   SendTransactionArgs,
-<<<<<<< HEAD
   Token,
   WriteContractArgs
-=======
-  Token
->>>>>>> 19529071
 } from '@web3modal/scaffold'
 import { formatUnits, parseUnits } from 'viem'
 import type { Hex } from 'viem'
@@ -184,15 +175,9 @@
 
       signMessage: async message => signMessage(this.wagmiConfig, { message }),
 
-<<<<<<< HEAD
-      getEstimatedGas: async args => {
-        try {
-          return await estimateGas(this.wagmiConfig, {
-=======
       estimateGas: async args => {
         try {
           return await wagmiEstimateGas(this.wagmiConfig, {
->>>>>>> 19529071
             account: args.address,
             to: args.to,
             data: args.data,
@@ -203,23 +188,6 @@
         }
       },
 
-<<<<<<< HEAD
-      writeContract: async (data: WriteContractArgs) => {
-        const chainId = NetworkUtil.caipNetworkIdToNumber(this.getCaipNetwork()?.id)
-
-        const tx = await writeContract(wagmiConfig, {
-          chainId,
-          address: data.tokenAddress,
-          abi: erc20ABI,
-          functionName: 'transfer',
-          args: [data.receiverAddress, data.tokenAmount]
-        })
-
-        return tx
-      },
-
-=======
->>>>>>> 19529071
       sendTransaction: async (data: SendTransactionArgs) => {
         const { chainId } = getAccount(this.wagmiConfig)
 
@@ -234,15 +202,24 @@
           type: 'legacy' as const
         }
 
-<<<<<<< HEAD
-        // eslint-disable-next-line @typescript-eslint/prefer-ts-expect-error, @typescript-eslint/ban-ts-comment
-        // @ts-ignore
-=======
->>>>>>> 19529071
         await prepareTransactionRequest(this.wagmiConfig, txParams)
         const tx = await wagmiSendTransaction(this.wagmiConfig, txParams)
 
         await waitForTransactionReceipt(this.wagmiConfig, { hash: tx, timeout: 25000 })
+
+        return tx
+      },
+
+      writeContract: async (data: WriteContractArgs) => {
+        const chainId = NetworkUtil.caipNetworkIdToNumber(this.getCaipNetwork()?.id)
+
+        const tx = await wagmiWriteContract(wagmiConfig, {
+          chainId,
+          address: data.tokenAddress,
+          abi: erc20ABI,
+          functionName: 'transfer',
+          args: [data.receiverAddress, data.tokenAmount]
+        })
 
         return tx
       },
@@ -532,34 +509,6 @@
         }
       })
 
-<<<<<<< HEAD
-      provider.onRpcResponse(receive => {
-        // eslint-disable-next-line @typescript-eslint/prefer-ts-expect-error, @typescript-eslint/ban-ts-comment
-        // @ts-ignore
-        const payload = receive?.payload
-        // eslint-disable-next-line @typescript-eslint/prefer-ts-expect-error, @typescript-eslint/ban-ts-comment
-        // @ts-ignore
-        const isError = receive?.type === '@w3m-frame/RPC_REQUEST_ERROR'
-
-        if (isError && super.isOpen()) {
-          if (super.isTransactionStackEmpty()) {
-            super.close()
-          } else {
-            super.popTransactionStack(true)
-          }
-        }
-
-        const isPayloadString = typeof payload === 'string'
-        const isAddress = isPayloadString ? payload?.startsWith('0x') : false
-        const isCompleted = isAddress && payload?.length > 10
-
-        if (isCompleted) {
-          if (super.isTransactionStackEmpty()) {
-            super.close()
-          } else {
-            super.popTransactionStack()
-          }
-=======
       provider.onRpcResponse(response => {
         const responseType = W3mFrameHelpers.getResponseType(response)
 
@@ -586,7 +535,6 @@
           }
           default:
             break
->>>>>>> 19529071
         }
       })
 
