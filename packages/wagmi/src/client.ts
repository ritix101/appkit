import type { Address, Chain, Config, WindowProvider } from '@wagmi/core'
import {
  connect,
  disconnect,
  signMessage,
  fetchBalance,
  fetchEnsAvatar,
  fetchEnsName,
  getAccount,
  getNetwork,
  switchNetwork,
  watchAccount,
  watchNetwork
} from '@wagmi/core'
import { mainnet } from '@wagmi/core/chains'
import type {
  CaipAddress,
  CaipNetwork,
  CaipNetworkId,
  ConnectionControllerClient,
  Connector,
  LibraryOptions,
  NetworkControllerClient,
  PublicStateControllerState,
  Token
} from '@web3modal/scaffold'
import { Web3ModalScaffold } from '@web3modal/scaffold'
import type { Web3ModalSIWEClient } from '@web3modal/siwe'
import type { EIP6963Connector } from './connectors/EIP6963Connector.js'
<<<<<<< HEAD
import type { EmailConnector } from './connectors/EmailConnector.js'
import { ConstantsUtil, PresetsUtil, HelpersUtil } from '@web3modal/utils'
=======
import { ConstantsUtil, PresetsUtil, HelpersUtil } from '@web3modal/scaffold-utils'
>>>>>>> 4bddf74b
import { getCaipDefaultChain } from './utils/helpers.js'
import { WALLET_CHOICE_KEY } from './utils/constants.js'

// -- Types ---------------------------------------------------------------------
export interface Web3ModalClientOptions extends Omit<LibraryOptions, 'defaultChain' | 'tokens'> {
  // eslint-disable-next-line @typescript-eslint/no-explicit-any
  wagmiConfig: Config<any, any>
  siweConfig?: Web3ModalSIWEClient
  chains?: Chain[]
  defaultChain?: Chain
  chainImages?: Record<number, string>
  connectorImages?: Record<string, string>
  tokens?: Record<number, Token>
}

export type Web3ModalOptions = Omit<Web3ModalClientOptions, '_sdkVersion'>

declare global {
  interface Window {
    ethereum?: Record<string, unknown>
  }
}

// @ts-expect-error: Overriden state type is correct
interface Web3ModalState extends PublicStateControllerState {
  selectedNetworkId: number | undefined
}

interface Info {
  uuid: string
  name: string
  icon: string
  rdns: string
}

interface Wallet {
  info: Info
  provider: WindowProvider
}

// -- Client --------------------------------------------------------------------
export class Web3Modal extends Web3ModalScaffold {
  private hasSyncedConnectedAccount = false

  private options: Web3ModalClientOptions | undefined = undefined

  public constructor(options: Web3ModalClientOptions) {
    const { wagmiConfig, siweConfig, chains, defaultChain, tokens, _sdkVersion, ...w3mOptions } =
      options

    if (!wagmiConfig) {
      throw new Error('web3modal:constructor - wagmiConfig is undefined')
    }

    if (!w3mOptions.projectId) {
      throw new Error('web3modal:constructor - projectId is undefined')
    }

    const networkControllerClient: NetworkControllerClient = {
      switchCaipNetwork: async caipNetwork => {
        const chainId = HelpersUtil.caipNetworkIdToNumber(caipNetwork?.id)
        if (chainId) {
          await switchNetwork({ chainId })
        }
      },

      async getApprovedCaipNetworksData() {
        const walletChoice = localStorage.getItem(WALLET_CHOICE_KEY)
        if (walletChoice?.includes(ConstantsUtil.EMAIL_CONNECTOR_ID)) {
          return {
            supportsAllNetworks: false,
            approvedCaipNetworkIds: PresetsUtil.WalletConnectRpcChainIds.map(
              id => `${ConstantsUtil.EIP155}:${id}`
            ) as CaipNetworkId[]
          }
        } else if (walletChoice?.includes(ConstantsUtil.WALLET_CONNECT_CONNECTOR_ID)) {
          const connector = wagmiConfig.connectors.find(
            c => c.id === ConstantsUtil.WALLET_CONNECT_CONNECTOR_ID
          )
          if (!connector) {
            throw new Error(
              'networkControllerClient:getApprovedCaipNetworks - connector is undefined'
            )
          }
          const provider = await connector.getProvider()
          const ns = provider.signer?.session?.namespaces
          const nsMethods = ns?.[ConstantsUtil.EIP155]?.methods
          const nsChains = ns?.[ConstantsUtil.EIP155]?.chains

          return {
            supportsAllNetworks: nsMethods?.includes(ConstantsUtil.ADD_CHAIN_METHOD),
            approvedCaipNetworkIds: nsChains
          }
        }

        return { approvedCaipNetworkIds: undefined, supportsAllNetworks: true }
      }
    }

    const connectionControllerClient: ConnectionControllerClient = {
      connectWalletConnect: async onUri => {
        const connector = wagmiConfig.connectors.find(
          c => c.id === ConstantsUtil.WALLET_CONNECT_CONNECTOR_ID
        )
        if (!connector) {
          throw new Error('connectionControllerClient:getWalletConnectUri - connector is undefined')
        }

        connector.on('message', event => {
          if (event.type === 'display_uri') {
            onUri(event.data as string)
            connector.removeAllListeners()
          }
        })

        const chainId = HelpersUtil.caipNetworkIdToNumber(this.getCaipNetwork()?.id)

        await connect({ connector, chainId })
      },

      connectExternal: async ({ id, provider, info }) => {
        const connector = wagmiConfig.connectors.find(c => c.id === id)
        if (!connector) {
          throw new Error('connectionControllerClient:connectExternal - connector is undefined')
        }
        if (provider && info && connector.id === ConstantsUtil.EIP6963_CONNECTOR_ID) {
          // @ts-expect-error Exists on EIP6963Connector
          connector.setEip6963Wallet?.({ provider, info })
        }
        const chainId = HelpersUtil.caipNetworkIdToNumber(this.getCaipNetwork()?.id)

        await connect({ connector, chainId })
      },

      checkInstalled: ids => {
        const eip6963Connectors = this.getConnectors().filter(c => c.type === 'ANNOUNCED')
        const injectedConnector = this.getConnectors().find(c => c.type === 'INJECTED')

        if (!ids) {
          return Boolean(window.ethereum)
        }

        if (eip6963Connectors.length) {
          const installed = ids.some(id => eip6963Connectors.some(c => c.info?.rdns === id))
          if (installed) {
            return true
          }
        }

        if (injectedConnector) {
          if (!window?.ethereum) {
            return false
          }

          return ids.some(id => Boolean(window.ethereum?.[String(id)]))
        }

        return false
      },

      disconnect: async () => {
        await disconnect()
        if (siweConfig?.options?.signOutOnDisconnect) {
          await siweConfig.signOut()
        }
      },

      signMessage: async message => signMessage({ message })
    }

    super({
      networkControllerClient,
      connectionControllerClient,
      siweControllerClient: siweConfig,
      defaultChain: getCaipDefaultChain(defaultChain),
      tokens: HelpersUtil.getCaipTokens(tokens),
      _sdkVersion: _sdkVersion ?? `html-wagmi-${ConstantsUtil.VERSION}`,
      ...w3mOptions
    })

    this.options = options

    this.syncRequestedNetworks(chains)

    this.syncConnectors(wagmiConfig)
    this.syncEmailConnector(wagmiConfig)
    this.listenEIP6963Connector(wagmiConfig)
    this.listenEmailConnector(wagmiConfig)

    watchAccount(() => this.syncAccount())
    watchNetwork(() => this.syncNetwork())
  }

  // -- Public ------------------------------------------------------------------

  // @ts-expect-error: Overriden state type is correct
  public override getState() {
    const state = super.getState()

    return {
      ...state,
      selectedNetworkId: HelpersUtil.caipNetworkIdToNumber(state.selectedNetworkId)
    }
  }

  // @ts-expect-error: Overriden state type is correct
  public override subscribeState(callback: (state: Web3ModalState) => void) {
    return super.subscribeState(state =>
      callback({
        ...state,
        selectedNetworkId: HelpersUtil.caipNetworkIdToNumber(state.selectedNetworkId)
      })
    )
  }

  // -- Private -----------------------------------------------------------------
  private syncRequestedNetworks(chains: Web3ModalClientOptions['chains']) {
    const requestedCaipNetworks = chains?.map(
      chain =>
        ({
          id: `${ConstantsUtil.EIP155}:${chain.id}`,
          name: chain.name,
          imageId: PresetsUtil.EIP155NetworkImageIds[chain.id],
          imageUrl: this.options?.chainImages?.[chain.id]
        }) as CaipNetwork
    )
    this.setRequestedCaipNetworks(requestedCaipNetworks ?? [])
  }

  private async syncAccount() {
    const { address, isConnected } = getAccount()
    const { chain } = getNetwork()
    this.resetAccount()
    if (isConnected && address && chain) {
      const caipAddress: CaipAddress = `${ConstantsUtil.EIP155}:${chain.id}:${address}`
      this.setIsConnected(isConnected)
      this.setCaipAddress(caipAddress)
      await Promise.all([
        this.syncProfile(address),
        this.syncBalance(address, chain),
        this.getApprovedCaipNetworksData()
      ])
      this.hasSyncedConnectedAccount = true
    } else if (!isConnected && this.hasSyncedConnectedAccount) {
      this.resetWcConnection()
      this.resetNetwork()
    }
  }

  private async syncNetwork() {
    const { address, isConnected } = getAccount()
    const { chain } = getNetwork()

    if (chain) {
      const chainId = String(chain.id)
      const caipChainId: CaipNetworkId = `${ConstantsUtil.EIP155}:${chainId}`
      this.setCaipNetwork({
        id: caipChainId,
        name: chain.name,
        imageId: PresetsUtil.EIP155NetworkImageIds[chain.id],
        imageUrl: this.options?.chainImages?.[chain.id]
      })
      if (isConnected && address) {
        const caipAddress: CaipAddress = `${ConstantsUtil.EIP155}:${chain.id}:${address}`
        this.setCaipAddress(caipAddress)
        if (chain.blockExplorers?.default?.url) {
          const url = `${chain.blockExplorers.default.url}/address/${address}`
          this.setAddressExplorerUrl(url)
        } else {
          this.setAddressExplorerUrl(undefined)
        }
        if (this.hasSyncedConnectedAccount) {
          await this.syncBalance(address, chain)
        }
      }
    }
  }

  private async syncProfile(address: Address) {
    try {
      const { name, avatar } = await this.fetchIdentity({
        caipChainId: `${ConstantsUtil.EIP155}:${mainnet.id}`,
        address
      })
      this.setProfileName(name)
      this.setProfileImage(avatar)
    } catch {
      const profileName = await fetchEnsName({ address, chainId: mainnet.id })
      if (profileName) {
        this.setProfileName(profileName)
        const profileImage = await fetchEnsAvatar({ name: profileName, chainId: mainnet.id })
        if (profileImage) {
          this.setProfileImage(profileImage)
        }
      }
    }
  }

  private async syncBalance(address: Address, chain: Chain) {
    const balance = await fetchBalance({
      address,
      chainId: chain.id,
      token: this.options?.tokens?.[chain.id]?.address as Address
    })
    this.setBalance(balance.formatted, balance.symbol)
  }

  private syncConnectors(wagmiConfig: Web3ModalClientOptions['wagmiConfig']) {
    const w3mConnectors: Connector[] = []
    wagmiConfig.connectors.forEach(({ id, name }) => {
      if (![ConstantsUtil.EIP6963_CONNECTOR_ID, ConstantsUtil.EMAIL_CONNECTOR_ID].includes(id)) {
        w3mConnectors.push({
          id,
          explorerId: PresetsUtil.ConnectorExplorerIds[id],
          imageId: PresetsUtil.ConnectorImageIds[id],
          imageUrl: this.options?.connectorImages?.[id],
          name: PresetsUtil.ConnectorNamesMap[id] ?? name,
          type: PresetsUtil.ConnectorTypesMap[id] ?? 'EXTERNAL'
        })
      }
    })
    this.setConnectors(w3mConnectors)
  }

  private async syncEmailConnector(wagmiConfig: Web3ModalClientOptions['wagmiConfig']) {
    const emailConnector = wagmiConfig.connectors.find(({ id }) => id === 'w3mEmail')
    if (emailConnector) {
      const provider = await emailConnector.getProvider()
      this.addConnector({
        id: ConstantsUtil.EMAIL_CONNECTOR_ID,
        type: 'EMAIL',
        name: 'Email',
        provider
      })
    }
  }

  private eip6963EventHandler(connector: EIP6963Connector, event: CustomEventInit<Wallet>) {
    if (event.detail) {
      const { info, provider } = event.detail
      const connectors = this.getConnectors()
      const existingConnector = connectors.find(c => c.name === info.name)
      if (!existingConnector) {
        this.addConnector({
          id: ConstantsUtil.EIP6963_CONNECTOR_ID,
          type: 'ANNOUNCED',
          imageUrl:
            info.icon ?? this.options?.connectorImages?.[ConstantsUtil.EIP6963_CONNECTOR_ID],
          name: info.name,
          provider,
          info
        })
        connector.isAuthorized({ info, provider })
      }
    }
  }

  private listenEIP6963Connector(wagmiConfig: Web3ModalClientOptions['wagmiConfig']) {
    const connector = wagmiConfig.connectors.find(
      c => c.id === ConstantsUtil.EIP6963_CONNECTOR_ID
    ) as EIP6963Connector

    if (typeof window !== 'undefined' && connector) {
      const handler = this.eip6963EventHandler.bind(this, connector)
      window.addEventListener(ConstantsUtil.EIP6963_ANNOUNCE_EVENT, handler)
      window.dispatchEvent(new Event(ConstantsUtil.EIP6963_REQUEST_EVENT))
    }
  }

  private async listenEmailConnector(wagmiConfig: Web3ModalClientOptions['wagmiConfig']) {
    const connector = wagmiConfig.connectors.find(
      c => c.id === ConstantsUtil.EMAIL_CONNECTOR_ID
    ) as EmailConnector

    if (typeof window !== 'undefined' && connector) {
      super.setLoading(true)
      const provider = await connector.getProvider()
      provider.onRpcRequest(() => {
        super.open({ view: 'ApproveTransaction' })
      })
      provider.onRpcResponse(() => {
        super.close()
      })
      provider.onIsConnected(() => {
        super.setLoading(false)
      })
    }
  }
}<|MERGE_RESOLUTION|>--- conflicted
+++ resolved
@@ -27,12 +27,8 @@
 import { Web3ModalScaffold } from '@web3modal/scaffold'
 import type { Web3ModalSIWEClient } from '@web3modal/siwe'
 import type { EIP6963Connector } from './connectors/EIP6963Connector.js'
-<<<<<<< HEAD
 import type { EmailConnector } from './connectors/EmailConnector.js'
-import { ConstantsUtil, PresetsUtil, HelpersUtil } from '@web3modal/utils'
-=======
 import { ConstantsUtil, PresetsUtil, HelpersUtil } from '@web3modal/scaffold-utils'
->>>>>>> 4bddf74b
 import { getCaipDefaultChain } from './utils/helpers.js'
 import { WALLET_CHOICE_KEY } from './utils/constants.js'
 
