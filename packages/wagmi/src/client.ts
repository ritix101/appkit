import { EthereumProvider } from '@walletconnect/ethereum-provider'
import {
  connect,
  disconnect,
  signMessage,
  getBalance,
  getEnsAvatar,
  getEnsName,
  getAccount,
  switchChain,
  watchAccount,
  watchConnectors
} from '@wagmi/core'
import { mainnet } from 'viem/chains'
import type { Chain } from '@wagmi/core/chains'
import type { GetAccountReturnType } from '@wagmi/core'
import type {
  CaipAddress,
  CaipNetwork,
  CaipNetworkId,
  ConnectionControllerClient,
  Connector,
  LibraryOptions,
  NetworkControllerClient,
  PublicStateControllerState,
  SocialProvider,
  Token
} from '@web3modal/scaffold'
import type { Hex } from 'viem'
import { Web3ModalScaffold } from '@web3modal/scaffold'
import type { Web3ModalSIWEClient } from '@web3modal/siwe'
import { ConstantsUtil, PresetsUtil, HelpersUtil } from '@web3modal/scaffold-utils'
import {
  getCaipDefaultChain,
  getEmailCaipNetworks,
  getWalletConnectCaipNetworks
} from './utils/helpers.js'
import { W3mFrameHelpers, W3mFrameRpcConstants } from '@web3modal/wallet'
import type { W3mFrameProvider } from '@web3modal/wallet'
import { ConstantsUtil as CoreConstants } from '@web3modal/core'
import type { defaultWagmiConfig as coreConfig } from './utils/defaultWagmiCoreConfig.js'
import type { defaultWagmiConfig as reactConfig } from './utils/defaultWagmiReactConfig.js'

// -- Types ---------------------------------------------------------------------
export type CoreConfig = ReturnType<typeof coreConfig>
export type ReactConfig = ReturnType<typeof reactConfig>
type Config = CoreConfig | ReactConfig

export interface Web3ModalClientOptions<C extends Config>
  extends Omit<LibraryOptions, 'defaultChain' | 'tokens'> {
  wagmiConfig: C
  siweConfig?: Web3ModalSIWEClient
  defaultChain?: Chain
  chainImages?: Record<number, string>
  connectorImages?: Record<string, string>
  tokens?: Record<number, Token>
}

export type Web3ModalOptions<C extends Config> = Omit<Web3ModalClientOptions<C>, '_sdkVersion'>

// @ts-expect-error: Overriden state type is correct
interface Web3ModalState extends PublicStateControllerState {
  selectedNetworkId: number | undefined
}

// -- Client --------------------------------------------------------------------
export class Web3Modal extends Web3ModalScaffold {
  private hasSyncedConnectedAccount = false

  private options: Web3ModalClientOptions<CoreConfig> | undefined = undefined

  private wagmiConfig: Web3ModalClientOptions<CoreConfig>['wagmiConfig']

  public constructor(options: Web3ModalClientOptions<CoreConfig>) {
    const { wagmiConfig, siweConfig, defaultChain, tokens, _sdkVersion, ...w3mOptions } = options

    if (!wagmiConfig) {
      throw new Error('web3modal:constructor - wagmiConfig is undefined')
    }

    if (!w3mOptions.projectId) {
      throw new Error('web3modal:constructor - projectId is undefined')
    }

    const networkControllerClient: NetworkControllerClient = {
      switchCaipNetwork: async caipNetwork => {
        const chainId = HelpersUtil.caipNetworkIdToNumber(caipNetwork?.id)
        if (chainId) {
          await switchChain(this.wagmiConfig, { chainId })
        }
      },

      getApprovedCaipNetworksData: async () =>
        new Promise(resolve => {
          const connections = new Map(wagmiConfig.state.connections)
          const connection = connections.get(wagmiConfig.state.current || '')

          if (connection?.connector?.id === ConstantsUtil.AUTH_CONNECTOR_ID) {
            resolve(getEmailCaipNetworks())
          } else if (connection?.connector?.id === ConstantsUtil.WALLET_CONNECT_CONNECTOR_ID) {
            const connector = wagmiConfig.connectors.find(
              c => c.id === ConstantsUtil.WALLET_CONNECT_CONNECTOR_ID
            )

            resolve(getWalletConnectCaipNetworks(connector))
          }

          resolve({ approvedCaipNetworkIds: undefined, supportsAllNetworks: true })
        })
    }

    const connectionControllerClient: ConnectionControllerClient = {
      connectWalletConnect: async onUri => {
        const connector = wagmiConfig.connectors.find(
          c => c.id === ConstantsUtil.WALLET_CONNECT_CONNECTOR_ID
        )
        if (!connector) {
          throw new Error('connectionControllerClient:getWalletConnectUri - connector is undefined')
        }
        const provider = (await connector.getProvider()) as Awaited<
          ReturnType<(typeof EthereumProvider)['init']>
        >

        provider.on('display_uri', data => {
          onUri(data)
        })

        const chainId = HelpersUtil.caipNetworkIdToNumber(this.getCaipNetwork()?.id)

        await connect(this.wagmiConfig, { connector, chainId })
      },

      connectExternal: async ({ id, provider, info }) => {
        const connector = wagmiConfig.connectors.find(c => c.id === id)
        if (!connector) {
          throw new Error('connectionControllerClient:connectExternal - connector is undefined')
        }
        if (provider && info && connector.id === ConstantsUtil.EIP6963_CONNECTOR_ID) {
          // @ts-expect-error Exists on EIP6963Connector
          connector.setEip6963Wallet?.({ provider, info })
        }
        const chainId = HelpersUtil.caipNetworkIdToNumber(this.getCaipNetwork()?.id)

        await connect(this.wagmiConfig, { connector, chainId })
      },

      checkInstalled: ids => {
        const injectedConnector = this.getConnectors().find(c => c.type === 'INJECTED')

        if (!ids) {
          return Boolean(window.ethereum)
        }

        if (injectedConnector) {
          if (!window?.ethereum) {
            return false
          }

          return ids.some(id => Boolean(window.ethereum?.[String(id)]))
        }

        return false
      },

      disconnect: async () => {
        await disconnect(this.wagmiConfig)
        if (siweConfig?.options?.signOutOnDisconnect) {
          await siweConfig.signOut()
        }
      },

      signMessage: async message => signMessage(this.wagmiConfig, { message })
    }

    super({
      networkControllerClient,
      connectionControllerClient,
      siweControllerClient: siweConfig,
      defaultChain: getCaipDefaultChain(defaultChain),
      tokens: HelpersUtil.getCaipTokens(tokens),
      _sdkVersion: _sdkVersion ?? `html-wagmi-${ConstantsUtil.VERSION}`,
      ...w3mOptions
    })

    this.options = options
    this.wagmiConfig = wagmiConfig

    this.syncRequestedNetworks([...wagmiConfig.chains])
    this.syncConnectors([...wagmiConfig.connectors])

    watchConnectors(this.wagmiConfig, {
      onChange: connectors => this.syncConnectors(connectors)
    })
    watchAccount(this.wagmiConfig, {
      onChange: accountData => this.syncAccount({ ...accountData })
    })
  }

  // -- Public ------------------------------------------------------------------

  // @ts-expect-error: Overriden state type is correct
  public override getState() {
    const state = super.getState()

    return {
      ...state,
      selectedNetworkId: HelpersUtil.caipNetworkIdToNumber(state.selectedNetworkId)
    }
  }

  // @ts-expect-error: Overriden state type is correct
  public override subscribeState(callback: (state: Web3ModalState) => void) {
    return super.subscribeState(state =>
      callback({
        ...state,
        selectedNetworkId: HelpersUtil.caipNetworkIdToNumber(state.selectedNetworkId)
      })
    )
  }

  // -- Private -----------------------------------------------------------------
  private syncRequestedNetworks(chains: Chain[]) {
    const requestedCaipNetworks = chains?.map(
      chain =>
        ({
          id: `${ConstantsUtil.EIP155}:${chain.id}`,
          name: chain.name,
          imageId: PresetsUtil.EIP155NetworkImageIds[chain.id],
          imageUrl: this.options?.chainImages?.[chain.id]
        }) as CaipNetwork
    )
    this.setRequestedCaipNetworks(requestedCaipNetworks ?? [])
  }

  private async syncAccount({ address, isConnected, chainId }: GetAccountReturnType) {
    this.resetAccount()
    // TOD0: Check with Sven. Now network is synced when acc is synced.
    this.syncNetwork()
    if (isConnected && address && chainId) {
      const caipAddress: CaipAddress = `${ConstantsUtil.EIP155}:${chainId}:${address}`
      this.setIsConnected(isConnected)
      this.setCaipAddress(caipAddress)
      await Promise.all([
        this.syncProfile(address, chainId),
        this.syncBalance(address, chainId),
        this.fetchTokenBalance(),
        this.getApprovedCaipNetworksData()
      ])
      this.hasSyncedConnectedAccount = true
    } else if (!isConnected && this.hasSyncedConnectedAccount) {
      this.resetWcConnection()
      this.resetNetwork()
    }
  }

  private async syncNetwork() {
    const { address, isConnected, chainId } = getAccount(this.wagmiConfig)
    const chain = this.wagmiConfig.chains.find((c: Chain) => c.id === chainId)

    if (chain || chainId) {
      const name = chain?.name ?? chainId?.toString()
      const id = Number(chain?.id ?? chainId)
      const caipChainId: CaipNetworkId = `${ConstantsUtil.EIP155}:${id}`
      this.setCaipNetwork({
        id: caipChainId,
        name,
        imageId: PresetsUtil.EIP155NetworkImageIds[id],
        imageUrl: this.options?.chainImages?.[id]
      })
      if (isConnected && address && chainId) {
        const caipAddress: CaipAddress = `${ConstantsUtil.EIP155}:${id}:${address}`
        this.setCaipAddress(caipAddress)
        if (chain?.blockExplorers?.default?.url) {
          const url = `${chain.blockExplorers.default.url}/address/${address}`
          this.setAddressExplorerUrl(url)
        } else {
          this.setAddressExplorerUrl(undefined)
        }
        if (this.hasSyncedConnectedAccount) {
          await this.syncProfile(address, chainId)
          await this.syncBalance(address, chainId)
        }
      }
    }
  }

  private async syncProfile(address: Hex, chainId: Chain['id']) {
    if (chainId !== mainnet.id) {
      this.setProfileName(null)
      this.setProfileImage(null)

      return
    }

    try {
      const { name, avatar } = await this.fetchIdentity({
        caipChainId: `${ConstantsUtil.EIP155}:${chainId}`,
        address
      })
      this.setProfileName(name)
      this.setProfileImage(avatar)
    } catch {
      const profileName = await getEnsName(this.wagmiConfig, { address, chainId })
      if (profileName) {
        this.setProfileName(profileName)
        const profileImage = await getEnsAvatar(this.wagmiConfig, {
          name: profileName,
          chainId
        })
        if (profileImage) {
          this.setProfileImage(profileImage)
        }
      }
    }
  }

  private async syncBalance(address: Hex, chainId: number) {
    const chain = this.wagmiConfig.chains.find((c: Chain) => c.id === chainId)
    if (chain) {
      const balance = await getBalance(this.wagmiConfig, {
        address,
        chainId: chain.id,
        token: this.options?.tokens?.[chain.id]?.address as Hex
      })
      this.setBalance(balance.formatted, balance.symbol)

      return
    }
    this.setBalance(undefined, undefined)
  }

  private syncConnectors(
    connectors: Web3ModalClientOptions<CoreConfig>['wagmiConfig']['connectors']
  ) {
    const uniqueIds = new Set()
    const filteredConnectors = connectors.filter(
      item => !uniqueIds.has(item.id) && uniqueIds.add(item.id)
    )

    const w3mConnectors: Connector[] = []

    const coinbaseSDKId = ConstantsUtil.COINBASE_SDK_CONNECTOR_ID

    // Check if coinbase injected connector is present
    const coinbaseConnector = filteredConnectors.find(
      c => c.id === CoreConstants.CONNECTOR_RDNS_MAP[ConstantsUtil.COINBASE_CONNECTOR_ID]
    )

    filteredConnectors.forEach(({ id, name, type, icon }) => {
      // If coinbase injected connector is present, skip coinbase sdk connector.
<<<<<<< HEAD
      const isCoinbaseRepeated = coinbaseConnector && id === coinbaseSDKId
      const shouldSkip = isCoinbaseRepeated || ConstantsUtil.EMAIL_CONNECTOR_ID === id
=======
      const shouldSkip =
        (coinbaseConnector && id === coinbaseSDKId) || ConstantsUtil.AUTH_CONNECTOR_ID === id
>>>>>>> 2233c931
      if (!shouldSkip) {
        w3mConnectors.push({
          id,
          explorerId: PresetsUtil.ConnectorExplorerIds[id],
          imageUrl: this.options?.connectorImages?.[id] ?? icon,
          name: PresetsUtil.ConnectorNamesMap[id] ?? name,
          imageId: PresetsUtil.ConnectorImageIds[id],
          type: PresetsUtil.ConnectorTypesMap[type] ?? 'EXTERNAL',
          info: {
            rdns: id
          }
        })
      }
    })
    this.setConnectors(w3mConnectors)
    this.syncAuthConnector(filteredConnectors)
  }

  private async syncAuthConnector(
    connectors: Web3ModalClientOptions<CoreConfig>['wagmiConfig']['connectors']
  ) {
    const authConnector = connectors.find(
      ({ id }) => id === ConstantsUtil.AUTH_CONNECTOR_ID
    ) as unknown as Web3ModalClientOptions<CoreConfig>['wagmiConfig']['connectors'][0] & {
      email: boolean
      socials: SocialProvider[]
    }
    if (authConnector) {
      const provider = await authConnector.getProvider()
      this.addConnector({
        id: ConstantsUtil.AUTH_CONNECTOR_ID,
        type: 'AUTH',
        name: 'Auth',
        provider,
        email: authConnector.email,
        socials: authConnector.socials
      })
<<<<<<< HEAD
      this.listenEmailConnector(emailConnector)
      this.listenModal(emailConnector)
=======
      this.listenAuthConnector(authConnector)
>>>>>>> 2233c931
    }
  }

  private async listenAuthConnector(
    connector: Web3ModalClientOptions<CoreConfig>['wagmiConfig']['connectors'][number]
  ) {
    if (typeof window !== 'undefined' && connector) {
      super.setLoading(true)

      const provider = (await connector.getProvider()) as W3mFrameProvider
      const isLoginEmailUsed = provider.getLoginEmailUsed()

      super.setLoading(isLoginEmailUsed)
      if (isLoginEmailUsed) {
        this.setIsConnected(false)
      }

      provider.onInitSmartAccount((isDeployed: boolean) => {
        this.setSmartAccountDeployed(isDeployed)
      })

      provider.onRpcRequest(request => {
        if (W3mFrameHelpers.checkIfRequestExists(request)) {
          if (!W3mFrameHelpers.checkIfRequestIsAllowed(request)) {
            super.open({ view: 'ApproveTransaction' })
          }
        } else {
          super.open()
          const method = W3mFrameHelpers.getRequestMethod(request)
          // eslint-disable-next-line no-console
          console.error(W3mFrameRpcConstants.RPC_METHOD_NOT_ALLOWED_MESSAGE, { method })
          setTimeout(() => {
            this.showErrorMessage(W3mFrameRpcConstants.RPC_METHOD_NOT_ALLOWED_UI_MESSAGE)
          }, 300)
          provider.rejectRpcRequest()
        }
      })

      provider.onRpcResponse(() => {
        super.close()
      })

      provider.onNotConnected(() => {
        this.setIsConnected(false)
        super.setLoading(false)
      })

      provider.onIsConnected(() => {
        this.setIsConnected(true)
        super.setLoading(false)
      })
    }
  }

  private async listenModal(
    connector: Web3ModalClientOptions<CoreConfig>['wagmiConfig']['connectors'][number]
  ) {
    const provider = (await connector.getProvider()) as W3mFrameProvider
    this.subscribeState(val => {
      if (!val.open) {
        provider.rejectRpcRequest()
      }
    })
  }
}<|MERGE_RESOLUTION|>--- conflicted
+++ resolved
@@ -348,13 +348,8 @@
 
     filteredConnectors.forEach(({ id, name, type, icon }) => {
       // If coinbase injected connector is present, skip coinbase sdk connector.
-<<<<<<< HEAD
       const isCoinbaseRepeated = coinbaseConnector && id === coinbaseSDKId
-      const shouldSkip = isCoinbaseRepeated || ConstantsUtil.EMAIL_CONNECTOR_ID === id
-=======
-      const shouldSkip =
-        (coinbaseConnector && id === coinbaseSDKId) || ConstantsUtil.AUTH_CONNECTOR_ID === id
->>>>>>> 2233c931
+      const shouldSkip = isCoinbaseRepeated || ConstantsUtil.AUTH_CONNECTOR_ID === id
       if (!shouldSkip) {
         w3mConnectors.push({
           id,
@@ -392,12 +387,8 @@
         email: authConnector.email,
         socials: authConnector.socials
       })
-<<<<<<< HEAD
-      this.listenEmailConnector(emailConnector)
-      this.listenModal(emailConnector)
-=======
       this.listenAuthConnector(authConnector)
->>>>>>> 2233c931
+      this.listenModal(authConnector)
     }
   }
 
