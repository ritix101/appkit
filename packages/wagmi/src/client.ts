--- conflicted
+++ resolved
@@ -743,7 +743,6 @@
     }
   }
 
-<<<<<<< HEAD
   // private async listenModal(
   //   connector: Web3ModalClientOptions<CoreConfig>['wagmiConfig']['connectors'][number]
   // ) {
@@ -754,16 +753,4 @@
   //     }
   //   })
   // }
-=======
-  private async listenModal(
-    connector: Web3ModalClientOptions<Config>['wagmiConfig']['connectors'][number]
-  ) {
-    const provider = (await connector.getProvider()) as W3mFrameProvider
-    this.subscribeState(val => {
-      if (!val.open) {
-        provider.rejectRpcRequest()
-      }
-    })
-  }
->>>>>>> f7d0b332
 }