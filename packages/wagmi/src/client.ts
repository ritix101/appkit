import type { GetAccountReturnType, GetEnsAddressReturnType } from '@wagmi/core'
import {
  connect,
  disconnect,
  getAccount,
  getBalance,
  getEnsName,
  prepareTransactionRequest,
  reconnect,
  signMessage,
  switchChain,
  estimateGas as wagmiEstimateGas,
  getEnsAddress as wagmiGetEnsAddress,
<<<<<<< HEAD
  getEnsAvatar as wagmiGetEnsAvatar,
  sendTransaction as wagmiSendTransaction,
  writeContract as wagmiWriteContract,
  waitForTransactionReceipt,
  watchAccount,
  watchConnectors
=======
  reconnect,
  getConnections,
  switchAccount
>>>>>>> 9866b3d6
} from '@wagmi/core'
import type { Chain } from '@wagmi/core/chains'
<<<<<<< HEAD
/* eslint-disable no-console */
import { EthereumProvider, OPTIONAL_METHODS } from '@walletconnect/ethereum-provider'
import type { Chain as AvailableChain } from '@web3modal/common'
import { ConstantsUtil as CommonConstantsUtil, NetworkUtil } from '@web3modal/common'
=======
import type { GetAccountReturnType, GetEnsAddressReturnType, Config } from '@wagmi/core'
>>>>>>> 9866b3d6
import type {
  CaipAddress,
  CaipNetwork,
  CaipNetworkId,
  ConnectionControllerClient,
  Connector,
  LibraryOptions,
  NetworkControllerClient,
  PublicStateControllerState,
  SendTransactionArgs,
  SocialProvider,
  Token,
  WriteContractArgs
} from '@web3modal/scaffold'
import { Web3ModalScaffold } from '@web3modal/scaffold'
import { ConstantsUtil, HelpersUtil, PresetsUtil } from '@web3modal/scaffold-utils'
import type { Web3ModalSIWEClient } from '@web3modal/siwe'
<<<<<<< HEAD
import type { W3mFrameProvider, W3mFrameTypes } from '@web3modal/wallet'
import { W3mFrameConstants, W3mFrameHelpers, W3mFrameRpcConstants } from '@web3modal/wallet'
import type { Hex } from 'viem'
import { formatUnits, parseUnits } from 'viem'
import { mainnet } from 'viem/chains'
import { normalize } from 'viem/ens'
import type { defaultWagmiConfig as coreConfig } from './utils/defaultWagmiCoreConfig.js'
import type { defaultWagmiConfig as reactConfig } from './utils/defaultWagmiReactConfig.js'
=======
import { ConstantsUtil, PresetsUtil, HelpersUtil } from '@web3modal/scaffold-utils'
import { ConstantsUtil as CommonConstantsUtil } from '@web3modal/common'
import type { Chain as AvailableChain } from '@web3modal/common'
>>>>>>> 9866b3d6
import {
  getCaipDefaultChain,
  getEmailCaipNetworks,
  getWalletConnectCaipNetworks
} from './utils/helpers.js'
<<<<<<< HEAD
=======
import { W3mFrameConstants, W3mFrameHelpers, W3mFrameRpcConstants } from '@web3modal/wallet'
import type { W3mFrameProvider, W3mFrameTypes } from '@web3modal/wallet'
import { NetworkUtil } from '@web3modal/common'
import { normalize } from 'viem/ens'
>>>>>>> 9866b3d6

// -- Types ---------------------------------------------------------------------
export interface Web3ModalClientOptions<C extends Config>
  extends Omit<LibraryOptions, 'defaultChain' | 'tokens'> {
  wagmiConfig: C
  siweConfig?: Web3ModalSIWEClient
  defaultChain?: Chain
  chainImages?: Record<number, string>
  connectorImages?: Record<string, string>
  tokens?: Record<number, Token>
}

export type Web3ModalOptions<C extends Config> = Omit<
  Web3ModalClientOptions<C>,
  '_sdkVersion' | 'isUniversalProvider'
>

// @ts-expect-error: Overridden state type is correct
interface Web3ModalState extends PublicStateControllerState {
  selectedNetworkId: number | undefined
}

// -- Client --------------------------------------------------------------------
export class Web3Modal extends Web3ModalScaffold {
  private hasSyncedConnectedAccount = false

  private options: Web3ModalClientOptions<Config> | undefined = undefined

  private wagmiConfig: Web3ModalClientOptions<Config>['wagmiConfig']

  private chain: AvailableChain = CommonConstantsUtil.CHAIN.EVM

<<<<<<< HEAD
  private chain: AvailableChain = CommonConstantsUtil.CHAIN.EVM

  public constructor(options: Web3ModalClientOptions<CoreConfig>) {
=======
  public constructor(options: Web3ModalClientOptions<Config>) {
>>>>>>> 9866b3d6
    const { wagmiConfig, siweConfig, defaultChain, tokens, _sdkVersion, ...w3mOptions } = options

    if (!wagmiConfig) {
      throw new Error('web3modal:constructor - wagmiConfig is undefined')
    }

    if (!w3mOptions.projectId) {
      throw new Error('web3modal:constructor - projectId is undefined')
    }

    const networkControllerClient: NetworkControllerClient = {
      switchCaipNetwork: async caipNetwork => {
        const chainId = NetworkUtil.caipNetworkIdToNumber(caipNetwork?.id)

        if (chainId) {
          await switchChain(this.wagmiConfig, { chainId })
        }
      },

      getApprovedCaipNetworksData: async () =>
        new Promise(resolve => {
          const connections = new Map(wagmiConfig.state.connections)
          const connection = connections.get(wagmiConfig.state.current || '')

          if (connection?.connector?.id === ConstantsUtil.AUTH_CONNECTOR_ID) {
            resolve(getEmailCaipNetworks())
          } else if (connection?.connector?.id === ConstantsUtil.WALLET_CONNECT_CONNECTOR_ID) {
            const connector = wagmiConfig.connectors.find(
              c => c.id === ConstantsUtil.WALLET_CONNECT_CONNECTOR_ID
            )

            resolve(getWalletConnectCaipNetworks(connector))
          }

          resolve({ approvedCaipNetworkIds: undefined, supportsAllNetworks: true })
        })
    }

    const connectionControllerClient: ConnectionControllerClient = {
      connectWalletConnect: async onUri => {
        const connector = wagmiConfig.connectors.find(
          c => c.id === ConstantsUtil.WALLET_CONNECT_CONNECTOR_ID
        )
        if (!connector) {
          throw new Error('connectionControllerClient:getWalletConnectUri - connector is undefined')
        }
        const provider = (await connector.getProvider()) as Awaited<
          ReturnType<(typeof EthereumProvider)['init']>
        >

        provider.on('display_uri', data => {
          onUri(data)
        })

<<<<<<< HEAD
        let chainId = NetworkUtil.caipNetworkIdToNumber(this.getCaipNetwork()?.id)

        // Make sure client uses ethereum provider version that supports `authenticate`
        if (this.getIsSiweEnabled() && typeof provider?.authenticate === 'function') {
          const { SIWEController, getDidChainId, getDidAddress } = await import('@web3modal/siwe')
          if (!SIWEController.state._client) {
            return
          }
          const siweParams = await SIWEController.getMessageParams()
          const chainIds = this.wagmiConfig.chains.map(c => c.id)
          // @ts-expect-error - setting requested chains beforehand avoids wagmi auto disconnecting the session when `connect` is called because it thinks chains are stale
          await connector.setRequestedChainsIds(chainIds)
=======
        const clientId = await provider.signer?.client?.core?.crypto?.getClientId()
        if (clientId) {
          this.setClientId(clientId)
        }

        const chainId = NetworkUtil.caipNetworkIdToNumber(this.getCaipNetwork()?.id)
        const siweParams = await siweConfig?.getMessageParams?.()
        // Make sure client uses ethereum provider version that supports `authenticate`
        if (
          siweConfig?.options?.enabled &&
          typeof provider?.authenticate === 'function' &&
          siweParams &&
          Object.keys(siweParams || {}).length > 0
        ) {
          const { SIWEController, getDidChainId, getDidAddress } = await import('@web3modal/siwe')

          // @ts-expect-error - setting requested chains beforehand avoids wagmi auto disconnecting the session when `connect` is called because it things chains are stale
          await connector.setRequestedChainsIds(siweParams.chains)
>>>>>>> 9866b3d6

          // Make active chain first in requested chains to make it default for siwe message
          let reorderedChains = siweParams.chains
          if (chainId) {
            reorderedChains = [chainId, ...siweParams.chains.filter(c => c !== chainId)]
          }

          const result = await provider.authenticate({
<<<<<<< HEAD
            nonce: await SIWEController.getNonce(),
            methods: OPTIONAL_METHODS,
            ...siweParams,
            chains: chainIds
=======
            nonce: await siweConfig.getNonce(),
            methods: [...OPTIONAL_METHODS],
            ...siweParams,
            chains: reorderedChains
>>>>>>> 9866b3d6
          })
          // Auths is an array of signed CACAO objects https://github.com/ChainAgnostic/CAIPs/blob/main/CAIPs/caip-74.md
          const signedCacao = result?.auths?.[0]

          const clientId = await provider?.signer?.client?.core?.crypto?.getClientId()
          if (clientId) {
            this.setClientId(clientId)
          }

          if (signedCacao) {
            const { p, s } = signedCacao
            const cacaoChainId = getDidChainId(p.iss) || ''
            const address = getDidAddress(p.iss)
            chainId = parseInt(cacaoChainId, 10)
            // Optimistically set the session to avoid a flash of the wrong state
            if (address && cacaoChainId) {
              SIWEController.setSession({
                address,
                chainId
              })
            }

            try {
              // Kicks off verifyMessage and populates external states
              const message = provider.signer.client.formatAuthMessage({
                request: p,
                iss: p.iss
              })
              await SIWEController.verifyMessage({
                message,
                signature: s.s,
                cacao: signedCacao,
                clientId
              })
            } catch (error) {
              // eslint-disable-next-line no-console
              console.error('Error verifying message', error)
              // eslint-disable-next-line no-console
              await provider.disconnect().catch(console.error)
              // eslint-disable-next-line no-console
              await SIWEController.signOut().catch(console.error)
              throw error
            }
          }
          /*
           * Unassign the connector from the wagmiConfig and allow connect() to reassign it in the next step
           * this avoids case where wagmi throws because the connector is already connected
           * what we need connect() to do is to only setup internal event listeners
           */
<<<<<<< HEAD
          this.wagmiConfig.state.current = null
=======
          this.wagmiConfig.state.current = ''
>>>>>>> 9866b3d6
        }
        await connect(this.wagmiConfig, { connector, chainId })
      },

      connectExternal: async ({ id, provider, info }) => {
        const connector = wagmiConfig.connectors.find(c => c.id === id)
        if (!connector) {
          throw new Error('connectionControllerClient:connectExternal - connector is undefined')
        }
        this.setClientId(null)
        if (provider && info && connector.id === ConstantsUtil.EIP6963_CONNECTOR_ID) {
          // @ts-expect-error Exists on EIP6963Connector
          connector.setEip6963Wallet?.({ provider, info })
        }
        const chainId = NetworkUtil.caipNetworkIdToNumber(this.getCaipNetwork()?.id)

        await connect(this.wagmiConfig, { connector, chainId })
      },

      reconnectExternal: async ({ id }) => {
        const connector = wagmiConfig.connectors.find(c => c.id === id)

        if (!connector) {
          throw new Error('connectionControllerClient:connectExternal - connector is undefined')
        }

        await reconnect(this.wagmiConfig, { connectors: [connector] })
      },

      checkInstalled: ids => {
        const injectedConnector = this.getConnectors().find(c => c.type === 'INJECTED')

        if (!ids) {
          return Boolean(window.ethereum)
        }

        if (injectedConnector) {
          if (!window?.ethereum) {
            return false
          }

          return ids.some(id => Boolean(window.ethereum?.[String(id)]))
        }

        return false
      },

      disconnect: async () => {
        await disconnect(this.wagmiConfig)
<<<<<<< HEAD
        if (this.getIsSiweEnabled()) {
=======
        this.setClientId(null)
        if (siweConfig?.options?.signOutOnDisconnect) {
>>>>>>> 9866b3d6
          const { SIWEController } = await import('@web3modal/siwe')
          if (SIWEController.state._client?.options?.signOutOnDisconnect) {
            await SIWEController.signOut()
          }
        }
      },

      signMessage: async message => signMessage(this.wagmiConfig, { message }),

      estimateGas: async args => {
        try {
          return await wagmiEstimateGas(this.wagmiConfig, {
            account: args.address,
            to: args.to,
            data: args.data,
            type: 'legacy'
          })
        } catch (error) {
          return 0n
        }
      },

      sendTransaction: async (data: SendTransactionArgs) => {
        const { chainId } = getAccount(this.wagmiConfig)

        const txParams = {
          account: data.address,
          to: data.to,
          value: data.value,
          gas: data.gas,
          gasPrice: data.gasPrice,
          data: data.data,
          chainId,
          type: 'legacy' as const
        }

        await prepareTransactionRequest(this.wagmiConfig, txParams)
        const tx = await wagmiSendTransaction(this.wagmiConfig, txParams)

        await waitForTransactionReceipt(this.wagmiConfig, { hash: tx, timeout: 25000 })

        return tx
      },

      writeContract: async (data: WriteContractArgs) => {
        const chainId = NetworkUtil.caipNetworkIdToNumber(this.getCaipNetwork()?.id)

        const tx = await wagmiWriteContract(wagmiConfig, {
          chainId,
          address: data.tokenAddress,
          abi: data.abi,
          functionName: data.method,
          args: [data.receiverAddress, data.tokenAmount]
        })

        return tx
      },

      getEnsAddress: async (value: string) => {
        try {
          const chainId = NetworkUtil.caipNetworkIdToNumber(this.getCaipNetwork()?.id)
          let ensName: boolean | GetEnsAddressReturnType = false
          let wcName: boolean | string = false

          if (value?.endsWith(CommonConstantsUtil.WC_NAME_SUFFIX)) {
            wcName = await this.resolveWalletConnectName(value)
          }

          if (chainId === mainnet.id) {
            ensName = await wagmiGetEnsAddress(this.wagmiConfig, {
              name: normalize(value),
              chainId
            })
          }

          return ensName || wcName || false
        } catch {
          return false
        }
      },

      getEnsAvatar: async (value: string) => {
        const chainId = NetworkUtil.caipNetworkIdToNumber(this.getCaipNetwork()?.id)

        if (chainId !== mainnet.id) {
          return false
        }

        const avatar = await wagmiGetEnsAvatar(this.wagmiConfig, {
          name: normalize(value),
          chainId
        })

        return avatar || false
      },

      parseUnits,

      formatUnits
    }

    super({
      chain: CommonConstantsUtil.CHAIN.EVM,
      networkControllerClient,
      connectionControllerClient,
      siweControllerClient: siweConfig,
      defaultChain: getCaipDefaultChain(defaultChain),
      tokens: HelpersUtil.getCaipTokens(tokens),
      _sdkVersion: _sdkVersion ?? `html-wagmi-${ConstantsUtil.VERSION}`,
      ...w3mOptions
    })

    this.options = options
    this.wagmiConfig = wagmiConfig

    this.syncRequestedNetworks([...wagmiConfig.chains])
    this.syncConnectors([...wagmiConfig.connectors])
    this.initAuthConnectorListeners([...wagmiConfig.connectors])

    watchConnectors(this.wagmiConfig, {
      onChange: connectors => this.syncConnectors(connectors)
    })
    watchAccount(this.wagmiConfig, {
      onChange: accountData => this.syncAccount({ ...accountData })
    })

    this.setEIP6963Enabled(w3mOptions.enableEIP6963 !== false)
<<<<<<< HEAD
=======

    this.subscribeShouldUpdateToAddress((newAddress?: string) => {
      if (newAddress) {
        const connections = getConnections(this.wagmiConfig)
        const connector = connections[0]?.connector
        if (connector) {
          switchAccount(this.wagmiConfig, {
            connector
          }).then(response =>
            this.syncAccount({
              address: newAddress as Hex,
              isConnected: true,
              addresses: response.accounts,
              connector,
              chainId: response.chainId
            })
          )
        }
      }
    })
>>>>>>> 9866b3d6
  }

  // -- Public ------------------------------------------------------------------

  // @ts-expect-error: Overridden state type is correct
  public override getState() {
    const state = super.getState()

    return {
      ...state,
      selectedNetworkId: NetworkUtil.caipNetworkIdToNumber(state.selectedNetworkId)
    }
  }

  // @ts-expect-error: Overridden state type is correct
  public override subscribeState(callback: (state: Web3ModalState) => void) {
    return super.subscribeState(state =>
      callback({
        ...state,
        selectedNetworkId: NetworkUtil.caipNetworkIdToNumber(state.selectedNetworkId)
      })
    )
  }

  // -- Private -----------------------------------------------------------------
  private syncRequestedNetworks(chains: Chain[]) {
    const requestedCaipNetworks = chains?.map(
      chain =>
        ({
          id: `${ConstantsUtil.EIP155}:${chain.id}`,
          name: chain.name,
          imageId: PresetsUtil.EIP155NetworkImageIds[chain.id],
          imageUrl: this.options?.chainImages?.[chain.id]
        }) as CaipNetwork
    )
    this.setRequestedCaipNetworks(requestedCaipNetworks ?? [])
  }

  private async syncAccount({
    address,
    isConnected,
    isDisconnected,
    chainId,
    connector,
    addresses
  }: Partial<
    Pick<
      GetAccountReturnType,
      'address' | 'isConnected' | 'isDisconnected' | 'chainId' | 'connector' | 'addresses'
    >
  >) {
    const caipAddress: CaipAddress = `${ConstantsUtil.EIP155}:${chainId}:${address}`

    if (this.getCaipAddress() === caipAddress) {
      return
    }

    if (isConnected && address && chainId) {
      this.resetAccount()
      this.syncNetwork(address, chainId, isConnected)
      this.setIsConnected(isConnected)
      this.setCaipAddress(caipAddress)
      await Promise.all([
        this.syncProfile(address, chainId),
        this.syncBalance(address, chainId),
<<<<<<< HEAD
        this.syncConnectedWalletInfo(connector),
=======
>>>>>>> 9866b3d6
        this.setApprovedCaipNetworksData()
      ])
      if (connector) {
        this.syncConnectedWalletInfo(connector)
      }

      // Set by authConnector.onIsConnectedHandler as we need the account type
      const isAuthConnector = connector?.id === ConstantsUtil.AUTH_CONNECTOR_ID
      if (!isAuthConnector && addresses?.length) {
        this.setAllAccounts(addresses.map(addr => ({ address: addr, type: 'eoa' })))
      }

      this.hasSyncedConnectedAccount = true
    } else if (isDisconnected && this.hasSyncedConnectedAccount) {
      this.resetAccount()
      this.resetWcConnection()
      this.resetNetwork()
      this.setAllAccounts([])

      this.hasSyncedConnectedAccount = false
    }
  }

  private async syncNetwork(address?: Hex, chainId?: number, isConnected?: boolean) {
    const chain = this.wagmiConfig.chains.find((c: Chain) => c.id === chainId)

    if (chain || chainId) {
      const name = chain?.name ?? chainId?.toString()
      const id = Number(chain?.id ?? chainId)
      const caipChainId: CaipNetworkId = `${ConstantsUtil.EIP155}:${id}`
      this.setCaipNetwork({
        id: caipChainId,
        name,
        imageId: PresetsUtil.EIP155NetworkImageIds[id],
        imageUrl: this.options?.chainImages?.[id],
        chain: this.chain
      })
      if (isConnected && address && chainId) {
        const caipAddress: CaipAddress = `${ConstantsUtil.EIP155}:${id}:${address}`
        this.setCaipAddress(caipAddress)
        if (chain?.blockExplorers?.default?.url) {
          const url = `${chain.blockExplorers.default.url}/address/${address}`
          this.setAddressExplorerUrl(url)
        } else {
          this.setAddressExplorerUrl(undefined)
        }
        if (this.hasSyncedConnectedAccount) {
          await this.syncBalance(address, chainId)
        }
      }
    }
  }

  private async syncWalletConnectName(address: Hex) {
    try {
      const registeredWcNames = await this.getWalletConnectName(address)
      if (registeredWcNames[0]) {
        const wcName = registeredWcNames[0]
        this.setProfileName(wcName.name)
      } else {
        this.setProfileName(null)
      }
    } catch {
      this.setProfileName(null)
    }
  }

  private async syncProfile(address: Hex, chainId: Chain['id']) {
    try {
      const { name, avatar } = await this.fetchIdentity({
        address
      })
      this.setProfileName(name)
      this.setProfileImage(avatar)

      if (!name) {
        await this.syncWalletConnectName(address)
      }
    } catch {
      if (chainId === mainnet.id) {
        const profileName = await getEnsName(this.wagmiConfig, { address, chainId })
        if (profileName) {
          this.setProfileName(profileName)
          const profileImage = await wagmiGetEnsAvatar(this.wagmiConfig, {
            name: profileName,
            chainId
          })
          if (profileImage) {
            this.setProfileImage(profileImage)
          }
        } else {
          await this.syncWalletConnectName(address)
          this.setProfileImage(null)
        }
      } else {
        await this.syncWalletConnectName(address)
        this.setProfileImage(null)
      }
    }
  }

  private async syncBalance(address: Hex, chainId: number) {
    const chain = this.wagmiConfig.chains.find((c: Chain) => c.id === chainId)
    if (chain) {
      const balance = await getBalance(this.wagmiConfig, {
        address,
        chainId: chain.id,
        token: this.options?.tokens?.[chain.id]?.address as Hex
      })
      this.setBalance(balance.formatted, balance.symbol)

      return
    }
    this.setBalance(undefined, undefined)
  }

  private async syncConnectedWalletInfo(connector: GetAccountReturnType['connector']) {
    if (!connector) {
      throw Error('syncConnectedWalletInfo - connector is undefined')
    }

    if (connector.id === ConstantsUtil.WALLET_CONNECT_CONNECTOR_ID && connector.getProvider) {
      const walletConnectProvider = (await connector.getProvider()) as Awaited<
        ReturnType<(typeof EthereumProvider)['init']>
      >
      if (walletConnectProvider.session) {
        this.setConnectedWalletInfo(
          {
            ...walletConnectProvider.session.peer.metadata,
            name: walletConnectProvider.session.peer.metadata.name,
            icon: walletConnectProvider.session.peer.metadata.icons?.[0]
          },
          this.chain
        )
      }
    } else {
      this.setConnectedWalletInfo({ name: connector.name, icon: connector.icon }, this.chain)
    }
  }

  private syncConnectors(connectors: Web3ModalClientOptions<Config>['wagmiConfig']['connectors']) {
    const uniqueIds = new Set()
    const filteredConnectors = connectors.filter(
      item => !uniqueIds.has(item.id) && uniqueIds.add(item.id)
    )

    const w3mConnectors: Connector[] = []

    const coinbaseSDKId = ConstantsUtil.COINBASE_SDK_CONNECTOR_ID

    // Check if coinbase injected connector is present
    const coinbaseConnector = filteredConnectors.find(c => c.id === coinbaseSDKId)

    filteredConnectors.forEach(({ id, name, type, icon }) => {
      // If coinbase injected connector is present, skip coinbase sdk connector.
      const isCoinbaseRepeated =
        coinbaseConnector &&
        id === ConstantsUtil.CONNECTOR_RDNS_MAP[ConstantsUtil.COINBASE_CONNECTOR_ID]
      const shouldSkip = isCoinbaseRepeated || ConstantsUtil.AUTH_CONNECTOR_ID === id
      if (!shouldSkip) {
        w3mConnectors.push({
          id,
          explorerId: PresetsUtil.ConnectorExplorerIds[id],
          imageUrl: this.options?.connectorImages?.[id] ?? icon,
          name: PresetsUtil.ConnectorNamesMap[id] ?? name,
          imageId: PresetsUtil.ConnectorImageIds[id],
          type: PresetsUtil.ConnectorTypesMap[type] ?? 'EXTERNAL',
          info: {
            rdns: id
          },
          chain: this.chain
        })
      }
    })
    this.setConnectors(w3mConnectors)
    this.syncAuthConnector(filteredConnectors)
  }

  private async syncAuthConnector(
    connectors: Web3ModalClientOptions<Config>['wagmiConfig']['connectors']
  ) {
    const authConnector = connectors.find(
      ({ id }) => id === ConstantsUtil.AUTH_CONNECTOR_ID
    ) as unknown as Web3ModalClientOptions<Config>['wagmiConfig']['connectors'][0] & {
      email: boolean
      socials: SocialProvider[]
      showWallets?: boolean
      walletFeatures?: boolean
    }

    if (authConnector) {
      const provider = await authConnector.getProvider()
      this.addConnector({
        id: ConstantsUtil.AUTH_CONNECTOR_ID,
        type: 'AUTH',
        name: 'Auth',
        provider,
        email: authConnector.email,
        socials: authConnector.socials,
        showWallets: authConnector.showWallets,
        chain: this.chain,
        walletFeatures: authConnector.walletFeatures
      })
    }
  }

  private async initAuthConnectorListeners(
    connectors: Web3ModalClientOptions<Config>['wagmiConfig']['connectors']
  ) {
    const authConnector = connectors.find(({ id }) => id === ConstantsUtil.AUTH_CONNECTOR_ID)
    if (authConnector) {
      await this.listenAuthConnector(authConnector)
      await this.listenModal(authConnector)
    }
  }

  private async listenAuthConnector(
    connector: Web3ModalClientOptions<Config>['wagmiConfig']['connectors'][number]
  ) {
    if (typeof window !== 'undefined' && connector) {
      super.setLoading(true)
      const provider = (await connector.getProvider()) as W3mFrameProvider
      const isLoginEmailUsed = provider.getLoginEmailUsed()

      super.setLoading(isLoginEmailUsed)

      if (isLoginEmailUsed) {
        this.setIsConnected(false)
      }

      provider.onRpcRequest(request => {
        if (W3mFrameHelpers.checkIfRequestExists(request)) {
          if (!W3mFrameHelpers.checkIfRequestIsAllowed(request)) {
            if (super.isOpen()) {
              if (super.isTransactionStackEmpty()) {
                return
              }
              if (super.isTransactionShouldReplaceView()) {
                super.replace('ApproveTransaction')
              } else {
                super.redirect('ApproveTransaction')
              }
            } else {
              super.open({ view: 'ApproveTransaction' })
            }
          }
        } else {
          super.open()
          // eslint-disable-next-line no-console
          console.error(W3mFrameRpcConstants.RPC_METHOD_NOT_ALLOWED_MESSAGE, {
            method: request.method
          })
          setTimeout(() => {
            this.showErrorMessage(W3mFrameRpcConstants.RPC_METHOD_NOT_ALLOWED_UI_MESSAGE)
          }, 300)
          provider.rejectRpcRequest()
        }
      })

      provider.onRpcResponse(response => {
        const responseType = W3mFrameHelpers.getResponseType(response)

        switch (responseType) {
          case W3mFrameConstants.RPC_RESPONSE_TYPE_ERROR: {
            const isModalOpen = super.isOpen()

            if (isModalOpen) {
              if (super.isTransactionStackEmpty()) {
                super.close()
              } else {
                super.popTransactionStack(true)
              }
            }
            break
          }
          case W3mFrameConstants.RPC_RESPONSE_TYPE_TX: {
            if (super.isTransactionStackEmpty()) {
              super.close()
            } else {
              super.popTransactionStack()
            }
            break
          }
          default:
            break
        }
      })

      provider.onNotConnected(() => {
        const isConnected = this.getIsConnectedState()
        if (!isConnected) {
          this.setIsConnected(false)
          super.setLoading(false)
        }
      })

      provider.onIsConnected(req => {
        this.setIsConnected(true)
        this.setSmartAccountDeployed(Boolean(req.smartAccountDeployed), this.chain)
        this.setPreferredAccountType(
          req.preferredAccountType as W3mFrameTypes.AccountType,
          this.chain
        )
        super.setLoading(false)
        this.setAllAccounts(
          req.accounts || [
            {
              address: req.address,
              type: (req.preferredAccountType || 'eoa') as W3mFrameTypes.AccountType
            }
          ]
        )
      })

      provider.onGetSmartAccountEnabledNetworks(networks => {
        this.setSmartAccountEnabledNetworks(networks)
      })

      provider.onSetPreferredAccount(({ address, type }) => {
        if (!address) {
          return
        }
        this.setPreferredAccountType(type as W3mFrameTypes.AccountType, this.chain)
<<<<<<< HEAD
=======
        this.syncAccount({
          address: address as `0x${string}`,
          isConnected: true,
          chainId: NetworkUtil.caipNetworkIdToNumber(this.getCaipNetwork()?.id),
          connector
        })
>>>>>>> 9866b3d6
      })
    }
  }

  private async listenModal(
    connector: Web3ModalClientOptions<Config>['wagmiConfig']['connectors'][number]
  ) {
    const provider = (await connector.getProvider()) as W3mFrameProvider
    this.subscribeState(val => {
      if (!val.open) {
        provider.rejectRpcRequest()
      }
    })
  }
}<|MERGE_RESOLUTION|>--- conflicted
+++ resolved
@@ -1,4 +1,5 @@
-import type { GetAccountReturnType, GetEnsAddressReturnType } from '@wagmi/core'
+/* eslint-disable no-console */
+import type { Config, GetAccountReturnType, GetEnsAddressReturnType } from '@wagmi/core'
 import {
   connect,
   disconnect,
@@ -11,28 +12,17 @@
   switchChain,
   estimateGas as wagmiEstimateGas,
   getEnsAddress as wagmiGetEnsAddress,
-<<<<<<< HEAD
   getEnsAvatar as wagmiGetEnsAvatar,
   sendTransaction as wagmiSendTransaction,
   writeContract as wagmiWriteContract,
   waitForTransactionReceipt,
   watchAccount,
   watchConnectors
-=======
-  reconnect,
-  getConnections,
-  switchAccount
->>>>>>> 9866b3d6
 } from '@wagmi/core'
 import type { Chain } from '@wagmi/core/chains'
-<<<<<<< HEAD
-/* eslint-disable no-console */
 import { EthereumProvider, OPTIONAL_METHODS } from '@walletconnect/ethereum-provider'
 import type { Chain as AvailableChain } from '@web3modal/common'
 import { ConstantsUtil as CommonConstantsUtil, NetworkUtil } from '@web3modal/common'
-=======
-import type { GetAccountReturnType, GetEnsAddressReturnType, Config } from '@wagmi/core'
->>>>>>> 9866b3d6
 import type {
   CaipAddress,
   CaipNetwork,
@@ -50,32 +40,17 @@
 import { Web3ModalScaffold } from '@web3modal/scaffold'
 import { ConstantsUtil, HelpersUtil, PresetsUtil } from '@web3modal/scaffold-utils'
 import type { Web3ModalSIWEClient } from '@web3modal/siwe'
-<<<<<<< HEAD
 import type { W3mFrameProvider, W3mFrameTypes } from '@web3modal/wallet'
 import { W3mFrameConstants, W3mFrameHelpers, W3mFrameRpcConstants } from '@web3modal/wallet'
 import type { Hex } from 'viem'
 import { formatUnits, parseUnits } from 'viem'
 import { mainnet } from 'viem/chains'
 import { normalize } from 'viem/ens'
-import type { defaultWagmiConfig as coreConfig } from './utils/defaultWagmiCoreConfig.js'
-import type { defaultWagmiConfig as reactConfig } from './utils/defaultWagmiReactConfig.js'
-=======
-import { ConstantsUtil, PresetsUtil, HelpersUtil } from '@web3modal/scaffold-utils'
-import { ConstantsUtil as CommonConstantsUtil } from '@web3modal/common'
-import type { Chain as AvailableChain } from '@web3modal/common'
->>>>>>> 9866b3d6
 import {
   getCaipDefaultChain,
   getEmailCaipNetworks,
   getWalletConnectCaipNetworks
 } from './utils/helpers.js'
-<<<<<<< HEAD
-=======
-import { W3mFrameConstants, W3mFrameHelpers, W3mFrameRpcConstants } from '@web3modal/wallet'
-import type { W3mFrameProvider, W3mFrameTypes } from '@web3modal/wallet'
-import { NetworkUtil } from '@web3modal/common'
-import { normalize } from 'viem/ens'
->>>>>>> 9866b3d6
 
 // -- Types ---------------------------------------------------------------------
 export interface Web3ModalClientOptions<C extends Config>
@@ -108,13 +83,7 @@
 
   private chain: AvailableChain = CommonConstantsUtil.CHAIN.EVM
 
-<<<<<<< HEAD
-  private chain: AvailableChain = CommonConstantsUtil.CHAIN.EVM
-
-  public constructor(options: Web3ModalClientOptions<CoreConfig>) {
-=======
   public constructor(options: Web3ModalClientOptions<Config>) {
->>>>>>> 9866b3d6
     const { wagmiConfig, siweConfig, defaultChain, tokens, _sdkVersion, ...w3mOptions } = options
 
     if (!wagmiConfig) {
@@ -169,66 +138,38 @@
           onUri(data)
         })
 
-<<<<<<< HEAD
+        const clientId = await provider.signer?.client?.core?.crypto?.getClientId()
+        if (clientId) {
+          this.setClientId(clientId)
+        }
+
         let chainId = NetworkUtil.caipNetworkIdToNumber(this.getCaipNetwork()?.id)
-
         // Make sure client uses ethereum provider version that supports `authenticate`
         if (this.getIsSiweEnabled() && typeof provider?.authenticate === 'function') {
           const { SIWEController, getDidChainId, getDidAddress } = await import('@web3modal/siwe')
           if (!SIWEController.state._client) {
             return
           }
-          const siweParams = await SIWEController.getMessageParams()
-          const chainIds = this.wagmiConfig.chains.map(c => c.id)
-          // @ts-expect-error - setting requested chains beforehand avoids wagmi auto disconnecting the session when `connect` is called because it thinks chains are stale
-          await connector.setRequestedChainsIds(chainIds)
-=======
-        const clientId = await provider.signer?.client?.core?.crypto?.getClientId()
-        if (clientId) {
-          this.setClientId(clientId)
-        }
-
-        const chainId = NetworkUtil.caipNetworkIdToNumber(this.getCaipNetwork()?.id)
-        const siweParams = await siweConfig?.getMessageParams?.()
-        // Make sure client uses ethereum provider version that supports `authenticate`
-        if (
-          siweConfig?.options?.enabled &&
-          typeof provider?.authenticate === 'function' &&
-          siweParams &&
-          Object.keys(siweParams || {}).length > 0
-        ) {
-          const { SIWEController, getDidChainId, getDidAddress } = await import('@web3modal/siwe')
+          const params = await SIWEController?.getMessageParams?.()
+
+          /*
+           * Must perform these checks to satify optional types
+           * Make active chain first in requested chains to make it default for siwe message
+           */
+          if (!params || !Object.keys(params || {}).length) {
+            return
+          }
 
           // @ts-expect-error - setting requested chains beforehand avoids wagmi auto disconnecting the session when `connect` is called because it things chains are stale
           await connector.setRequestedChainsIds(siweParams.chains)
->>>>>>> 9866b3d6
-
-          // Make active chain first in requested chains to make it default for siwe message
-          let reorderedChains = siweParams.chains
-          if (chainId) {
-            reorderedChains = [chainId, ...siweParams.chains.filter(c => c !== chainId)]
-          }
 
           const result = await provider.authenticate({
-<<<<<<< HEAD
             nonce: await SIWEController.getNonce(),
-            methods: OPTIONAL_METHODS,
-            ...siweParams,
-            chains: chainIds
-=======
-            nonce: await siweConfig.getNonce(),
             methods: [...OPTIONAL_METHODS],
-            ...siweParams,
-            chains: reorderedChains
->>>>>>> 9866b3d6
+            ...params
           })
           // Auths is an array of signed CACAO objects https://github.com/ChainAgnostic/CAIPs/blob/main/CAIPs/caip-74.md
           const signedCacao = result?.auths?.[0]
-
-          const clientId = await provider?.signer?.client?.core?.crypto?.getClientId()
-          if (clientId) {
-            this.setClientId(clientId)
-          }
 
           if (signedCacao) {
             const { p, s } = signedCacao
@@ -264,17 +205,13 @@
               await SIWEController.signOut().catch(console.error)
               throw error
             }
-          }
-          /*
-           * Unassign the connector from the wagmiConfig and allow connect() to reassign it in the next step
-           * this avoids case where wagmi throws because the connector is already connected
-           * what we need connect() to do is to only setup internal event listeners
-           */
-<<<<<<< HEAD
-          this.wagmiConfig.state.current = null
-=======
-          this.wagmiConfig.state.current = ''
->>>>>>> 9866b3d6
+            /*
+             * Unassign the connector from the wagmiConfig and allow connect() to reassign it in the next step
+             * this avoids case where wagmi throws because the connector is already connected
+             * what we need connect() to do is to only setup internal event listeners
+             */
+            this.wagmiConfig.state.current = ''
+          }
         }
         await connect(this.wagmiConfig, { connector, chainId })
       },
@@ -324,12 +261,7 @@
 
       disconnect: async () => {
         await disconnect(this.wagmiConfig)
-<<<<<<< HEAD
-        if (this.getIsSiweEnabled()) {
-=======
-        this.setClientId(null)
         if (siweConfig?.options?.signOutOnDisconnect) {
->>>>>>> 9866b3d6
           const { SIWEController } = await import('@web3modal/siwe')
           if (SIWEController.state._client?.options?.signOutOnDisconnect) {
             await SIWEController.signOut()
@@ -455,31 +387,6 @@
     watchAccount(this.wagmiConfig, {
       onChange: accountData => this.syncAccount({ ...accountData })
     })
-
-    this.setEIP6963Enabled(w3mOptions.enableEIP6963 !== false)
-<<<<<<< HEAD
-=======
-
-    this.subscribeShouldUpdateToAddress((newAddress?: string) => {
-      if (newAddress) {
-        const connections = getConnections(this.wagmiConfig)
-        const connector = connections[0]?.connector
-        if (connector) {
-          switchAccount(this.wagmiConfig, {
-            connector
-          }).then(response =>
-            this.syncAccount({
-              address: newAddress as Hex,
-              isConnected: true,
-              addresses: response.accounts,
-              connector,
-              chainId: response.chainId
-            })
-          )
-        }
-      }
-    })
->>>>>>> 9866b3d6
   }
 
   // -- Public ------------------------------------------------------------------
@@ -545,10 +452,6 @@
       await Promise.all([
         this.syncProfile(address, chainId),
         this.syncBalance(address, chainId),
-<<<<<<< HEAD
-        this.syncConnectedWalletInfo(connector),
-=======
->>>>>>> 9866b3d6
         this.setApprovedCaipNetworksData()
       ])
       if (connector) {
@@ -871,16 +774,13 @@
         if (!address) {
           return
         }
-        this.setPreferredAccountType(type as W3mFrameTypes.AccountType, this.chain)
-<<<<<<< HEAD
-=======
+        const chainId = NetworkUtil.caipNetworkIdToNumber(this.getCaipNetwork()?.id)
         this.syncAccount({
           address: address as `0x${string}`,
+          chainId,
           isConnected: true,
-          chainId: NetworkUtil.caipNetworkIdToNumber(this.getCaipNetwork()?.id),
           connector
-        })
->>>>>>> 9866b3d6
+        }).then(() => this.setPreferredAccountType(type as W3mFrameTypes.AccountType))
       })
     }
   }
