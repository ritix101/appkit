--- conflicted
+++ resolved
@@ -514,34 +514,6 @@
         }
       })
 
-<<<<<<< HEAD
-      provider.onRpcResponse(receive => {
-        // eslint-disable-next-line @typescript-eslint/prefer-ts-expect-error, @typescript-eslint/ban-ts-comment
-        // @ts-ignore
-        const payload = receive?.payload
-        // eslint-disable-next-line @typescript-eslint/prefer-ts-expect-error, @typescript-eslint/ban-ts-comment
-        // @ts-ignore
-        const isError = receive?.type === '@w3m-frame/RPC_REQUEST_ERROR'
-
-        if (isError && super.isOpen()) {
-          if (super.isTransactionStackEmpty()) {
-            super.close()
-          } else {
-            super.popTransactionStack(true)
-          }
-        }
-
-        const isPayloadString = typeof payload === 'string'
-        const isAddress = isPayloadString ? payload?.startsWith('0x') : false
-        const isCompleted = isAddress && payload?.length > 10
-
-        if (isCompleted) {
-          if (super.isTransactionStackEmpty()) {
-            super.close()
-          } else {
-            super.popTransactionStack()
-          }
-=======
       provider.onRpcResponse(response => {
         const responseType = W3mFrameHelpers.getResponseType(response)
 
@@ -568,7 +540,6 @@
           }
           default:
             break
->>>>>>> 90fe952a
         }
       })
 
