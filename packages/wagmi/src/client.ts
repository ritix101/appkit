/* eslint-disable no-console */
import { EthereumProvider, OPTIONAL_METHODS } from '@walletconnect/ethereum-provider'
import {
  connect,
  disconnect,
  signMessage,
  getBalance,
  getEnsAvatar as wagmiGetEnsAvatar,
  getEnsName,
  switchChain,
  watchAccount,
  watchConnectors,
  waitForTransactionReceipt,
  estimateGas as wagmiEstimateGas,
  writeContract as wagmiWriteContract,
  getAccount,
  getEnsAddress as wagmiGetEnsAddress,
  reconnect
} from '@wagmi/core'
import { mainnet } from 'viem/chains'
import { prepareTransactionRequest, sendTransaction as wagmiSendTransaction } from '@wagmi/core'
import type { Chain } from '@wagmi/core/chains'
import type { GetAccountReturnType, GetEnsAddressReturnType } from '@wagmi/core'
import type {
  CaipAddress,
  CaipNetwork,
  CaipNetworkId,
  ConnectionControllerClient,
  Connector,
  LibraryOptions,
  NetworkControllerClient,
  PublicStateControllerState,
  SendTransactionArgs,
  SocialProvider,
  Token,
  WriteContractArgs
} from '@web3modal/scaffold'
import { formatUnits, parseUnits } from 'viem'
import type { Hex } from 'viem'
import { Web3ModalScaffold } from '@web3modal/scaffold'
import type { Web3ModalSIWEClient } from '@web3modal/siwe'
import { ConstantsUtil, PresetsUtil, HelpersUtil } from '@web3modal/scaffold-utils'
import { ConstantsUtil as CommonConstants } from '@web3modal/common'
import {
  getCaipDefaultChain,
  getEmailCaipNetworks,
  getWalletConnectCaipNetworks
} from './utils/helpers.js'
import { W3mFrameConstants, W3mFrameHelpers, W3mFrameRpcConstants } from '@web3modal/wallet'
import type { W3mFrameProvider, W3mFrameTypes } from '@web3modal/wallet'
import { NetworkUtil } from '@web3modal/common'
import type { defaultWagmiConfig as coreConfig } from './utils/defaultWagmiCoreConfig.js'
import type { defaultWagmiConfig as reactConfig } from './utils/defaultWagmiReactConfig.js'
import { normalize } from 'viem/ens'

// -- Types ---------------------------------------------------------------------
export type CoreConfig = ReturnType<typeof coreConfig>
export type ReactConfig = ReturnType<typeof reactConfig>
type Config = CoreConfig | ReactConfig

export interface Web3ModalClientOptions<C extends Config>
  extends Omit<LibraryOptions, 'defaultChain' | 'tokens'> {
  wagmiConfig: C
  siweConfig?: Web3ModalSIWEClient
  defaultChain?: Chain
  chainImages?: Record<number, string>
  connectorImages?: Record<string, string>
  tokens?: Record<number, Token>
}

export type Web3ModalOptions<C extends Config> = Omit<Web3ModalClientOptions<C>, '_sdkVersion'>

// @ts-expect-error: Overriden state type is correct
interface Web3ModalState extends PublicStateControllerState {
  selectedNetworkId: number | undefined
}

// -- Client --------------------------------------------------------------------
export class Web3Modal extends Web3ModalScaffold {
  private hasSyncedConnectedAccount = false

  private options: Web3ModalClientOptions<CoreConfig> | undefined = undefined

  private wagmiConfig: Web3ModalClientOptions<CoreConfig>['wagmiConfig']

  public constructor(options: Web3ModalClientOptions<CoreConfig>) {
    const { wagmiConfig, siweConfig, defaultChain, tokens, _sdkVersion, ...w3mOptions } = options

    if (!wagmiConfig) {
      throw new Error('web3modal:constructor - wagmiConfig is undefined')
    }

    if (!w3mOptions.projectId) {
      throw new Error('web3modal:constructor - projectId is undefined')
    }

    const networkControllerClient: NetworkControllerClient = {
      switchCaipNetwork: async caipNetwork => {
        const chainId = NetworkUtil.caipNetworkIdToNumber(caipNetwork?.id)

        if (chainId) {
          await switchChain(this.wagmiConfig, { chainId })
        }
      },

      getApprovedCaipNetworksData: async () =>
        new Promise(resolve => {
          const connections = new Map(wagmiConfig.state.connections)
          const connection = connections.get(wagmiConfig.state.current || '')

          if (connection?.connector?.id === ConstantsUtil.AUTH_CONNECTOR_ID) {
            resolve(getEmailCaipNetworks())
          } else if (connection?.connector?.id === ConstantsUtil.WALLET_CONNECT_CONNECTOR_ID) {
            const connector = wagmiConfig.connectors.find(
              c => c.id === ConstantsUtil.WALLET_CONNECT_CONNECTOR_ID
            )

            resolve(getWalletConnectCaipNetworks(connector))
          }

          resolve({ approvedCaipNetworkIds: undefined, supportsAllNetworks: true })
        })
    }

    const connectionControllerClient: ConnectionControllerClient = {
      connectWalletConnect: async onUri => {
        const connector = wagmiConfig.connectors.find(
          c => c.id === ConstantsUtil.WALLET_CONNECT_CONNECTOR_ID
        )
        if (!connector) {
          throw new Error('connectionControllerClient:getWalletConnectUri - connector is undefined')
        }
        const provider = (await connector.getProvider()) as Awaited<
          ReturnType<(typeof EthereumProvider)['init']>
        >

        provider.on('display_uri', data => {
          onUri(data)
        })

        const chainId = NetworkUtil.caipNetworkIdToNumber(this.getCaipNetwork()?.id)
        // Make sure client uses ethereum provider version that supports `authenticate`
        if (siweConfig?.options?.enabled && typeof provider?.authenticate === 'function') {
          const { SIWEController, getDidChainId, getDidAddress } = await import('@web3modal/siwe')
          const siweParams = await siweConfig.getMessageParams()
          // @ts-expect-error - setting requested chains beforehand avoids wagmi auto disconnecting the session when `connect` is called because it things chains are stale
          await connector.setRequestedChainsIds(siweParams.chains)

          const result = await provider.authenticate({
            nonce: await siweConfig.getNonce(),
            methods: [...OPTIONAL_METHODS],
            ...siweParams
          })

          // Auths is an array of signed CACAO objects https://github.com/ChainAgnostic/CAIPs/blob/main/CAIPs/caip-74.md
          const signedCacao = result?.auths?.[0]
          if (signedCacao) {
            const { p, s } = signedCacao
            const cacaoChainId = getDidChainId(p.iss) || ''
            const address = getDidAddress(p.iss)
            if (address && cacaoChainId) {
              SIWEController.setSession({
                address,
                chainId: parseInt(cacaoChainId, 10)
              })
            }
            try {
              // Kicks off verifyMessage and populates external states
              const message = provider.signer.client.formatAuthMessage({
                request: p,
                iss: p.iss
              })

              await SIWEController.verifyMessage({
                message,
                signature: s.s,
                cacao: signedCacao
              })
            } catch (error) {
              // eslint-disable-next-line no-console
              console.error('Error verifying message', error)
              // eslint-disable-next-line no-console
              await provider.disconnect().catch(console.error)
              // eslint-disable-next-line no-console
              await SIWEController.signOut().catch(console.error)
              throw error
            }
            /*
             * Unassign the connector from the wagmiConfig and allow connect() to reassign it in the next step
             * this avoids case where wagmi throws because the connector is already connected
             * what we need connect() to do is to only setup internal event listeners
             */
            this.wagmiConfig.state.current = ''
          }
        }
        await connect(this.wagmiConfig, { connector, chainId })
      },

      connectExternal: async ({ id, provider, info }) => {
        const connector = wagmiConfig.connectors.find(c => c.id === id)
        if (!connector) {
          throw new Error('connectionControllerClient:connectExternal - connector is undefined')
        }
        if (provider && info && connector.id === ConstantsUtil.EIP6963_CONNECTOR_ID) {
          // @ts-expect-error Exists on EIP6963Connector
          connector.setEip6963Wallet?.({ provider, info })
        }
        const chainId = NetworkUtil.caipNetworkIdToNumber(this.getCaipNetwork()?.id)

        await connect(this.wagmiConfig, { connector, chainId })
      },

      reconnectExternal: async ({ id }) => {
        const connector = wagmiConfig.connectors.find(c => c.id === id)

        if (!connector) {
          throw new Error('connectionControllerClient:connectExternal - connector is undefined')
        }

        await reconnect(this.wagmiConfig, { connectors: [connector] })
      },

      checkInstalled: ids => {
        const injectedConnector = this.getConnectors().find(c => c.type === 'INJECTED')

        if (!ids) {
          return Boolean(window.ethereum)
        }

        if (injectedConnector) {
          if (!window?.ethereum) {
            return false
          }

          return ids.some(id => Boolean(window.ethereum?.[String(id)]))
        }

        return false
      },

      disconnect: async () => {
        await disconnect(this.wagmiConfig)
        if (siweConfig?.options?.signOutOnDisconnect) {
          const { SIWEController } = await import('@web3modal/siwe')
          await SIWEController.signOut()
        }
      },

      signMessage: async message => signMessage(this.wagmiConfig, { message }),

      estimateGas: async args => {
        try {
          return await wagmiEstimateGas(this.wagmiConfig, {
            account: args.address,
            to: args.to,
            data: args.data,
            type: 'legacy'
          })
        } catch (error) {
          return 0n
        }
      },

      sendTransaction: async (data: SendTransactionArgs) => {
        const { chainId } = getAccount(this.wagmiConfig)

        const txParams = {
          account: data.address,
          to: data.to,
          value: data.value,
          gas: data.gas,
          gasPrice: data.gasPrice,
          data: data.data,
          chainId,
          type: 'legacy' as const
        }

        await prepareTransactionRequest(this.wagmiConfig, txParams)
        const tx = await wagmiSendTransaction(this.wagmiConfig, txParams)

        await waitForTransactionReceipt(this.wagmiConfig, { hash: tx, timeout: 25000 })

        return tx
      },

      writeContract: async (data: WriteContractArgs) => {
        const chainId = NetworkUtil.caipNetworkIdToNumber(this.getCaipNetwork()?.id)

        const tx = await wagmiWriteContract(wagmiConfig, {
          chainId,
          address: data.tokenAddress,
          abi: data.abi,
          functionName: data.method,
          args: [data.receiverAddress, data.tokenAmount]
        })

        return tx
      },

      getEnsAddress: async (value: string) => {
        try {
          const chainId = NetworkUtil.caipNetworkIdToNumber(this.getCaipNetwork()?.id)
          let ensName: boolean | GetEnsAddressReturnType = false
          let wcName: boolean | string = false

          if (value?.endsWith(CommonConstants.WC_NAME_SUFFIX)) {
            wcName = await this.resolveWalletConnectName(value)
          }

          if (chainId === mainnet.id) {
            ensName = await wagmiGetEnsAddress(this.wagmiConfig, {
              name: normalize(value),
              chainId
            })
          }

          return ensName || wcName || false
        } catch {
          return false
        }
      },

      getEnsAvatar: async (value: string) => {
        const chainId = NetworkUtil.caipNetworkIdToNumber(this.getCaipNetwork()?.id)

        if (chainId !== mainnet.id) {
          return false
        }

        const avatar = await wagmiGetEnsAvatar(this.wagmiConfig, {
          name: normalize(value),
          chainId
        })

        return avatar || false
      },

      parseUnits,

      formatUnits
    }

    super({
      networkControllerClient,
      connectionControllerClient,
      siweControllerClient: siweConfig,
      defaultChain: getCaipDefaultChain(defaultChain),
      tokens: HelpersUtil.getCaipTokens(tokens),
      _sdkVersion: _sdkVersion ?? `html-wagmi-${ConstantsUtil.VERSION}`,
      ...w3mOptions
    })

    this.options = options
    this.wagmiConfig = wagmiConfig

    this.syncRequestedNetworks([...wagmiConfig.chains])
    this.syncConnectors([...wagmiConfig.connectors])
    this.initAuthConnectorListeners([...wagmiConfig.connectors])

    watchConnectors(this.wagmiConfig, {
      onChange: connectors => this.syncConnectors(connectors)
    })
    watchAccount(this.wagmiConfig, {
      onChange: accountData => this.syncAccount({ ...accountData })
    })
  }

  // -- Public ------------------------------------------------------------------

  // @ts-expect-error: Overriden state type is correct
  public override getState() {
    const state = super.getState()

    return {
      ...state,
      selectedNetworkId: NetworkUtil.caipNetworkIdToNumber(state.selectedNetworkId)
    }
  }

  // @ts-expect-error: Overriden state type is correct
  public override subscribeState(callback: (state: Web3ModalState) => void) {
    return super.subscribeState(state =>
      callback({
        ...state,
        selectedNetworkId: NetworkUtil.caipNetworkIdToNumber(state.selectedNetworkId)
      })
    )
  }

  // -- Private -----------------------------------------------------------------
  private syncRequestedNetworks(chains: Chain[]) {
    const requestedCaipNetworks = chains?.map(
      chain =>
        ({
          id: `${ConstantsUtil.EIP155}:${chain.id}`,
          name: chain.name,
          imageId: PresetsUtil.EIP155NetworkImageIds[chain.id],
          imageUrl: this.options?.chainImages?.[chain.id]
        }) as CaipNetwork
    )
    this.setRequestedCaipNetworks(requestedCaipNetworks ?? [])
  }

  private async syncAccount({
    address,
    isConnected,
    chainId,
    connector
  }: Pick<GetAccountReturnType, 'address' | 'isConnected' | 'chainId' | 'connector'>) {
    this.resetAccount()
    this.syncNetwork(address, chainId, isConnected)
    if (isConnected && address && chainId) {
      const caipAddress: CaipAddress = `${ConstantsUtil.EIP155}:${chainId}:${address}`
      this.setIsConnected(isConnected)
      this.setCaipAddress(caipAddress)
      await Promise.all([
        this.syncProfile(address, chainId),
        this.syncBalance(address, chainId),
        this.syncConnectedWalletInfo(connector),
        this.setApprovedCaipNetworksData()
      ])
      this.hasSyncedConnectedAccount = true
    } else if (!isConnected && this.hasSyncedConnectedAccount) {
      this.resetWcConnection()
      this.resetNetwork()
    }
  }

  private async syncNetwork(address?: Hex, chainId?: number, isConnected?: boolean) {
    const chain = this.wagmiConfig.chains.find((c: Chain) => c.id === chainId)

    if (chain || chainId) {
      const name = chain?.name ?? chainId?.toString()
      const id = Number(chain?.id ?? chainId)
      const caipChainId: CaipNetworkId = `${ConstantsUtil.EIP155}:${id}`
      this.setCaipNetwork({
        id: caipChainId,
        name,
        imageId: PresetsUtil.EIP155NetworkImageIds[id],
        imageUrl: this.options?.chainImages?.[id]
      })
      if (isConnected && address && chainId) {
        const caipAddress: CaipAddress = `${ConstantsUtil.EIP155}:${id}:${address}`
        this.setCaipAddress(caipAddress)
        if (chain?.blockExplorers?.default?.url) {
          const url = `${chain.blockExplorers.default.url}/address/${address}`
          this.setAddressExplorerUrl(url)
        } else {
          this.setAddressExplorerUrl(undefined)
        }
        if (this.hasSyncedConnectedAccount) {
          await this.syncBalance(address, chainId)
        }
      }
    }
  }

  private async syncWalletConnectName(address: Hex) {
    try {
      const registeredWcNames = await this.getWalletConnectName(address)
      if (registeredWcNames[0]) {
        const wcName = registeredWcNames[0]
        this.setProfileName(wcName.name)
      } else {
        this.setProfileName(null)
      }
    } catch {
      this.setProfileName(null)
    }
  }

  private async syncProfile(address: Hex, chainId: Chain['id']) {
    try {
      const { name, avatar } = await this.fetchIdentity({
        address
      })
      this.setProfileName(name)
      this.setProfileImage(avatar)

      if (!name) {
        await this.syncWalletConnectName(address)
      }
    } catch {
      if (chainId === mainnet.id) {
        const profileName = await getEnsName(this.wagmiConfig, { address, chainId })
        if (profileName) {
          this.setProfileName(profileName)
          const profileImage = await wagmiGetEnsAvatar(this.wagmiConfig, {
            name: profileName,
            chainId
          })
          if (profileImage) {
            this.setProfileImage(profileImage)
          }
        } else {
          await this.syncWalletConnectName(address)
          this.setProfileImage(null)
        }
      } else {
        await this.syncWalletConnectName(address)
        this.setProfileImage(null)
      }
    }
  }

  private async syncBalance(address: Hex, chainId: number) {
    const chain = this.wagmiConfig.chains.find((c: Chain) => c.id === chainId)
    if (chain) {
      const balance = await getBalance(this.wagmiConfig, {
        address,
        chainId: chain.id,
        token: this.options?.tokens?.[chain.id]?.address as Hex
      })
      this.setBalance(balance.formatted, balance.symbol)

      return
    }
    this.setBalance(undefined, undefined)
  }

  private async syncConnectedWalletInfo(connector: GetAccountReturnType['connector']) {
    if (!connector) {
      throw Error('syncConnectedWalletInfo - connector is undefined')
    }

    if (connector.id === ConstantsUtil.WALLET_CONNECT_CONNECTOR_ID && connector.getProvider) {
      const walletConnectProvider = (await connector.getProvider()) as Awaited<
        ReturnType<(typeof EthereumProvider)['init']>
      >
      if (walletConnectProvider.session) {
        this.setConnectedWalletInfo({
          ...walletConnectProvider.session.peer.metadata,
          name: walletConnectProvider.session.peer.metadata.name,
          icon: walletConnectProvider.session.peer.metadata.icons?.[0]
        })
      }
    } else {
      this.setConnectedWalletInfo({ name: connector.name, icon: connector.icon })
    }
  }

  private syncConnectors(
    connectors: Web3ModalClientOptions<CoreConfig>['wagmiConfig']['connectors']
  ) {
    const uniqueIds = new Set()
    const filteredConnectors = connectors.filter(
      item => !uniqueIds.has(item.id) && uniqueIds.add(item.id)
    )

    const w3mConnectors: Connector[] = []

    const coinbaseSDKId = ConstantsUtil.COINBASE_SDK_CONNECTOR_ID

    // Check if coinbase injected connector is present
    const coinbaseConnector = filteredConnectors.find(c => c.id === coinbaseSDKId)

    filteredConnectors.forEach(({ id, name, type, icon }) => {
      // If coinbase injected connector is present, skip coinbase sdk connector.
      const isCoinbaseRepeated =
        coinbaseConnector &&
        id === ConstantsUtil.CONNECTOR_RDNS_MAP[ConstantsUtil.COINBASE_CONNECTOR_ID]
      const shouldSkip = isCoinbaseRepeated || ConstantsUtil.AUTH_CONNECTOR_ID === id
      if (!shouldSkip) {
        w3mConnectors.push({
          id,
          explorerId: PresetsUtil.ConnectorExplorerIds[id],
          imageUrl: this.options?.connectorImages?.[id] ?? icon,
          name: PresetsUtil.ConnectorNamesMap[id] ?? name,
          imageId: PresetsUtil.ConnectorImageIds[id],
          type: PresetsUtil.ConnectorTypesMap[type] ?? 'EXTERNAL',
          info: {
            rdns: id
          },
          chain: 'evm'
        })
      }
    })
    this.setConnectors(w3mConnectors)
    this.syncAuthConnector(filteredConnectors)
  }

  private async syncAuthConnector(
    connectors: Web3ModalClientOptions<CoreConfig>['wagmiConfig']['connectors']
  ) {
    const authConnector = connectors.find(
      ({ id }) => id === ConstantsUtil.AUTH_CONNECTOR_ID
    ) as unknown as Web3ModalClientOptions<CoreConfig>['wagmiConfig']['connectors'][0] & {
      email: boolean
      socials: SocialProvider[]
      showWallets?: boolean
      walletFeatures?: boolean
    }

    if (authConnector) {
      const provider = await authConnector.getProvider()
      this.addConnector({
        id: ConstantsUtil.AUTH_CONNECTOR_ID,
        type: 'AUTH',
        name: 'Auth',
        provider,
        email: authConnector.email,
        socials: authConnector.socials,
        showWallets: authConnector.showWallets,
<<<<<<< HEAD
        chain: 'evm'
=======
        walletFeatures: authConnector.walletFeatures
>>>>>>> 0db5605f
      })
    }
  }

  private async initAuthConnectorListeners(
    connectors: Web3ModalClientOptions<CoreConfig>['wagmiConfig']['connectors']
  ) {
    const authConnector = connectors.find(({ id }) => id === ConstantsUtil.AUTH_CONNECTOR_ID)
    if (authConnector) {
      await this.listenAuthConnector(authConnector)
      await this.listenModal(authConnector)
    }
  }

  private async listenAuthConnector(
    connector: Web3ModalClientOptions<CoreConfig>['wagmiConfig']['connectors'][number]
  ) {
    if (typeof window !== 'undefined' && connector) {
      super.setLoading(true)
      const provider = (await connector.getProvider()) as W3mFrameProvider
      const isLoginEmailUsed = provider.getLoginEmailUsed()

      super.setLoading(isLoginEmailUsed)

      if (isLoginEmailUsed) {
        this.setIsConnected(false)
      }

      provider.onRpcRequest(request => {
        if (W3mFrameHelpers.checkIfRequestExists(request)) {
          if (!W3mFrameHelpers.checkIfRequestIsAllowed(request)) {
            if (super.isOpen()) {
              if (super.isTransactionStackEmpty()) {
                return
              }
              if (super.isTransactionShouldReplaceView()) {
                super.replace('ApproveTransaction')
              } else {
                super.redirect('ApproveTransaction')
              }
            } else {
              super.open({ view: 'ApproveTransaction' })
            }
          }
        } else {
          super.open()
          const method = W3mFrameHelpers.getRequestMethod(request)
          // eslint-disable-next-line no-console
          console.error(W3mFrameRpcConstants.RPC_METHOD_NOT_ALLOWED_MESSAGE, { method })
          setTimeout(() => {
            this.showErrorMessage(W3mFrameRpcConstants.RPC_METHOD_NOT_ALLOWED_UI_MESSAGE)
          }, 300)
          provider.rejectRpcRequest()
        }
      })

      provider.onRpcResponse(response => {
        const responseType = W3mFrameHelpers.getResponseType(response)

        switch (responseType) {
          case W3mFrameConstants.RPC_RESPONSE_TYPE_ERROR: {
            const isModalOpen = super.isOpen()

            if (isModalOpen) {
              if (super.isTransactionStackEmpty()) {
                super.close()
              } else {
                super.popTransactionStack(true)
              }
            }
            break
          }
          case W3mFrameConstants.RPC_RESPONSE_TYPE_TX: {
            if (super.isTransactionStackEmpty()) {
              super.close()
            } else {
              super.popTransactionStack()
            }
            break
          }
          default:
            break
        }
      })

      provider.onNotConnected(() => {
        const isConnected = this.getIsConnectedState()
        if (!isConnected) {
          this.setIsConnected(false)
          super.setLoading(false)
        }
      })

      provider.onIsConnected(req => {
        this.setIsConnected(true)
        this.setSmartAccountDeployed(Boolean(req.smartAccountDeployed))
        this.setPreferredAccountType(req.preferredAccountType as W3mFrameTypes.AccountType)
        super.setLoading(false)
      })

      provider.onGetSmartAccountEnabledNetworks(networks => {
        this.setSmartAccountEnabledNetworks(networks)
      })

      provider.onSetPreferredAccount(({ address, type }) => {
        if (!address) {
          return
        }
        this.setPreferredAccountType(type as W3mFrameTypes.AccountType)
      })
    }
  }

  private async listenModal(
    connector: Web3ModalClientOptions<CoreConfig>['wagmiConfig']['connectors'][number]
  ) {
    const provider = (await connector.getProvider()) as W3mFrameProvider
    this.subscribeState(val => {
      if (!val.open) {
        provider.rejectRpcRequest()
      }
    })
  }
}<|MERGE_RESOLUTION|>--- conflicted
+++ resolved
@@ -601,11 +601,8 @@
         email: authConnector.email,
         socials: authConnector.socials,
         showWallets: authConnector.showWallets,
-<<<<<<< HEAD
-        chain: 'evm'
-=======
+        chain: 'evm',
         walletFeatures: authConnector.walletFeatures
->>>>>>> 0db5605f
       })
     }
   }
