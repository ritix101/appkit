--- conflicted
+++ resolved
@@ -8,14 +8,8 @@
   getEnsName,
   getAccount,
   switchChain,
-<<<<<<< HEAD
-  watchAccount
-=======
   watchAccount,
-  type Config,
-  type GetAccountReturnType,
   watchConnectors
->>>>>>> ed97b5ab
 } from '@wagmi/core'
 import { mainnet } from '@wagmi/core/chains'
 import type { Chain } from '@wagmi/core/chains'
@@ -189,14 +183,7 @@
     this.options = options
     this.wagmiConfig = wagmiConfig
 
-<<<<<<< HEAD
     this.syncRequestedNetworks([...wagmiConfig.chains])
-    this.syncConnectors(wagmiConfig)
-    this.syncEmailConnector(wagmiConfig)
-    this.listenEmailConnector(wagmiConfig)
-=======
-    this.syncRequestedNetworks(wagmiConfig.chains)
->>>>>>> ed97b5ab
 
     watchConnectors(this.wagmiConfig, {
       onChange: connectors => this.syncConnectors(connectors)
@@ -337,11 +324,9 @@
     this.setBalance(balance.formatted, balance.symbol)
   }
 
-<<<<<<< HEAD
-  private syncConnectors(wagmiConfig: Web3ModalClientOptions<CoreConfig>['wagmiConfig']) {
-=======
-  private syncConnectors(connectors: Config['connectors']) {
->>>>>>> ed97b5ab
+  private syncConnectors(
+    connectors: Web3ModalClientOptions<CoreConfig>['wagmiConfig']['connectors']
+  ) {
     const w3mConnectors: Connector[] = []
 
     const coinbaseSDKId = ConstantsUtil.COINBASE_SDK_CONNECTOR_ID
@@ -370,13 +355,10 @@
     this.syncEmailConnector(connectors)
   }
 
-<<<<<<< HEAD
-  private async syncEmailConnector(wagmiConfig: Web3ModalClientOptions<CoreConfig>['wagmiConfig']) {
-    const emailConnector = wagmiConfig.connectors.find(({ id }) => id === 'w3mEmail')
-=======
-  private async syncEmailConnector(connectors: Config['connectors']) {
+  private async syncEmailConnector(
+    connectors: Web3ModalClientOptions<CoreConfig>['wagmiConfig']['connectors']
+  ) {
     const emailConnector = connectors.find(({ id }) => id === ConstantsUtil.EMAIL_CONNECTOR_ID)
->>>>>>> ed97b5ab
     if (emailConnector) {
       const provider = await emailConnector.getProvider()
       this.addConnector({
@@ -389,15 +371,9 @@
     }
   }
 
-<<<<<<< HEAD
   private async listenEmailConnector(
-    wagmiConfig: Web3ModalClientOptions<CoreConfig>['wagmiConfig']
+    connector: Web3ModalClientOptions<CoreConfig>['wagmiConfig']['connectors'][number]
   ) {
-    const connector = wagmiConfig.connectors.find(c => c.id === ConstantsUtil.EMAIL_CONNECTOR_ID)
-
-=======
-  private async listenEmailConnector(connector: Config['connectors'][number]) {
->>>>>>> ed97b5ab
     if (typeof window !== 'undefined' && connector) {
       super.setLoading(true)
       const provider = (await connector.getProvider()) as W3mFrameProvider
