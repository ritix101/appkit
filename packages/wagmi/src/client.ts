import { EthereumProvider } from '@walletconnect/ethereum-provider'
import {
  connect,
  disconnect,
  signMessage,
  getBalance,
  getEnsAvatar,
  getEnsName,
  switchChain,
  watchAccount,
  watchConnectors
} from '@wagmi/core'
import { mainnet } from 'viem/chains'
import type { Chain } from '@wagmi/core/chains'
import type { GetAccountReturnType } from '@wagmi/core'
import type {
  CaipAddress,
  CaipNetwork,
  CaipNetworkId,
  ConnectionControllerClient,
  Connector,
  LibraryOptions,
  NetworkControllerClient,
  PublicStateControllerState,
  SocialProvider,
  Token
} from '@web3modal/scaffold'
import type { Hex } from 'viem'
import { Web3ModalScaffold } from '@web3modal/scaffold'
import type { Web3ModalSIWEClient } from '@web3modal/siwe'
import { ConstantsUtil, PresetsUtil, HelpersUtil } from '@web3modal/scaffold-utils'
import {
  getCaipDefaultChain,
  getEmailCaipNetworks,
  getWalletConnectCaipNetworks
} from './utils/helpers.js'
import { W3mFrameHelpers, W3mFrameRpcConstants } from '@web3modal/wallet'
import type { W3mFrameProvider } from '@web3modal/wallet'
import { NetworkUtil } from '@web3modal/common'
import type { defaultWagmiConfig as coreConfig } from './utils/defaultWagmiCoreConfig.js'
import type { defaultWagmiConfig as reactConfig } from './utils/defaultWagmiReactConfig.js'

// -- Types ---------------------------------------------------------------------
export type CoreConfig = ReturnType<typeof coreConfig>
export type ReactConfig = ReturnType<typeof reactConfig>
type Config = CoreConfig | ReactConfig

export interface Web3ModalClientOptions<C extends Config>
  extends Omit<LibraryOptions, 'defaultChain' | 'tokens'> {
  wagmiConfig: C
  siweConfig?: Web3ModalSIWEClient
  defaultChain?: Chain
  chainImages?: Record<number, string>
  connectorImages?: Record<string, string>
  tokens?: Record<number, Token>
}

export type Web3ModalOptions<C extends Config> = Omit<Web3ModalClientOptions<C>, '_sdkVersion'>

// @ts-expect-error: Overriden state type is correct
interface Web3ModalState extends PublicStateControllerState {
  selectedNetworkId: number | undefined
}

// -- Client --------------------------------------------------------------------
export class Web3Modal extends Web3ModalScaffold {
  private hasSyncedConnectedAccount = false

  private options: Web3ModalClientOptions<CoreConfig> | undefined = undefined

  private wagmiConfig: Web3ModalClientOptions<CoreConfig>['wagmiConfig']

  public constructor(options: Web3ModalClientOptions<CoreConfig>) {
    const { wagmiConfig, siweConfig, defaultChain, tokens, _sdkVersion, ...w3mOptions } = options

    if (!wagmiConfig) {
      throw new Error('web3modal:constructor - wagmiConfig is undefined')
    }

    if (!w3mOptions.projectId) {
      throw new Error('web3modal:constructor - projectId is undefined')
    }

    const networkControllerClient: NetworkControllerClient = {
      switchCaipNetwork: async caipNetwork => {
        const chainId = NetworkUtil.caipNetworkIdToNumber(caipNetwork?.id)

        if (chainId) {
          await switchChain(this.wagmiConfig, { chainId })
        }
      },

      getApprovedCaipNetworksData: async () =>
        new Promise(resolve => {
          const connections = new Map(wagmiConfig.state.connections)
          const connection = connections.get(wagmiConfig.state.current || '')

          if (connection?.connector?.id === ConstantsUtil.AUTH_CONNECTOR_ID) {
            resolve(getEmailCaipNetworks())
          } else if (connection?.connector?.id === ConstantsUtil.WALLET_CONNECT_CONNECTOR_ID) {
            const connector = wagmiConfig.connectors.find(
              c => c.id === ConstantsUtil.WALLET_CONNECT_CONNECTOR_ID
            )

            resolve(getWalletConnectCaipNetworks(connector))
          }

          resolve({ approvedCaipNetworkIds: undefined, supportsAllNetworks: true })
        })
    }

    const connectionControllerClient: ConnectionControllerClient = {
      connectWalletConnect: async onUri => {
        const connector = wagmiConfig.connectors.find(
          c => c.id === ConstantsUtil.WALLET_CONNECT_CONNECTOR_ID
        )
        if (!connector) {
          throw new Error('connectionControllerClient:getWalletConnectUri - connector is undefined')
        }
        const provider = (await connector.getProvider()) as Awaited<
          ReturnType<(typeof EthereumProvider)['init']>
        >

        provider.on('display_uri', data => {
          onUri(data)
        })

        const chainId = NetworkUtil.caipNetworkIdToNumber(this.getCaipNetwork()?.id)

        await connect(this.wagmiConfig, { connector, chainId })
      },

      connectExternal: async ({ id, provider, info }) => {
        const connector = wagmiConfig.connectors.find(c => c.id === id)
        if (!connector) {
          throw new Error('connectionControllerClient:connectExternal - connector is undefined')
        }
        if (provider && info && connector.id === ConstantsUtil.EIP6963_CONNECTOR_ID) {
          // @ts-expect-error Exists on EIP6963Connector
          connector.setEip6963Wallet?.({ provider, info })
        }
        const chainId = NetworkUtil.caipNetworkIdToNumber(this.getCaipNetwork()?.id)

        await connect(this.wagmiConfig, { connector, chainId })
      },

      checkInstalled: ids => {
        const injectedConnector = this.getConnectors().find(c => c.type === 'INJECTED')

        if (!ids) {
          return Boolean(window.ethereum)
        }

        if (injectedConnector) {
          if (!window?.ethereum) {
            return false
          }

          return ids.some(id => Boolean(window.ethereum?.[String(id)]))
        }

        return false
      },

      disconnect: async () => {
        await disconnect(this.wagmiConfig)
        if (siweConfig?.options?.signOutOnDisconnect) {
          await siweConfig.signOut()
        }
      },

      signMessage: async message => signMessage(this.wagmiConfig, { message })
    }

    super({
      networkControllerClient,
      connectionControllerClient,
      siweControllerClient: siweConfig,
      defaultChain: getCaipDefaultChain(defaultChain),
      tokens: HelpersUtil.getCaipTokens(tokens),
      _sdkVersion: _sdkVersion ?? `html-wagmi-${ConstantsUtil.VERSION}`,
      ...w3mOptions
    })

    this.options = options
    this.wagmiConfig = wagmiConfig

    this.syncRequestedNetworks([...wagmiConfig.chains])
    this.syncConnectors([...wagmiConfig.connectors])
    this.initEmailConnectorListeners([...wagmiConfig.connectors])

    watchConnectors(this.wagmiConfig, {
      onChange: connectors => this.syncConnectors(connectors)
    })
    watchAccount(this.wagmiConfig, {
      onChange: accountData => this.syncAccount({ ...accountData })
    })
  }

  // -- Public ------------------------------------------------------------------

  // @ts-expect-error: Overriden state type is correct
  public override getState() {
    const state = super.getState()

    return {
      ...state,
      selectedNetworkId: NetworkUtil.caipNetworkIdToNumber(state.selectedNetworkId)
    }
  }

  // @ts-expect-error: Overriden state type is correct
  public override subscribeState(callback: (state: Web3ModalState) => void) {
    return super.subscribeState(state =>
      callback({
        ...state,
        selectedNetworkId: NetworkUtil.caipNetworkIdToNumber(state.selectedNetworkId)
      })
    )
  }

  // -- Private -----------------------------------------------------------------
  private syncRequestedNetworks(chains: Chain[]) {
    const requestedCaipNetworks = chains?.map(
      chain =>
        ({
          id: `${ConstantsUtil.EIP155}:${chain.id}`,
          name: chain.name,
          imageId: PresetsUtil.EIP155NetworkImageIds[chain.id],
          imageUrl: this.options?.chainImages?.[chain.id]
        }) as CaipNetwork
    )
    this.setRequestedCaipNetworks(requestedCaipNetworks ?? [])
  }

  private async syncAccount({
    address,
    isConnected,
    chainId,
    connector
  }: Pick<GetAccountReturnType, 'address' | 'isConnected' | 'chainId' | 'connector'>) {
    this.resetAccount()
    this.syncNetwork(address, chainId, isConnected)
    if (isConnected && address && chainId) {
      const caipAddress: CaipAddress = `${ConstantsUtil.EIP155}:${chainId}:${address}`
      this.setIsConnected(isConnected)
      this.setCaipAddress(caipAddress)
      await Promise.all([
        this.syncProfile(address, chainId),
        this.syncBalance(address, chainId),
        this.syncConnectedWalletInfo(connector),
        this.fetchTokenBalance(),
        this.getApprovedCaipNetworksData()
      ])
      this.hasSyncedConnectedAccount = true
    } else if (!isConnected && this.hasSyncedConnectedAccount) {
      this.resetWcConnection()
      this.resetNetwork()
    }
  }

  private async syncNetwork(address?: Hex, chainId?: number, isConnected?: boolean) {
    const chain = this.wagmiConfig.chains.find((c: Chain) => c.id === chainId)

    if (chain || chainId) {
      const name = chain?.name ?? chainId?.toString()
      const id = Number(chain?.id ?? chainId)
      const caipChainId: CaipNetworkId = `${ConstantsUtil.EIP155}:${id}`
      this.setCaipNetwork({
        id: caipChainId,
        name,
        imageId: PresetsUtil.EIP155NetworkImageIds[id],
        imageUrl: this.options?.chainImages?.[id]
      })
      if (isConnected && address && chainId) {
        const caipAddress: CaipAddress = `${ConstantsUtil.EIP155}:${id}:${address}`
        this.setCaipAddress(caipAddress)
        if (chain?.blockExplorers?.default?.url) {
          const url = `${chain.blockExplorers.default.url}/address/${address}`
          this.setAddressExplorerUrl(url)
        } else {
          this.setAddressExplorerUrl(undefined)
        }
        if (this.hasSyncedConnectedAccount) {
          await this.syncProfile(address, chainId)
          await this.syncBalance(address, chainId)
        }
      }
    }
  }

  private async syncProfile(address: Hex, chainId: Chain['id']) {
    if (chainId !== mainnet.id) {
      this.setProfileName(null)
      this.setProfileImage(null)

      return
    }

    try {
      const { name, avatar } = await this.fetchIdentity({
        caipChainId: `${ConstantsUtil.EIP155}:${chainId}`,
        address
      })
      this.setProfileName(name)
      this.setProfileImage(avatar)
    } catch {
      const profileName = await getEnsName(this.wagmiConfig, { address, chainId })
      if (profileName) {
        this.setProfileName(profileName)
        const profileImage = await getEnsAvatar(this.wagmiConfig, {
          name: profileName,
          chainId
        })
        if (profileImage) {
          this.setProfileImage(profileImage)
        }
      }
    }
  }

  private async syncBalance(address: Hex, chainId: number) {
    const chain = this.wagmiConfig.chains.find((c: Chain) => c.id === chainId)
    if (chain) {
      const balance = await getBalance(this.wagmiConfig, {
        address,
        chainId: chain.id,
        token: this.options?.tokens?.[chain.id]?.address as Hex
      })
      this.setBalance(balance.formatted, balance.symbol)

      return
    }
    this.setBalance(undefined, undefined)
  }

  private async syncConnectedWalletInfo(connector: GetAccountReturnType['connector']) {
    if (!connector) {
      throw Error('syncConnectedWalletInfo - connector is undefined')
    }

    if (connector.id === ConstantsUtil.WALLET_CONNECT_CONNECTOR_ID && connector.getProvider) {
      const walletConnectProvider = (await connector.getProvider()) as Awaited<
        ReturnType<(typeof EthereumProvider)['init']>
      >
      if (walletConnectProvider.session) {
        this.setConnectedWalletInfo({
          ...walletConnectProvider.session.peer.metadata,
          name: walletConnectProvider.session.peer.metadata.name,
          icon: walletConnectProvider.session.peer.metadata.icons?.[0]
        })
      }
    } else {
      this.setConnectedWalletInfo({ name: connector.name, icon: connector.icon })
    }
  }

  private syncConnectors(
    connectors: Web3ModalClientOptions<CoreConfig>['wagmiConfig']['connectors']
  ) {
    const uniqueIds = new Set()
    const filteredConnectors = connectors.filter(
      item => !uniqueIds.has(item.id) && uniqueIds.add(item.id)
    )

    const w3mConnectors: Connector[] = []

    const coinbaseSDKId = ConstantsUtil.COINBASE_SDK_CONNECTOR_ID

    // Check if coinbase injected connector is present
    const coinbaseConnector = filteredConnectors.find(
      c => c.id === ConstantsUtil.CONNECTOR_RDNS_MAP[ConstantsUtil.COINBASE_CONNECTOR_ID]
    )

    filteredConnectors.forEach(({ id, name, type, icon }) => {
      // If coinbase injected connector is present, skip coinbase sdk connector.
      const isCoinbaseRepeated = coinbaseConnector && id === coinbaseSDKId
      const shouldSkip = isCoinbaseRepeated || ConstantsUtil.AUTH_CONNECTOR_ID === id
      if (!shouldSkip) {
        w3mConnectors.push({
          id,
          explorerId: PresetsUtil.ConnectorExplorerIds[id],
          imageUrl: this.options?.connectorImages?.[id] ?? icon,
          name: PresetsUtil.ConnectorNamesMap[id] ?? name,
          imageId: PresetsUtil.ConnectorImageIds[id],
          type: PresetsUtil.ConnectorTypesMap[type] ?? 'EXTERNAL',
          info: {
            rdns: id
          }
        })
      }
    })
    this.setConnectors(w3mConnectors)
    this.syncAuthConnector(filteredConnectors)
  }

  private async syncAuthConnector(
    connectors: Web3ModalClientOptions<CoreConfig>['wagmiConfig']['connectors']
  ) {
    const authConnector = connectors.find(
      ({ id }) => id === ConstantsUtil.AUTH_CONNECTOR_ID
    ) as unknown as Web3ModalClientOptions<CoreConfig>['wagmiConfig']['connectors'][0] & {
      email: boolean
      socials: SocialProvider[]
    }
    if (authConnector) {
      const provider = await authConnector.getProvider()
      this.addConnector({
        id: ConstantsUtil.AUTH_CONNECTOR_ID,
        type: 'AUTH',
        name: 'Auth',
        provider,
        email: authConnector.email,
        socials: authConnector.socials
      })
<<<<<<< HEAD
      this.listenAuthConnector(authConnector)
      this.listenModal(authConnector)
=======
    }
  }

  private async initEmailConnectorListeners(
    connectors: Web3ModalClientOptions<CoreConfig>['wagmiConfig']['connectors']
  ) {
    const emailConnector = connectors.find(({ id }) => id === ConstantsUtil.EMAIL_CONNECTOR_ID)
    if (emailConnector) {
      await this.listenEmailConnector(emailConnector)
      await this.listenModal(emailConnector)
>>>>>>> a0733f56
    }
  }

  private async listenAuthConnector(
    connector: Web3ModalClientOptions<CoreConfig>['wagmiConfig']['connectors'][number]
  ) {
    if (typeof window !== 'undefined' && connector) {
      super.setLoading(true)

      const provider = (await connector.getProvider()) as W3mFrameProvider
      const isLoginEmailUsed = provider.getLoginEmailUsed()

      super.setLoading(isLoginEmailUsed)
      if (isLoginEmailUsed) {
        this.setIsConnected(false)
      }

      provider.onRpcRequest(request => {
        if (W3mFrameHelpers.checkIfRequestExists(request)) {
          if (!W3mFrameHelpers.checkIfRequestIsAllowed(request)) {
            super.open({ view: 'ApproveTransaction' })
          }
        } else {
          super.open()
          const method = W3mFrameHelpers.getRequestMethod(request)
          // eslint-disable-next-line no-console
          console.error(W3mFrameRpcConstants.RPC_METHOD_NOT_ALLOWED_MESSAGE, { method })
          setTimeout(() => {
            this.showErrorMessage(W3mFrameRpcConstants.RPC_METHOD_NOT_ALLOWED_UI_MESSAGE)
          }, 300)
          provider.rejectRpcRequest()
        }
      })

      provider.onRpcResponse(() => {
        super.close()
      })

      provider.onNotConnected(() => {
        this.setIsConnected(false)
        super.setLoading(false)
      })

      provider.onIsConnected(req => {
        this.setIsConnected(true)
        this.setSmartAccountDeployed(Boolean(req.smartAccountDeployed))
        super.setLoading(false)
      })

      provider.onGetSmartAccountEnabledNetworks(networks => {
        this.setSmartAccountEnabledNetworks(networks)
      })

      provider.onSetPreferredAccount(({ address }) => {
        if (!address) {
          return
        }
        const chainId = NetworkUtil.caipNetworkIdToNumber(this.getCaipNetwork()?.id)
        this.syncAccount({
          address: address as `0x${string}`,
          chainId,
          isConnected: true,
          connector
        })
      })
    }
  }

  private async listenModal(
    connector: Web3ModalClientOptions<CoreConfig>['wagmiConfig']['connectors'][number]
  ) {
    const provider = (await connector.getProvider()) as W3mFrameProvider
    this.subscribeState(val => {
      if (!val.open) {
        provider.rejectRpcRequest()
      }
    })
  }
}<|MERGE_RESOLUTION|>--- conflicted
+++ resolved
@@ -187,7 +187,7 @@
 
     this.syncRequestedNetworks([...wagmiConfig.chains])
     this.syncConnectors([...wagmiConfig.connectors])
-    this.initEmailConnectorListeners([...wagmiConfig.connectors])
+    this.initAuthConnectorListeners([...wagmiConfig.connectors])
 
     watchConnectors(this.wagmiConfig, {
       onChange: connectors => this.syncConnectors(connectors)
@@ -413,21 +413,16 @@
         email: authConnector.email,
         socials: authConnector.socials
       })
-<<<<<<< HEAD
-      this.listenAuthConnector(authConnector)
-      this.listenModal(authConnector)
-=======
-    }
-  }
-
-  private async initEmailConnectorListeners(
+    }
+  }
+
+  private async initAuthConnectorListeners(
     connectors: Web3ModalClientOptions<CoreConfig>['wagmiConfig']['connectors']
   ) {
-    const emailConnector = connectors.find(({ id }) => id === ConstantsUtil.EMAIL_CONNECTOR_ID)
-    if (emailConnector) {
-      await this.listenEmailConnector(emailConnector)
-      await this.listenModal(emailConnector)
->>>>>>> a0733f56
+    const authConnector = connectors.find(({ id }) => id === ConstantsUtil.AUTH_CONNECTOR_ID)
+    if (authConnector) {
+      await this.listenAuthConnector(authConnector)
+      await this.listenModal(authConnector)
     }
   }
 
