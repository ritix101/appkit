--- conflicted
+++ resolved
@@ -40,11 +40,8 @@
 } from './utils/helpers.js'
 import { W3mFrameHelpers, W3mFrameRpcConstants } from '@web3modal/wallet'
 import type { W3mFrameProvider } from '@web3modal/wallet'
-<<<<<<< HEAD
-import { ConstantsUtil as CoreConstants, ModalController, RouterController } from '@web3modal/core'
-=======
+import { ModalController, RouterController } from '@web3modal/core'
 import { NetworkUtil } from '@web3modal/common'
->>>>>>> 2a9075ec
 import type { defaultWagmiConfig as coreConfig } from './utils/defaultWagmiCoreConfig.js'
 import type { defaultWagmiConfig as reactConfig } from './utils/defaultWagmiReactConfig.js'
 
