import '@web3modal/polyfills'

import type { CreateConfigParameters, CreateConnectorFn } from '@wagmi/core'
<<<<<<< HEAD
import { createConfig } from '@wagmi/core'
import { coinbaseWallet, walletConnect, injected } from '@wagmi/connectors'

import { emailConnector } from '../connectors/EmailConnector.js'
import { getTransport } from './helpers.js'
=======
import { createConfig, http } from '@wagmi/core'

import { coinbaseWallet, walletConnect, injected } from '@wagmi/connectors'
import type { SocialProvider } from '@web3modal/scaffold-utils'
import { authConnector } from '../connectors/AuthConnector.js'
>>>>>>> 2233c931

export type ConfigOptions = Partial<CreateConfigParameters> & {
  chains: CreateConfigParameters['chains']
  projectId: string
  enableInjected?: boolean
  enableEIP6963?: boolean
  enableCoinbase?: boolean
  enableWalletConnect?: boolean
<<<<<<< HEAD
  enableSmartAccounts?: boolean
=======
  auth?: {
    email?: boolean
    socials?: SocialProvider[]
  }
>>>>>>> 2233c931
  metadata: {
    name: string
    description: string
    url: string
    icons: string[]
  }
}

export function defaultWagmiConfig({
  projectId,
  chains,
  metadata,
  enableInjected,
  enableCoinbase,
  enableWalletConnect,
  enableEIP6963,
<<<<<<< HEAD
  enableSmartAccounts,
=======
  auth,
>>>>>>> 2233c931
  ...wagmiConfig
}: ConfigOptions) {
  const connectors: CreateConnectorFn[] = []
  const transportsArr = chains.map(chain => [
    chain.id,
    getTransport({ chainId: chain.id, projectId })
  ])
  const transports = Object.fromEntries(transportsArr)

  // Enabled by default
  if (enableWalletConnect !== false) {
    connectors.push(walletConnect({ projectId, metadata, showQrModal: false }))
  }

  if (enableInjected !== false) {
    connectors.push(injected({ shimDisconnect: true }))
  }

  if (enableCoinbase !== false) {
    connectors.push(
      coinbaseWallet({
        appName: metadata?.name ?? 'Unknown',
        appLogoUrl: metadata?.icons[0] ?? 'Unknown',
        enableMobileWalletLink: true
      })
    )
  }

  // Dissabled by default
<<<<<<< HEAD
  if (enableEmail === true) {
    connectors.push(
      emailConnector({ chains: [...chains], options: { projectId, enableSmartAccounts } })
=======
  if (auth?.email || auth?.socials) {
    connectors.push(
      authConnector({
        chains: [...chains],
        options: { projectId },
        socials: auth.socials,
        email: auth.email
      })
>>>>>>> 2233c931
    )
  }

  return createConfig({
    chains,
    multiInjectedProviderDiscovery: enableEIP6963 !== false,
    transports,
    ...wagmiConfig,
    connectors
  })
}<|MERGE_RESOLUTION|>--- conflicted
+++ resolved
@@ -1,19 +1,13 @@
 import '@web3modal/polyfills'
 
 import type { CreateConfigParameters, CreateConnectorFn } from '@wagmi/core'
-<<<<<<< HEAD
+
 import { createConfig } from '@wagmi/core'
 import { coinbaseWallet, walletConnect, injected } from '@wagmi/connectors'
-
-import { emailConnector } from '../connectors/EmailConnector.js'
 import { getTransport } from './helpers.js'
-=======
-import { createConfig, http } from '@wagmi/core'
-
 import { coinbaseWallet, walletConnect, injected } from '@wagmi/connectors'
 import type { SocialProvider } from '@web3modal/scaffold-utils'
 import { authConnector } from '../connectors/AuthConnector.js'
->>>>>>> 2233c931
 
 export type ConfigOptions = Partial<CreateConfigParameters> & {
   chains: CreateConfigParameters['chains']
@@ -22,14 +16,11 @@
   enableEIP6963?: boolean
   enableCoinbase?: boolean
   enableWalletConnect?: boolean
-<<<<<<< HEAD
   enableSmartAccounts?: boolean
-=======
   auth?: {
     email?: boolean
     socials?: SocialProvider[]
   }
->>>>>>> 2233c931
   metadata: {
     name: string
     description: string
@@ -46,11 +37,8 @@
   enableCoinbase,
   enableWalletConnect,
   enableEIP6963,
-<<<<<<< HEAD
   enableSmartAccounts,
-=======
   auth,
->>>>>>> 2233c931
   ...wagmiConfig
 }: ConfigOptions) {
   const connectors: CreateConnectorFn[] = []
@@ -80,20 +68,15 @@
   }
 
   // Dissabled by default
-<<<<<<< HEAD
-  if (enableEmail === true) {
-    connectors.push(
-      emailConnector({ chains: [...chains], options: { projectId, enableSmartAccounts } })
-=======
+
   if (auth?.email || auth?.socials) {
     connectors.push(
       authConnector({
         chains: [...chains],
-        options: { projectId },
+        options: { projectId, enableSmartAccounts },
         socials: auth.socials,
         email: auth.email
       })
->>>>>>> 2233c931
     )
   }
 
