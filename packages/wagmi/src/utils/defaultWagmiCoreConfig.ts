import '@web3modal/polyfills'

import type { CreateConfigParameters, CreateConnectorFn } from '@wagmi/core'

import { createConfig } from '@wagmi/core'
import { coinbaseWallet, walletConnect, injected } from '@wagmi/connectors'
import { getTransport } from './helpers.js'
import type { SocialProvider } from '@web3modal/scaffold-utils'
import { authConnector } from '../connectors/AuthConnector.js'

export type ConfigOptions = Partial<CreateConfigParameters> & {
  chains: CreateConfigParameters['chains']
  projectId: string
  enableInjected?: boolean
  enableEIP6963?: boolean
  enableCoinbase?: boolean
  enableWalletConnect?: boolean
<<<<<<< HEAD
  enableSmartAccounts?: boolean
  auth?: {
    email?: boolean
    socials?: SocialProvider[]
  }
=======
>>>>>>> a0733f56
  metadata: {
    name: string
    description: string
    url: string
    icons: string[]
  }
}

export function defaultWagmiConfig({
  projectId,
  chains,
  metadata,
  enableInjected,
  enableCoinbase,
  enableWalletConnect,
  enableEIP6963,
<<<<<<< HEAD
  enableSmartAccounts,
  auth,
=======
>>>>>>> a0733f56
  ...wagmiConfig
}: ConfigOptions) {
  const connectors: CreateConnectorFn[] = []
  const transportsArr = chains.map(chain => [
    chain.id,
    getTransport({ chainId: chain.id, projectId })
  ])
  const transports = Object.fromEntries(transportsArr)

  // Enabled by default
  if (enableWalletConnect !== false) {
    connectors.push(walletConnect({ projectId, metadata, showQrModal: false }))
  }

  if (enableInjected !== false) {
    connectors.push(injected({ shimDisconnect: true }))
  }

  if (enableCoinbase !== false) {
    connectors.push(
      coinbaseWallet({
        appName: metadata?.name ?? 'Unknown',
        appLogoUrl: metadata?.icons[0] ?? 'Unknown',
        enableMobileWalletLink: true
      })
    )
  }

  // Dissabled by default
<<<<<<< HEAD

  if (auth?.email || auth?.socials) {
    connectors.push(
      authConnector({
        chains: [...chains],
        options: { projectId, enableSmartAccounts },
        socials: auth.socials,
        email: auth.email
      })
    )
=======
  if (enableEmail === true) {
    connectors.push(emailConnector({ chains: [...chains], options: { projectId } }))
>>>>>>> a0733f56
  }

  return createConfig({
    chains,
    multiInjectedProviderDiscovery: enableEIP6963 !== false,
    transports,
    ...wagmiConfig,
    connectors
  })
}<|MERGE_RESOLUTION|>--- conflicted
+++ resolved
@@ -15,14 +15,11 @@
   enableEIP6963?: boolean
   enableCoinbase?: boolean
   enableWalletConnect?: boolean
-<<<<<<< HEAD
   enableSmartAccounts?: boolean
   auth?: {
     email?: boolean
     socials?: SocialProvider[]
   }
-=======
->>>>>>> a0733f56
   metadata: {
     name: string
     description: string
@@ -39,11 +36,8 @@
   enableCoinbase,
   enableWalletConnect,
   enableEIP6963,
-<<<<<<< HEAD
   enableSmartAccounts,
   auth,
-=======
->>>>>>> a0733f56
   ...wagmiConfig
 }: ConfigOptions) {
   const connectors: CreateConnectorFn[] = []
@@ -73,21 +67,15 @@
   }
 
   // Dissabled by default
-<<<<<<< HEAD
-
   if (auth?.email || auth?.socials) {
     connectors.push(
       authConnector({
         chains: [...chains],
-        options: { projectId, enableSmartAccounts },
+        options: { projectId },
         socials: auth.socials,
         email: auth.email
       })
     )
-=======
-  if (enableEmail === true) {
-    connectors.push(emailConnector({ chains: [...chains], options: { projectId } }))
->>>>>>> a0733f56
   }
 
   return createConfig({
