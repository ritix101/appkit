import type { CaipNetwork, CaipNetworkId } from '@web3modal/scaffold'
<<<<<<< HEAD
import type { Chain } from 'viem/chains'
=======
import type { Chain } from '@wagmi/core/chains'
>>>>>>> 21f60962
import { ConstantsUtil, PresetsUtil } from '@web3modal/scaffold-utils'
import { EthereumProvider } from '@walletconnect/ethereum-provider'
import type { Connector } from '@wagmi/core'

export function getCaipDefaultChain(chain?: Chain) {
  if (!chain) {
    return undefined
  }

  return {
    id: `${ConstantsUtil.EIP155}:${chain.id}`,
    name: chain.name,
    imageId: PresetsUtil.EIP155NetworkImageIds[chain.id]
  } as CaipNetwork
}

export async function getWalletConnectCaipNetworks(connector?: Connector) {
  if (!connector) {
    throw new Error('networkControllerClient:getApprovedCaipNetworks - connector is undefined')
  }
  const provider = (await connector?.getProvider()) as Awaited<
    ReturnType<(typeof EthereumProvider)['init']>
  >
  const ns = provider?.signer?.session?.namespaces
  const nsMethods = ns?.[ConstantsUtil.EIP155]?.methods
  const nsChains = ns?.[ConstantsUtil.EIP155]?.chains as CaipNetworkId[]

  return {
    supportsAllNetworks: Boolean(nsMethods?.includes(ConstantsUtil.ADD_CHAIN_METHOD)),
    approvedCaipNetworkIds: nsChains
  }
}

export function getEmailCaipNetworks() {
  return {
    supportsAllNetworks: false,
    approvedCaipNetworkIds: PresetsUtil.WalletConnectRpcChainIds.map(
      id => `${ConstantsUtil.EIP155}:${id}`
    ) as CaipNetworkId[]
  }
}<|MERGE_RESOLUTION|>--- conflicted
+++ resolved
@@ -1,9 +1,5 @@
 import type { CaipNetwork, CaipNetworkId } from '@web3modal/scaffold'
-<<<<<<< HEAD
-import type { Chain } from 'viem/chains'
-=======
 import type { Chain } from '@wagmi/core/chains'
->>>>>>> 21f60962
 import { ConstantsUtil, PresetsUtil } from '@web3modal/scaffold-utils'
 import { EthereumProvider } from '@walletconnect/ethereum-provider'
 import type { Connector } from '@wagmi/core'
