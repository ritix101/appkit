--- conflicted
+++ resolved
@@ -1,10 +1,5 @@
-<<<<<<< HEAD
-import { http } from 'viem'
-import type { Chain } from 'viem/chains'
-=======
 import { http } from '@wagmi/core'
 import type { Chain } from '@wagmi/core/chains'
->>>>>>> 21f60962
 import { CoreHelperUtil } from '@web3modal/scaffold'
 import { ConstantsUtil, PresetsUtil } from '@web3modal/scaffold-utils'
 
