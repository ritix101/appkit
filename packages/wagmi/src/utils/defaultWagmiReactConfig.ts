--- conflicted
+++ resolved
@@ -1,22 +1,5 @@
 import '@web3modal/polyfills'
 
-<<<<<<< HEAD
-import type { Config, CreateConfigParameters, CreateConnectorFn } from '@wagmi/core'
-import { type Chain } from 'viem/chains'
-import { createConfig } from '@wagmi/core'
-
-import { createClient, http } from 'viem'
-import { coinbaseWallet, walletConnect, injected } from '@wagmi/connectors'
-import { emailConnector } from '../connectors/EmailConnector.js'
-
-export interface ConfigOptions
-  extends Omit<
-    CreateConfigParameters,
-    'client' | 'chains' | 'connectors' | 'multiInjectedProviderDiscovery'
-  > {
-  projectId: string
-  chains: [Chain, ...Chain[]]
-=======
 import type { CreateConfigParameters, CreateConnectorFn, Config } from 'wagmi'
 import { createConfig, http } from 'wagmi'
 import { coinbaseWallet, walletConnect, injected } from 'wagmi/connectors'
@@ -31,23 +14,12 @@
   enableCoinbase?: boolean
   enableEmail?: boolean
   enableWalletConnect?: boolean
->>>>>>> 21f60962
   metadata: {
     name: string
     description: string
     url: string
     icons: string[]
-<<<<<<< HEAD
-    verifyUrl: string
   }
-  enableInjected?: boolean
-  enableEIP6963?: boolean
-  enableCoinbase?: boolean
-  enableEmail?: boolean
-  enableWalletConnect?: boolean
-=======
-  }
->>>>>>> 21f60962
 }
 
 export function defaultWagmiConfig({
@@ -56,22 +28,14 @@
   metadata,
   enableInjected,
   enableCoinbase,
-<<<<<<< HEAD
-  enableWalletConnect,
-  enableEmail,
-=======
   enableEmail,
   enableWalletConnect,
->>>>>>> 21f60962
   enableEIP6963,
   ...wagmiConfig
 }: ConfigOptions): Config {
   const connectors: CreateConnectorFn[] = []
-<<<<<<< HEAD
-=======
   const transportsArr = chains.map(chain => [chain.id, http()])
   const transports = Object.fromEntries(transportsArr)
->>>>>>> 21f60962
 
   // Enabled by default
   if (enableWalletConnect !== false) {
@@ -83,34 +47,16 @@
   }
 
   if (enableCoinbase !== false) {
-<<<<<<< HEAD
-    connectors.push(coinbaseWallet({ appName: metadata?.name ?? 'Unknown' }))
-=======
     connectors.push(
       coinbaseWallet({
         appName: metadata?.name ?? 'Unknown',
         appLogoUrl: metadata?.icons[0] ?? 'Unknown'
       })
     )
->>>>>>> 21f60962
   }
 
   // Dissabled by default
   if (enableEmail === true) {
-<<<<<<< HEAD
-    connectors.push(emailConnector({ chains, options: { projectId } }))
-  }
-
-  const baseConfig = {
-    ...wagmiConfig,
-    client: ({ chain }: { chain: Chain }) => createClient({ chain, transport: http() }),
-    chains,
-    connectors,
-    multiInjectedProviderDiscovery: enableEIP6963 !== false
-  } as CreateConfigParameters
-
-  return createConfig(baseConfig)
-=======
     // @ts-expect-error Chain types overlap with core
     connectors.push(emailConnector({ chains: [...chains], options: { projectId } }))
   }
@@ -122,5 +68,4 @@
     ...wagmiConfig,
     connectors
   })
->>>>>>> 21f60962
 }