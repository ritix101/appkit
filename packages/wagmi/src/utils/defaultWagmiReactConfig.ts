import '@web3modal/polyfills'

import type { CreateConfigParameters, CreateConnectorFn, Config } from 'wagmi'
import { createConfig } from 'wagmi'
<<<<<<< HEAD
import { coinbaseWallet, walletConnect, injected } from 'wagmi/connectors'
=======
import { coinbaseWallet } from 'wagmi/connectors'

import { emailConnector } from '../connectors/EmailConnector.js'
import { alphaWalletConnect } from '../connectors/alphaWalletConnect.js'
>>>>>>> 29998c99
import { getTransport } from './helpers.js'
import type { SocialProvider } from '@web3modal/scaffold-utils'
import { authConnector } from '../connectors/AuthConnector.js'

export type ConfigOptions = Partial<CreateConfigParameters> & {
  chains: CreateConfigParameters['chains']
  projectId: string
  enableEIP6963?: boolean
  enableCoinbase?: boolean
<<<<<<< HEAD
=======
  enableEmail?: boolean
  /**
   * Use enableEIP6963 to show all injected wallets
   * @deprecated
   */
  enableInjected?: boolean
>>>>>>> 29998c99
  enableWalletConnect?: boolean
  enableEmail?: boolean
  auth?: {
    socials?: SocialProvider[]
  }
  metadata: {
    name: string
    description: string
    url: string
    icons: string[]
  }
}

export function defaultWagmiConfig({
  projectId,
  chains,
  metadata,
  enableCoinbase,
  enableWalletConnect,

  enableEIP6963,
  enableEmail,
  auth,
  ...wagmiConfig
}: ConfigOptions): Config {
  const connectors: CreateConnectorFn[] = []
  const transportsArr = chains.map(chain => [
    chain.id,
    getTransport({ chainId: chain.id, projectId })
  ])
  const transports = Object.fromEntries(transportsArr)

  // Enabled by default
  if (enableWalletConnect !== false) {
    connectors.push(alphaWalletConnect({ projectId, metadata, showQrModal: false }))
  }

  if (enableCoinbase !== false) {
    connectors.push(
      coinbaseWallet({
        appName: metadata?.name ?? 'Unknown',
        appLogoUrl: metadata?.icons[0] ?? 'Unknown',
        enableMobileWalletLink: true
      })
    )
  }

  // Dissabled by default
  if (enableEmail || auth?.socials) {
    connectors.push(
      authConnector({
        chains: [...chains],
        options: { projectId },
        socials: auth?.socials,
        email: enableEmail
      })
    )
  }

  return createConfig({
    chains,
    multiInjectedProviderDiscovery: enableEIP6963 !== false,
    transports,
    ...wagmiConfig,
    connectors
  })
}<|MERGE_RESOLUTION|>--- conflicted
+++ resolved
@@ -2,32 +2,23 @@
 
 import type { CreateConfigParameters, CreateConnectorFn, Config } from 'wagmi'
 import { createConfig } from 'wagmi'
-<<<<<<< HEAD
-import { coinbaseWallet, walletConnect, injected } from 'wagmi/connectors'
-=======
 import { coinbaseWallet } from 'wagmi/connectors'
 
-import { emailConnector } from '../connectors/EmailConnector.js'
+import { authConnector } from '../connectors/AuthConnector.js'
 import { alphaWalletConnect } from '../connectors/alphaWalletConnect.js'
->>>>>>> 29998c99
 import { getTransport } from './helpers.js'
 import type { SocialProvider } from '@web3modal/scaffold-utils'
-import { authConnector } from '../connectors/AuthConnector.js'
 
 export type ConfigOptions = Partial<CreateConfigParameters> & {
   chains: CreateConfigParameters['chains']
   projectId: string
   enableEIP6963?: boolean
   enableCoinbase?: boolean
-<<<<<<< HEAD
-=======
-  enableEmail?: boolean
   /**
    * Use enableEIP6963 to show all injected wallets
    * @deprecated
    */
   enableInjected?: boolean
->>>>>>> 29998c99
   enableWalletConnect?: boolean
   enableEmail?: boolean
   auth?: {
