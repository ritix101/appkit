--- conflicted
+++ resolved
@@ -3,14 +3,9 @@
 import type { CreateConfigParameters, CreateConnectorFn, Config } from 'wagmi'
 import { createConfig } from 'wagmi'
 import { coinbaseWallet, walletConnect, injected } from 'wagmi/connectors'
-<<<<<<< HEAD
-
-import { emailConnector } from '../connectors/EmailConnector.js'
 import { getTransport } from './helpers.js'
-=======
 import type { SocialProvider } from '@web3modal/scaffold-utils'
 import { authConnector } from '../connectors/AuthConnector.js'
->>>>>>> 2233c931
 
 export type ConfigOptions = Partial<CreateConfigParameters> & {
   chains: CreateConfigParameters['chains']
@@ -19,14 +14,11 @@
   enableEIP6963?: boolean
   enableCoinbase?: boolean
   enableWalletConnect?: boolean
-<<<<<<< HEAD
   enableSmartAccounts?: boolean
-=======
   auth?: {
     email?: boolean
     socials?: SocialProvider[]
   }
->>>>>>> 2233c931
   metadata: {
     name: string
     description: string
@@ -43,11 +35,8 @@
   enableCoinbase,
   enableWalletConnect,
   enableEIP6963,
-<<<<<<< HEAD
   enableSmartAccounts,
-=======
   auth,
->>>>>>> 2233c931
   ...wagmiConfig
 }: ConfigOptions): Config {
   const connectors: CreateConnectorFn[] = []
@@ -77,21 +66,15 @@
   }
 
   // Dissabled by default
-<<<<<<< HEAD
-  if (enableEmail === true) {
-    connectors.push(
-      emailConnector({ chains: [...chains], options: { projectId, enableSmartAccounts } })
-=======
   if (auth?.email || auth?.socials) {
     connectors.push(
       // @ts-expect-error Chain types overlap with core
       authConnector({
         chains: [...chains],
-        options: { projectId },
+        options: { projectId, enableSmartAccounts },
         socials: auth.socials,
         email: auth.email
       })
->>>>>>> 2233c931
     )
   }
 
