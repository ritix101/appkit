--- conflicted
+++ resolved
@@ -1,8 +1,7 @@
 import { AppKit } from '@web3modal/base'
-import type { AppKitOptions, ChainAdapter } from '@web3modal/base'
+import type { AppKitOptions } from '@web3modal/base'
 import { EVMWagmiClient, type AdapterOptions } from '@web3modal/base/adapters/evm/wagmi'
 import { ConstantsUtil } from '@web3modal/scaffold-utils'
-import type { Chain } from 'viem'
 import type { Config } from 'wagmi'
 
 // -- Types -------------------------------------------------------------
@@ -15,23 +14,14 @@
 export { defaultWagmiConfig } from '@web3modal/base/adapters/evm/wagmi'
 
 // -- Setup -------------------------------------------------------------
-export type WagmiAppKitOptions = Omit<AppKitOptions<Chain>, 'adapters' | 'sdkType' | 'sdkVersion'> &
+export type WagmiAppKitOptions = Omit<AppKitOptions, 'adapters' | 'sdkType' | 'sdkVersion'> &
   AdapterOptions<Config>
 
 export function createWeb3Modal(options: WagmiAppKitOptions) {
-<<<<<<< HEAD
-  const wagmiAdapter = new EVMWagmiClient() as ChainAdapter
-=======
-  const wagmiAdapter = new EVMWagmiClient({
-    wagmiConfig: options.wagmiConfig,
-    siweConfig: options.siweConfig,
-    defaultChain: options.defaultChain
-  })
->>>>>>> 29e180b1
+  const wagmiAdapter = new EVMWagmiClient()
 
   return new AppKit({
     ...options,
-    defaultChain: wagmiAdapter.defaultChain,
     adapters: [wagmiAdapter],
     sdkType: 'w3m',
     sdkVersion: `html-wagmi-${ConstantsUtil.VERSION}`
