# @web3modal/wagmi

<<<<<<< HEAD
=======
## 4.1.12-910a844.0

### Patch Changes

- refactor: sync theme with secure site

- Updated dependencies []:
  - @web3modal/scaffold@4.1.12-910a844.0
  - @web3modal/polyfills@4.1.12-910a844.0
  - @web3modal/scaffold-react@4.1.12-910a844.0
  - @web3modal/scaffold-utils@4.1.12-910a844.0
  - @web3modal/scaffold-vue@4.1.12-910a844.0
  - @web3modal/siwe@4.1.12-910a844.0

>>>>>>> 88d8ba45
## 4.1.11

### Patch Changes

- refactor: Solana exported helper methods and proram instruction improvements
- refactor: email and smart account improvements
- refactor: unit test CI check improvements
- feat: convert

- Updated dependencies []:
  - @web3modal/polyfills@4.1.11
  - @web3modal/scaffold@4.1.11
  - @web3modal/scaffold-react@4.1.11
  - @web3modal/scaffold-utils@4.1.11
  - @web3modal/scaffold-vue@4.1.11
  - @web3modal/siwe@4.1.11

## 4.1.10

### Patch Changes

- Fix activity list styling issue

- Updated dependencies []:
  - @web3modal/scaffold@4.1.10
  - @web3modal/polyfills@4.1.10
  - @web3modal/scaffold-react@4.1.10
  - @web3modal/scaffold-utils@4.1.10
  - @web3modal/scaffold-vue@4.1.10
  - @web3modal/siwe@4.1.10

## 4.1.9

### Patch Changes

- Blockchain API fix

- Updated dependencies []:
  - @web3modal/polyfills@4.1.9
  - @web3modal/scaffold@4.1.9
  - @web3modal/scaffold-react@4.1.9
  - @web3modal/scaffold-utils@4.1.9
  - @web3modal/scaffold-vue@4.1.9
  - @web3modal/siwe@4.1.9

## 4.1.8

### Patch Changes

- Hotfix for redundant tokenbalance calls

- Updated dependencies []:
  - @web3modal/scaffold@4.1.8
  - @web3modal/polyfills@4.1.8
  - @web3modal/scaffold-react@4.1.8
  - @web3modal/scaffold-utils@4.1.8
  - @web3modal/scaffold-vue@4.1.8
  - @web3modal/siwe@4.1.8

## 4.1.7

### Patch Changes

- Hotfix for inccorect state of w3m-button when email is enabled

- Updated dependencies []:
  - @web3modal/scaffold@4.1.7
  - @web3modal/polyfills@4.1.7
  - @web3modal/scaffold-react@4.1.7
  - @web3modal/scaffold-utils@4.1.7
  - @web3modal/scaffold-vue@4.1.7
  - @web3modal/siwe@4.1.7

## 4.1.6

### Patch Changes

- Fix modal default height. Fix ethers email connection lag. Fix ethers + rc relay disconnect issue. Adds new wui-components for secure site.

- Updated dependencies []:
  - @web3modal/polyfills@4.1.6
  - @web3modal/scaffold@4.1.6
  - @web3modal/scaffold-react@4.1.6
  - @web3modal/scaffold-utils@4.1.6
  - @web3modal/scaffold-vue@4.1.6
  - @web3modal/siwe@4.1.6

## 4.1.6-a0733f5.0

### Patch Changes

- chore: canary release for siwe dependency

- Updated dependencies []:
  - @web3modal/ethers@4.1.6-a0733f5.0
  - @web3modal/siwe@4.1.6-a0733f5.0
  - @web3modal/solana@4.1.6-a0733f5.0
  - @web3modal/wagmi@4.1.6-a0733f5.0

## 4.1.5

### Patch Changes

- release: v4.1.5

- Updated dependencies []:
  - @web3modal/polyfills@4.1.5
  - @web3modal/scaffold@4.1.5
  - @web3modal/scaffold-react@4.1.5
  - @web3modal/scaffold-utils@4.1.5
  - @web3modal/scaffold-vue@4.1.5
  - @web3modal/siwe@4.1.5

## 4.1.5-93c81127.0

### Patch Changes

- fix: polyfill process in wallet package

- Updated dependencies []:
  - @web3modal/polyfills@4.1.5-93c81127.0
  - @web3modal/scaffold@4.1.5-93c81127.0
  - @web3modal/scaffold-react@4.1.5-93c81127.0
  - @web3modal/scaffold-utils@4.1.5-93c81127.0
  - @web3modal/scaffold-vue@4.1.5-93c81127.0
  - @web3modal/siwe@4.1.5-93c81127.0

## 4.1.4

### Patch Changes

- feat: wallet info hook

- Updated dependencies []:
  - @web3modal/scaffold-react@4.1.4
  - @web3modal/scaffold-utils@4.1.4
  - @web3modal/scaffold-vue@4.1.4
  - @web3modal/polyfills@4.1.4
  - @web3modal/scaffold@4.1.4
  - @web3modal/siwe@4.1.4

## 4.1.3

### Patch Changes

- feat: wallet info hook

- feat: reset version to 4.1.3

- Updated dependencies []:
  - @web3modal/polyfills@4.1.3
  - @web3modal/scaffold@4.1.3
  - @web3modal/scaffold-react@4.1.3
  - @web3modal/scaffold-utils@4.1.3
  - @web3modal/scaffold-vue@4.1.3
  - @web3modal/siwe@4.1.3

## 4.1.3-5f2ae345.1

### Patch Changes

- canary: test imports

- Updated dependencies []:
  - @web3modal/scaffold-react@4.1.3-5f2ae345.1
  - @web3modal/scaffold-utils@4.1.3-5f2ae345.1
  - @web3modal/scaffold-vue@4.1.3-5f2ae345.1
  - @web3modal/polyfills@4.1.3-5f2ae345.1
  - @web3modal/scaffold@4.1.3-5f2ae345.1
  - @web3modal/siwe@4.1.3-5f2ae345.1

## 4.1.3-8e039e.0

### Patch Changes

- feat: update optional dependencies

- Updated dependencies []:
  - @web3modal/scaffold-react@4.1.3-8e039e.0
  - @web3modal/scaffold-utils@4.1.3-8e039e.0
  - @web3modal/scaffold-vue@4.1.3-8e039e.0
  - @web3modal/polyfills@4.1.3-8e039e.0
  - @web3modal/scaffold@4.1.3-8e039e.0
  - @web3modal/siwe@4.1.3-8e039e.0

## 4.1.2

### Patch Changes

- 4.1.2 release

- Updated dependencies []:
  - @web3modal/polyfills@4.1.2 - @web3modal/scaffold@4.1.2 - @web3modal/scaffold-react@4.1.2 - @web3modal/scaffold-utils@4.1.2 - @web3modal/scaffold-vue@4.1.2 - @web3modal/siwe@4.1.2

## 4.2.0-4b5257b4.1

### Minor Changes

- [#2052](https://github.com/WalletConnect/web3modal/pull/2052) [`1b90376`](https://github.com/WalletConnect/web3modal/commit/1b903765a675f0f1b9ea0a44bcf84e2dad6b4436) Thanks [@enesozturk](https://github.com/enesozturk)! - refactor: add missing extensions on imports

- feat: export solana chains from the solana package

- [#2052](https://github.com/WalletConnect/web3modal/pull/2052) [`729313f`](https://github.com/WalletConnect/web3modal/commit/729313fe9dfb402ca694cbd77f49cc61895e2d07) Thanks [@enesozturk](https://github.com/enesozturk)! - chore: new solana canary release

### Patch Changes

- Updated dependencies [[`1b90376`](https://github.com/WalletConnect/web3modal/commit/1b903765a675f0f1b9ea0a44bcf84e2dad6b4436), [`729313f`](https://github.com/WalletConnect/web3modal/commit/729313fe9dfb402ca694cbd77f49cc61895e2d07)]:
  - @web3modal/scaffold-utils@4.2.0-4b5257b4.1
  - @web3modal/scaffold@4.2.0-4b5257b4.1
  - @web3modal/polyfills@4.2.0-4b5257b4.1
  - @web3modal/scaffold-react@4.2.0-4b5257b4.1
  - @web3modal/scaffold-vue@4.2.0-4b5257b4.1
  - @web3modal/siwe@4.2.0-4b5257b4.1

## 4.2.0-dbbd8c44.0

### Minor Changes

- refactor: add missing extensions on imports

### Patch Changes

- Updated dependencies []:
  - @web3modal/ui@4.2.0-dbbd8c44.0
  - @web3modal/common@4.2.0-dbbd8c44.0

## 4.2.0-500a38.0

### Minor Changes

- feat: solana integration

### Patch Changes

- Updated dependencies []:
  - @web3modal/scaffold-utils@4.2.0-500a38.0
  - @web3modal/scaffold@4.2.0-500a38.0
  - @web3modal/polyfills@4.2.0-500a38.0
  - @web3modal/scaffold-react@4.2.0-500a38.0
  - @web3modal/scaffold-vue@4.2.0-500a38.0
  - @web3modal/siwe@4.2.0-500a38.0

## 4.1.1

### Patch Changes

- Fix siwe version

- Updated dependencies []:
  - @web3modal/scaffold@4.1.1
  - @web3modal/siwe@4.1.1
  - @web3modal/polyfills@4.1.1
  - @web3modal/scaffold-react@4.1.1
  - @web3modal/scaffold-utils@4.1.1
  - @web3modal/scaffold-vue@4.1.1

## 4.1.0

### Minor Changes

- Email Stable release

### Patch Changes

- Updated dependencies []:
  - @web3modal/scaffold@4.1.0
  - @web3modal/polyfills@4.1.0
  - @web3modal/scaffold-react@4.1.0
  - @web3modal/scaffold-utils@4.1.0
  - @web3modal/scaffold-vue@4.1.0
  - @web3modal/siwe@4.1.0

## 4.0.13

### Patch Changes

- Fix secure site url

- Updated dependencies []:
  - @web3modal/polyfills@4.0.13
  - @web3modal/scaffold@4.0.13
  - @web3modal/scaffold-react@4.0.13
  - @web3modal/scaffold-utils@4.0.13
  - @web3modal/scaffold-vue@4.0.13
  - @web3modal/siwe@4.0.13

## 4.0.12

### Patch Changes

- [#2014](https://github.com/WalletConnect/web3modal/pull/2014) [`95b35e1`](https://github.com/WalletConnect/web3modal/commit/95b35e1ebaf261a56a29cd9254d85b7c1430bfc0) Thanks [@tomiir](https://github.com/tomiir)! - Smart Account RPC handler canary

- Smart Account initialization and feature flag

- Updated dependencies [[`95b35e1`](https://github.com/WalletConnect/web3modal/commit/95b35e1ebaf261a56a29cd9254d85b7c1430bfc0)]:
  - @web3modal/scaffold@4.0.12
  - @web3modal/polyfills@4.0.12
  - @web3modal/scaffold-react@4.0.12
  - @web3modal/scaffold-utils@4.0.12
  - @web3modal/scaffold-vue@4.0.12
  - @web3modal/siwe@4.0.12

## 4.0.12-0c59f84f.0

### Patch Changes

- Smart Account RPC handler canary

- Updated dependencies []:
  - @web3modal/scaffold@4.0.12-0c59f84f.0
  - @web3modal/polyfills@4.0.12-0c59f84f.0
  - @web3modal/scaffold-react@4.0.12-0c59f84f.0
  - @web3modal/scaffold-utils@4.0.12-0c59f84f.0
  - @web3modal/scaffold-vue@4.0.12-0c59f84f.0
  - @web3modal/siwe@4.0.12-0c59f84f.0

## 4.0.11

### Patch Changes

- Analytics connection event improvements. Unsupported chain flag. Siwe package refactor. RPC improvements. UI improvements'

- Updated dependencies []:
  - @web3modal/polyfills@4.0.11
  - @web3modal/scaffold@4.0.11
  - @web3modal/scaffold-react@4.0.11
  - @web3modal/scaffold-utils@4.0.11
  - @web3modal/scaffold-vue@4.0.11
  - @web3modal/siwe@4.0.11

## 4.0.10

### Patch Changes

- Add error state to wui-chip composite

- Updated dependencies []:
  - @web3modal/polyfills@4.0.10
  - @web3modal/scaffold@4.0.10
  - @web3modal/scaffold-react@4.0.10
  - @web3modal/scaffold-utils@4.0.10
  - @web3modal/scaffold-vue@4.0.10
  - @web3modal/siwe@4.0.10

## 4.0.9

### Patch Changes

- Add all rpc methods + auto reject when modal closes

- Updated dependencies []:
  - @web3modal/polyfills@4.0.9
  - @web3modal/scaffold@4.0.9
  - @web3modal/scaffold-react@4.0.9
  - @web3modal/scaffold-utils@4.0.9
  - @web3modal/scaffold-vue@4.0.9
  - @web3modal/siwe@4.0.9

## 4.0.8

### Patch Changes

- [#1954](https://github.com/WalletConnect/web3modal/pull/1954) [`c3366e7`](https://github.com/WalletConnect/web3modal/commit/c3366e7211dba2f5c6d3377c9d9a77da5a52c0d8) Thanks [@tomiir](https://github.com/tomiir)! - Add support for eth_getBlockByNumber

- Updated dependencies [[`c3366e7`](https://github.com/WalletConnect/web3modal/commit/c3366e7211dba2f5c6d3377c9d9a77da5a52c0d8)]:
  - @web3modal/polyfills@4.0.8
  - @web3modal/scaffold@4.0.8
  - @web3modal/scaffold-react@4.0.8
  - @web3modal/scaffold-utils@4.0.8
  - @web3modal/scaffold-vue@4.0.8
  - @web3modal/siwe@4.0.8

## 4.0.8-f1845392.0

### Patch Changes

- [#1954](https://github.com/WalletConnect/web3modal/pull/1954) [`4755109`](https://github.com/WalletConnect/web3modal/commit/475510962a92ea9f4388db1d08c979d99da18e54) Thanks [@tomiir](https://github.com/tomiir)! - Add support for eth_getBlockByNumber

- Updated dependencies [[`4755109`](https://github.com/WalletConnect/web3modal/commit/475510962a92ea9f4388db1d08c979d99da18e54)]:
  - @web3modal/polyfills@4.0.8-f1845392.0
  - @web3modal/scaffold@4.0.8-f1845392.0
  - @web3modal/scaffold-react@4.0.8-f1845392.0
  - @web3modal/scaffold-utils@4.0.8-f1845392.0
  - @web3modal/scaffold-vue@4.0.8-f1845392.0
  - @web3modal/siwe@4.0.8-f1845392.0

## 4.0.7

### Patch Changes

- Add eth_getBalance to list of allowed methods

- Updated dependencies []:
  - @web3modal/polyfills@4.0.7
  - @web3modal/scaffold@4.0.7
  - @web3modal/scaffold-react@4.0.7
  - @web3modal/scaffold-utils@4.0.7
  - @web3modal/scaffold-vue@4.0.7
  - @web3modal/siwe@4.0.7

## 4.0.6

### Patch Changes

- Email stability fixes

- Updated dependencies []:
  - @web3modal/polyfills@4.0.6
  - @web3modal/scaffold@4.0.6
  - @web3modal/scaffold-react@4.0.6
  - @web3modal/scaffold-utils@4.0.6
  - @web3modal/scaffold-vue@4.0.6
  - @web3modal/siwe@4.0.6

## 4.0.5

### Patch Changes

- [#1917](https://github.com/WalletConnect/web3modal/pull/1917) [`f79566c`](https://github.com/WalletConnect/web3modal/commit/f79566ca5119fa12795dd49fce01aea8e1a05d97) Thanks [@tomiir](https://github.com/tomiir)! - Replaces public url with blockchain api for supported networks

- Updated dependencies [[`f79566c`](https://github.com/WalletConnect/web3modal/commit/f79566ca5119fa12795dd49fce01aea8e1a05d97)]:
  - @web3modal/polyfills@4.0.5
  - @web3modal/scaffold@4.0.5
  - @web3modal/scaffold-react@4.0.5
  - @web3modal/scaffold-utils@4.0.5
  - @web3modal/scaffold-vue@4.0.5
  - @web3modal/siwe@4.0.5

## 4.0.4

### Patch Changes

- Fix theming issue for email

- Updated dependencies []:
  - @web3modal/scaffold@4.0.4
  - @web3modal/polyfills@4.0.4
  - @web3modal/scaffold-react@4.0.4
  - @web3modal/scaffold-utils@4.0.4
  - @web3modal/scaffold-vue@4.0.4
  - @web3modal/siwe@4.0.4

## 4.0.3

### Patch Changes

- Tag email beta, Sync Theme For Secure Wallet, Use manual version in constants

- Updated dependencies []:
  - @web3modal/scaffold-utils@4.0.3
  - @web3modal/scaffold@4.0.3
  - @web3modal/polyfills@4.0.3
  - @web3modal/scaffold-react@4.0.3
  - @web3modal/scaffold-vue@4.0.3
  - @web3modal/siwe@4.0.3

## 4.0.2

### Patch Changes

- [#1899](https://github.com/WalletConnect/web3modal/pull/1899) [`42e97a0`](https://github.com/WalletConnect/web3modal/commit/42e97a04eb60090a821019ae80d62acacf35fc66) Thanks [@xzilja](https://github.com/xzilja)! - Reverted change that removed email update flow from account view

- Updated dependencies [[`42e97a0`](https://github.com/WalletConnect/web3modal/commit/42e97a04eb60090a821019ae80d62acacf35fc66)]:
  - @web3modal/polyfills@4.0.2
  - @web3modal/scaffold@4.0.2
  - @web3modal/scaffold-react@4.0.2
  - @web3modal/scaffold-utils@4.0.2
  - @web3modal/scaffold-vue@4.0.2
  - @web3modal/siwe@4.0.2

## 4.0.1

### Patch Changes

- [#1879](https://github.com/WalletConnect/web3modal/pull/1879) [`e3fa353`](https://github.com/WalletConnect/web3modal/commit/e3fa35396e3d2b1153d12bfaf92738bc67b46640) Thanks [@svenvoskamp](https://github.com/svenvoskamp)! - Fix various issues on ethers/ethers5 package

- Updated dependencies [[`e3fa353`](https://github.com/WalletConnect/web3modal/commit/e3fa35396e3d2b1153d12bfaf92738bc67b46640)]:
  - @web3modal/polyfills@4.0.1
  - @web3modal/scaffold@4.0.1
  - @web3modal/scaffold-react@4.0.1
  - @web3modal/scaffold-utils@4.0.1
  - @web3modal/scaffold-vue@4.0.1
  - @web3modal/siwe@4.0.1<|MERGE_RESOLUTION|>--- conflicted
+++ resolved
@@ -1,7 +1,5 @@
 # @web3modal/wagmi
 
-<<<<<<< HEAD
-=======
 ## 4.1.12-910a844.0
 
 ### Patch Changes
@@ -16,7 +14,6 @@
   - @web3modal/scaffold-vue@4.1.12-910a844.0
   - @web3modal/siwe@4.1.12-910a844.0
 
->>>>>>> 88d8ba45
 ## 4.1.11
 
 ### Patch Changes
