--- conflicted
+++ resolved
@@ -43,20 +43,12 @@
     "lint": "eslint . --ext .js,.jsx,.ts,.tsx"
   },
   "dependencies": {
-<<<<<<< HEAD
-    "@web3modal/polyfills": "3.2.0-f9b3ed8",
-    "@web3modal/scaffold": "3.2.0-f9b3ed8",
-    "@web3modal/scaffold-react": "3.2.0-f9b3ed8",
-    "@web3modal/scaffold-vue": "3.2.0-f9b3ed8",
-    "@web3modal/utils": "3.2.0-f9b3ed8",
-    "@web3modal/smart-account": "3.2.0-f9b3ed8"
-=======
     "@web3modal/polyfills": "3.2.0-alpha.1",
     "@web3modal/scaffold": "3.2.0-alpha.1",
     "@web3modal/scaffold-react": "3.2.0-alpha.1",
     "@web3modal/scaffold-vue": "3.2.0-alpha.1",
-    "@web3modal/utils": "3.2.0-alpha.1"
->>>>>>> 8eeae0f9
+    "@web3modal/utils": "3.2.0-alpha.1",
+    "@web3modal/smart-account": "3.2.0-alpha.1"
   },
   "peerDependencies": {
     "@wagmi/core": ">=1",
