{
  "name": "@web3modal/wagmi",
<<<<<<< HEAD
  "version": "3.4.0-0c7ed050",
=======
  "version": "3.3.1",
>>>>>>> 688a5b4e
  "type": "module",
  "main": "./dist/esm/exports/index.js",
  "types": "./dist/types/exports/index.d.ts",
  "files": [
    "dist",
    "!tsconfig.tsbuildinfo"
  ],
  "exports": {
    ".": {
      "types": "./dist/types/exports/index.d.ts",
      "import": "./dist/esm/exports/index.js",
      "default": "./dist/esm/exports/index.js"
    },
    "./react": {
      "types": "./dist/types/exports/react.d.ts",
      "import": "./dist/esm/exports/react.js",
      "default": "./dist/esm/exports/react.js"
    },
    "./vue": {
      "types": "./dist/types/exports/vue.d.ts",
      "import": "./dist/esm/exports/vue.js",
      "default": "./dist/esm/exports/vue.js"
    }
  },
  "typesVersions": {
    "*": {
      "react": [
        "./dist/types/exports/react.d.ts"
      ],
      "vue": [
        "./dist/types/exports/vue.d.ts"
      ]
    }
  },
  "scripts": {
    "build:clean": "rm -rf dist",
    "build": "npm run build:clean; tsc --build",
    "watch": "npm run build:clean; tsc --watch",
    "typecheck": "tsc --noEmit",
    "lint": "eslint . --ext .js,.jsx,.ts,.tsx"
  },
  "dependencies": {
<<<<<<< HEAD
    "@web3modal/polyfills": "3.4.0-0c7ed050",
    "@web3modal/scaffold": "3.4.0-0c7ed050",
    "@web3modal/scaffold-react": "3.4.0-0c7ed050",
    "@web3modal/scaffold-vue": "3.4.0-0c7ed050",
    "@web3modal/smart-account": "3.4.0-0c7ed050",
    "@web3modal/utils": "3.4.0-0c7ed050"
  },
  "devDependencies": {
    "@web3modal/siwe": "3.3.0-37e8aca5"
=======
    "@web3modal/polyfills": "3.3.1",
    "@web3modal/scaffold": "3.3.1",
    "@web3modal/scaffold-react": "3.3.1",
    "@web3modal/scaffold-vue": "3.3.1",
    "@web3modal/utils": "3.3.1"
>>>>>>> 688a5b4e
  },
  "peerDependencies": {
    "@wagmi/core": ">=1",
    "@web3modal/siwe": "*",
    "react": ">=17",
    "react-dom": ">=17",
    "viem": ">=1",
    "vue": ">=3"
  },
  "peerDependenciesMeta": {
    "react": {
      "optional": true
    },
    "react-dom": {
      "optional": true
    },
    "vue": {
      "optional": true
    },
    "@web3modal/siwe": {
      "optional": true
    }
  },
  "optionalDependencies": {
<<<<<<< HEAD
    "@web3modal/siwe": "3.3.0-3ea01d7a",
=======
    "@web3modal/siwe": "3.3.1",
>>>>>>> 688a5b4e
    "react": ">=17",
    "react-dom": ">=17",
    "vue": ">=3"
  },
  "keywords": [
    "web3",
    "crypto",
    "ethereum",
    "web3modal",
    "walletconnect",
    "lit",
    "webcomponents"
  ],
  "author": "WalletConnect <walletconnect.com>",
  "license": "Apache-2.0",
  "homepage": "https://github.com/web3modal/web3modal",
  "repository": {
    "type": "git",
    "url": "git+https://github.com/web3modal/web3modal.git"
  },
  "bugs": {
    "url": "https://github.com/web3modal/web3modal/issues"
  }
}<|MERGE_RESOLUTION|>--- conflicted
+++ resolved
@@ -1,10 +1,6 @@
 {
   "name": "@web3modal/wagmi",
-<<<<<<< HEAD
-  "version": "3.4.0-0c7ed050",
-=======
   "version": "3.3.1",
->>>>>>> 688a5b4e
   "type": "module",
   "main": "./dist/esm/exports/index.js",
   "types": "./dist/types/exports/index.d.ts",
@@ -47,23 +43,14 @@
     "lint": "eslint . --ext .js,.jsx,.ts,.tsx"
   },
   "dependencies": {
-<<<<<<< HEAD
-    "@web3modal/polyfills": "3.4.0-0c7ed050",
-    "@web3modal/scaffold": "3.4.0-0c7ed050",
-    "@web3modal/scaffold-react": "3.4.0-0c7ed050",
-    "@web3modal/scaffold-vue": "3.4.0-0c7ed050",
-    "@web3modal/smart-account": "3.4.0-0c7ed050",
-    "@web3modal/utils": "3.4.0-0c7ed050"
-  },
-  "devDependencies": {
-    "@web3modal/siwe": "3.3.0-37e8aca5"
-=======
     "@web3modal/polyfills": "3.3.1",
     "@web3modal/scaffold": "3.3.1",
     "@web3modal/scaffold-react": "3.3.1",
     "@web3modal/scaffold-vue": "3.3.1",
     "@web3modal/utils": "3.3.1"
->>>>>>> 688a5b4e
+  },
+  "devDependencies": {
+    "@web3modal/siwe": "3.3.1"
   },
   "peerDependencies": {
     "@wagmi/core": ">=1",
@@ -88,11 +75,7 @@
     }
   },
   "optionalDependencies": {
-<<<<<<< HEAD
-    "@web3modal/siwe": "3.3.0-3ea01d7a",
-=======
     "@web3modal/siwe": "3.3.1",
->>>>>>> 688a5b4e
     "react": ">=17",
     "react-dom": ">=17",
     "vue": ">=3"
