{
  "name": "@web3modal/wagmi",
<<<<<<< HEAD
  "version": "4.1.6-canary-sl-001.1",
=======
  "version": "4.1.9",
>>>>>>> 5262d088
  "type": "module",
  "main": "./dist/esm/exports/index.js",
  "types": "./dist/types/exports/index.d.ts",
  "files": [
    "dist",
    "!tsconfig.tsbuildinfo"
  ],
  "exports": {
    ".": {
      "types": "./dist/types/exports/index.d.ts",
      "import": "./dist/esm/exports/index.js",
      "default": "./dist/esm/exports/index.js"
    },
    "./react": {
      "types": "./dist/types/exports/react/index.d.ts",
      "import": "./dist/esm/exports/react/index.js",
      "default": "./dist/esm/exports/react/index.js"
    },
    "./react/config": {
      "types": "./dist/types/exports/react/config.d.ts",
      "import": "./dist/esm/exports/react/config.js",
      "default": "./dist/esm/exports/react/config.js"
    },
    "./vue": {
      "types": "./dist/types/exports/vue.d.ts",
      "import": "./dist/esm/exports/vue.js",
      "default": "./dist/esm/exports/vue.js"
    }
  },
  "typesVersions": {
    "*": {
      "react": [
        "./dist/types/exports/react/index.d.ts"
      ],
      "react/config": [
        "./dist/types/exports/react/config.d.ts"
      ],
      "vue": [
        "./dist/types/exports/vue.d.ts"
      ]
    }
  },
  "scripts": {
    "build:clean": "rm -rf dist",
    "build": "tsc --build",
    "watch": "tsc --watch",
    "typecheck": "tsc --noEmit",
    "lint": "eslint . --ext .js,.jsx,.ts,.tsx"
  },
  "dependencies": {
<<<<<<< HEAD
    "@web3modal/polyfills": "4.1.6-canary-sl-001.1",
    "@web3modal/scaffold": "4.1.6-canary-sl-001.1",
    "@web3modal/scaffold-react": "4.1.6-canary-sl-001.1",
    "@web3modal/scaffold-utils": "4.1.6-canary-sl-001.1",
    "@web3modal/scaffold-vue": "4.1.6-canary-sl-001.1",
    "@web3modal/siwe": "4.1.6-canary-sl-001.1"
=======
    "@web3modal/polyfills": "4.1.9",
    "@web3modal/scaffold": "4.1.9",
    "@web3modal/scaffold-react": "4.1.9",
    "@web3modal/scaffold-utils": "4.1.9",
    "@web3modal/scaffold-vue": "4.1.9",
    "@web3modal/siwe": "4.1.9"
>>>>>>> 5262d088
  },
  "devDependencies": {
    "@wagmi/connectors": "4.1.14",
    "@wagmi/core": "2.6.5",
    "react": "18.2.0",
    "react-dom": "18.2.0",
    "viem": "2.7.13",
    "vue": "3.4.3"
  },
  "peerDependencies": {
    "@wagmi/connectors": ">=4.0.0",
    "@wagmi/core": ">=2.0.0",
    "react": ">=17",
    "react-dom": ">=17",
    "viem": ">=2.0.0",
    "vue": ">=3"
  },
  "peerDependenciesMeta": {
    "react": {
      "optional": true
    },
    "react-dom": {
      "optional": true
    },
    "vue": {
      "optional": true
    }
  },
  "keywords": [
    "web3",
    "crypto",
    "ethereum",
    "web3modal",
    "walletconnect",
    "lit",
    "webcomponents"
  ],
  "author": "WalletConnect <walletconnect.com>",
  "license": "Apache-2.0",
  "homepage": "https://github.com/web3modal/web3modal",
  "repository": {
    "type": "git",
    "url": "git+https://github.com/web3modal/web3modal.git"
  },
  "bugs": {
    "url": "https://github.com/web3modal/web3modal/issues"
  }
}<|MERGE_RESOLUTION|>--- conflicted
+++ resolved
@@ -1,10 +1,6 @@
 {
   "name": "@web3modal/wagmi",
-<<<<<<< HEAD
-  "version": "4.1.6-canary-sl-001.1",
-=======
-  "version": "4.1.9",
->>>>>>> 5262d088
+  "version": "4.1.10-sl.0",
   "type": "module",
   "main": "./dist/esm/exports/index.js",
   "types": "./dist/types/exports/index.d.ts",
@@ -55,21 +51,12 @@
     "lint": "eslint . --ext .js,.jsx,.ts,.tsx"
   },
   "dependencies": {
-<<<<<<< HEAD
-    "@web3modal/polyfills": "4.1.6-canary-sl-001.1",
-    "@web3modal/scaffold": "4.1.6-canary-sl-001.1",
-    "@web3modal/scaffold-react": "4.1.6-canary-sl-001.1",
-    "@web3modal/scaffold-utils": "4.1.6-canary-sl-001.1",
-    "@web3modal/scaffold-vue": "4.1.6-canary-sl-001.1",
-    "@web3modal/siwe": "4.1.6-canary-sl-001.1"
-=======
-    "@web3modal/polyfills": "4.1.9",
-    "@web3modal/scaffold": "4.1.9",
-    "@web3modal/scaffold-react": "4.1.9",
-    "@web3modal/scaffold-utils": "4.1.9",
-    "@web3modal/scaffold-vue": "4.1.9",
-    "@web3modal/siwe": "4.1.9"
->>>>>>> 5262d088
+    "@web3modal/polyfills": "4.1.10-sl.0",
+    "@web3modal/scaffold": "4.1.10-sl.0",
+    "@web3modal/scaffold-react": "4.1.10-sl.0",
+    "@web3modal/scaffold-utils": "4.1.10-sl.0",
+    "@web3modal/scaffold-vue": "4.1.10-sl.0",
+    "@web3modal/siwe": "4.1.10-sl.0"
   },
   "devDependencies": {
     "@wagmi/connectors": "4.1.14",
