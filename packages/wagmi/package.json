--- conflicted
+++ resolved
@@ -1,10 +1,6 @@
 {
   "name": "@web3modal/wagmi",
-<<<<<<< HEAD
   "version": "3.4.0-7f62a20e",
-=======
-  "version": "3.4.0",
->>>>>>> 4bddf74b
   "type": "module",
   "main": "./dist/esm/exports/index.js",
   "types": "./dist/types/exports/index.d.ts",
@@ -46,23 +42,13 @@
     "typecheck": "tsc --noEmit",
     "lint": "eslint . --ext .js,.jsx,.ts,.tsx"
   },
-  "dependencies": {
-<<<<<<< HEAD
+  "devDependencies": {
+    "@web3modal/siwe": "3.4.0-7f62a20e",
     "@web3modal/polyfills": "3.4.0-7f62a20e",
     "@web3modal/scaffold": "3.4.0-7f62a20e",
     "@web3modal/scaffold-react": "3.4.0-7f62a20e",
-    "@web3modal/scaffold-vue": "3.4.0-7f62a20e",
-    "@web3modal/utils": "3.4.0-7f62a20e"
-  },
-  "devDependencies": {
-    "@web3modal/siwe": "3.3.1"
-=======
-    "@web3modal/polyfills": "3.4.0",
-    "@web3modal/scaffold": "3.4.0",
-    "@web3modal/scaffold-react": "3.4.0",
-    "@web3modal/scaffold-utils": "3.4.0",
-    "@web3modal/scaffold-vue": "3.4.0"
->>>>>>> 4bddf74b
+    "@web3modal/scaffold-vue": "3.4.0-7f62a20e",  
+    "@web3modal/scaffold-utils": "3.4.0-7f62a20e"
   },
   "peerDependencies": {
     "@wagmi/core": ">=1",
@@ -87,11 +73,7 @@
     }
   },
   "optionalDependencies": {
-<<<<<<< HEAD
     "@web3modal/siwe": "3.4.0-f7422a30",
-=======
-    "@web3modal/siwe": "3.4.0",
->>>>>>> 4bddf74b
     "react": ">=17",
     "react-dom": ">=17",
     "vue": ">=3"
