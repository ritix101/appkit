--- conflicted
+++ resolved
@@ -51,18 +51,6 @@
     "lint": "eslint . --ext .js,.jsx,.ts,.tsx"
   },
   "dependencies": {
-<<<<<<< HEAD
-    "@walletconnect/ethereum-provider": "2.14.0-canary-e4ee88",
-    "@walletconnect/utils": "2.14.0-canary-e4ee88",
-    "@web3modal/polyfills": "workspace:*",
-    "@web3modal/wallet": "workspace:*",
-    "@web3modal/common": "workspace:*",
-    "@web3modal/scaffold": "workspace:*",
-    "@web3modal/scaffold-react": "workspace:*",
-    "@web3modal/scaffold-utils": "workspace:*",
-    "@web3modal/scaffold-vue": "workspace:*",
-    "@web3modal/siwe": "workspace:*"
-=======
     "@walletconnect/utils": "2.16.1",
     "@reown/appkit-polyfills": "workspace:*",
     "@reown/appkit-adapter-wagmi": "workspace:*",
@@ -71,7 +59,6 @@
     "@reown/appkit-common": "workspace:*",
     "@reown/appkit-utils": "workspace:*",
     "@reown/appkit-siwe": "workspace:*"
->>>>>>> 6b9a2731
   },
   "devDependencies": {
     "@wagmi/connectors": "5.1.9",
