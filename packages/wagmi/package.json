--- conflicted
+++ resolved
@@ -52,22 +52,13 @@
   },
   "dependencies": {
     "@walletconnect/ethereum-provider": "2.13.0",
-<<<<<<< HEAD
-    "@web3modal/polyfills": "5.0.6",
-    "@web3modal/base": "5.0.6",
-    "@web3modal/scaffold": "5.0.6",
-    "@web3modal/scaffold-react": "5.0.6",
-    "@web3modal/scaffold-utils": "5.0.6",
-    "@web3modal/scaffold-vue": "5.0.6",
-    "@web3modal/siwe": "5.0.6"
-=======
     "@web3modal/polyfills": "5.0.7",
+    "@web3modal/base": "5.0.7",
     "@web3modal/scaffold": "5.0.7",
     "@web3modal/scaffold-react": "5.0.7",
     "@web3modal/scaffold-utils": "5.0.7",
     "@web3modal/scaffold-vue": "5.0.7",
     "@web3modal/siwe": "5.0.7"
->>>>>>> f2e6aa64
   },
   "devDependencies": {
     "@wagmi/connectors": "5.0.21",
