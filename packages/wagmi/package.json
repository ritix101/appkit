--- conflicted
+++ resolved
@@ -1,10 +1,6 @@
 {
   "name": "@web3modal/wagmi",
-<<<<<<< HEAD
-  "version": "5.1.4-b7197eec7.0",
-=======
-  "version": "5.1.7",
->>>>>>> b9003eb9
+  "version": "5.1.7-bbb053961.0",
   "type": "module",
   "main": "./dist/esm/exports/index.js",
   "types": "./dist/types/exports/index.d.ts",
@@ -56,13 +52,8 @@
     "test": "vitest run --dir tests"
   },
   "dependencies": {
-<<<<<<< HEAD
-    "@walletconnect/ethereum-provider": "2.15.2",
-    "@walletconnect/utils": "2.15.1",
-=======
     "@walletconnect/ethereum-provider": "2.16.1",
     "@walletconnect/utils": "2.16.1",
->>>>>>> b9003eb9
     "@web3modal/polyfills": "workspace:*",
     "@web3modal/base": "workspace:*",
     "@web3modal/wallet": "workspace:*",
