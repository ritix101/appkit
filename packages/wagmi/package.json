{
  "name": "@web3modal/wagmi",
<<<<<<< HEAD
  "version": "4.1.3-xaf31s.2",
=======
  "version": "4.1.5",
>>>>>>> a0733f56
  "type": "module",
  "main": "./dist/esm/exports/index.js",
  "types": "./dist/types/exports/index.d.ts",
  "files": [
    "dist",
    "!tsconfig.tsbuildinfo"
  ],
  "exports": {
    ".": {
      "types": "./dist/types/exports/index.d.ts",
      "import": "./dist/esm/exports/index.js",
      "default": "./dist/esm/exports/index.js"
    },
    "./react": {
      "types": "./dist/types/exports/react/index.d.ts",
      "import": "./dist/esm/exports/react/index.js",
      "default": "./dist/esm/exports/react/index.js"
    },
    "./react/config": {
      "types": "./dist/types/exports/react/config.d.ts",
      "import": "./dist/esm/exports/react/config.js",
      "default": "./dist/esm/exports/react/config.js"
    },
    "./vue": {
      "types": "./dist/types/exports/vue.d.ts",
      "import": "./dist/esm/exports/vue.js",
      "default": "./dist/esm/exports/vue.js"
    }
  },
  "typesVersions": {
    "*": {
      "react": [
        "./dist/types/exports/react/index.d.ts"
      ],
      "react/config": [
        "./dist/types/exports/react/config.d.ts"
      ],
      "vue": [
        "./dist/types/exports/vue.d.ts"
      ]
    }
  },
  "scripts": {
    "build:clean": "rm -rf dist",
    "build": "tsc --build",
    "watch": "tsc --watch",
    "typecheck": "tsc --noEmit",
    "lint": "eslint . --ext .js,.jsx,.ts,.tsx"
  },
  "dependencies": {
<<<<<<< HEAD
    "@web3modal/polyfills": "4.1.3-xaf31s.2",
    "@web3modal/scaffold": "4.1.3-xaf31s.2",
    "@web3modal/scaffold-react": "4.1.3-xaf31s.2",
    "@web3modal/scaffold-utils": "4.1.3-xaf31s.2",
    "@web3modal/scaffold-vue": "4.1.3-xaf31s.2"
=======
    "@web3modal/polyfills": "4.1.5",
    "@web3modal/scaffold": "4.1.5",
    "@web3modal/scaffold-react": "4.1.5",
    "@web3modal/scaffold-utils": "4.1.5",
    "@web3modal/scaffold-vue": "4.1.5",
    "@web3modal/siwe": "4.1.5"
>>>>>>> a0733f56
  },
  "devDependencies": {
    "@wagmi/connectors": "4.1.14",
    "@wagmi/core": "2.6.5",
    "react": "18.2.0",
    "react-dom": "18.2.0",
    "viem": "2.7.13",
    "vue": "3.4.3"
  },
  "peerDependencies": {
    "@wagmi/connectors": ">=4.0.0",
    "@wagmi/core": ">=2.0.0",
<<<<<<< HEAD
    "@web3modal/siwe": "4.1.3-xaf31s.2",
=======
>>>>>>> a0733f56
    "react": ">=17",
    "react-dom": ">=17",
    "viem": ">=2.0.0",
    "vue": ">=3"
  },
  "peerDependenciesMeta": {
    "react": {
      "optional": true
    },
    "react-dom": {
      "optional": true
    },
    "vue": {
      "optional": true
    }
  },
<<<<<<< HEAD
  "optionalDependencies": {
    "@web3modal/siwe": "4.1.3-xaf31s.2",
    "react": ">=17",
    "react-dom": ">=17",
    "vue": ">=3"
  },
=======
>>>>>>> a0733f56
  "keywords": [
    "web3",
    "crypto",
    "ethereum",
    "web3modal",
    "walletconnect",
    "lit",
    "webcomponents"
  ],
  "author": "WalletConnect <walletconnect.com>",
  "license": "Apache-2.0",
  "homepage": "https://github.com/web3modal/web3modal",
  "repository": {
    "type": "git",
    "url": "git+https://github.com/web3modal/web3modal.git"
  },
  "bugs": {
    "url": "https://github.com/web3modal/web3modal/issues"
  }
}<|MERGE_RESOLUTION|>--- conflicted
+++ resolved
@@ -1,10 +1,6 @@
 {
   "name": "@web3modal/wagmi",
-<<<<<<< HEAD
-  "version": "4.1.3-xaf31s.2",
-=======
   "version": "4.1.5",
->>>>>>> a0733f56
   "type": "module",
   "main": "./dist/esm/exports/index.js",
   "types": "./dist/types/exports/index.d.ts",
@@ -55,20 +51,12 @@
     "lint": "eslint . --ext .js,.jsx,.ts,.tsx"
   },
   "dependencies": {
-<<<<<<< HEAD
-    "@web3modal/polyfills": "4.1.3-xaf31s.2",
-    "@web3modal/scaffold": "4.1.3-xaf31s.2",
-    "@web3modal/scaffold-react": "4.1.3-xaf31s.2",
-    "@web3modal/scaffold-utils": "4.1.3-xaf31s.2",
-    "@web3modal/scaffold-vue": "4.1.3-xaf31s.2"
-=======
     "@web3modal/polyfills": "4.1.5",
     "@web3modal/scaffold": "4.1.5",
     "@web3modal/scaffold-react": "4.1.5",
     "@web3modal/scaffold-utils": "4.1.5",
     "@web3modal/scaffold-vue": "4.1.5",
     "@web3modal/siwe": "4.1.5"
->>>>>>> a0733f56
   },
   "devDependencies": {
     "@wagmi/connectors": "4.1.14",
@@ -81,10 +69,6 @@
   "peerDependencies": {
     "@wagmi/connectors": ">=4.0.0",
     "@wagmi/core": ">=2.0.0",
-<<<<<<< HEAD
-    "@web3modal/siwe": "4.1.3-xaf31s.2",
-=======
->>>>>>> a0733f56
     "react": ">=17",
     "react-dom": ">=17",
     "viem": ">=2.0.0",
@@ -101,15 +85,6 @@
       "optional": true
     }
   },
-<<<<<<< HEAD
-  "optionalDependencies": {
-    "@web3modal/siwe": "4.1.3-xaf31s.2",
-    "react": ">=17",
-    "react-dom": ">=17",
-    "vue": ">=3"
-  },
-=======
->>>>>>> a0733f56
   "keywords": [
     "web3",
     "crypto",
