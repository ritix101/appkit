{
  "name": "@web3modal/wagmi",
<<<<<<< HEAD
  "version": "4.1.10-sl.0",
=======
  "version": "4.1.12-910a844.0",
>>>>>>> 29998c99
  "type": "module",
  "main": "./dist/esm/exports/index.js",
  "types": "./dist/types/exports/index.d.ts",
  "files": [
    "dist",
    "!tsconfig.tsbuildinfo"
  ],
  "exports": {
    ".": {
      "types": "./dist/types/exports/index.d.ts",
      "import": "./dist/esm/exports/index.js",
      "default": "./dist/esm/exports/index.js"
    },
    "./react": {
      "types": "./dist/types/exports/react/index.d.ts",
      "import": "./dist/esm/exports/react/index.js",
      "default": "./dist/esm/exports/react/index.js"
    },
    "./react/config": {
      "types": "./dist/types/exports/react/config.d.ts",
      "import": "./dist/esm/exports/react/config.js",
      "default": "./dist/esm/exports/react/config.js"
    },
    "./vue": {
      "types": "./dist/types/exports/vue.d.ts",
      "import": "./dist/esm/exports/vue.js",
      "default": "./dist/esm/exports/vue.js"
    }
  },
  "typesVersions": {
    "*": {
      "react": [
        "./dist/types/exports/react/index.d.ts"
      ],
      "react/config": [
        "./dist/types/exports/react/config.d.ts"
      ],
      "vue": [
        "./dist/types/exports/vue.d.ts"
      ]
    }
  },
  "scripts": {
    "build:clean": "rm -rf dist",
    "build": "tsc --build",
    "watch": "tsc --watch",
    "typecheck": "tsc --noEmit",
    "lint": "eslint . --ext .js,.jsx,.ts,.tsx"
  },
  "dependencies": {
<<<<<<< HEAD
    "@web3modal/polyfills": "4.1.10-sl.0",
    "@web3modal/scaffold": "4.1.10-sl.0",
    "@web3modal/scaffold-react": "4.1.10-sl.0",
    "@web3modal/scaffold-utils": "4.1.10-sl.0",
    "@web3modal/scaffold-vue": "4.1.10-sl.0",
    "@web3modal/siwe": "4.1.10-sl.0"
=======
    "@walletconnect/ethereum-provider": "2.13.0",
    "@web3modal/polyfills": "4.1.12-910a844.0",
    "@web3modal/scaffold": "4.1.12-910a844.0",
    "@web3modal/scaffold-react": "4.1.12-910a844.0",
    "@web3modal/scaffold-utils": "4.1.12-910a844.0",
    "@web3modal/scaffold-vue": "4.1.12-910a844.0",
    "@web3modal/siwe": "4.1.12-910a844.0"
>>>>>>> 29998c99
  },
  "devDependencies": {
    "@wagmi/connectors": "4.1.25",
    "@wagmi/core": "2.6.16",
    "react": "18.2.0",
    "react-dom": "18.2.0",
    "viem": "2.7.13",
    "vue": "3.4.3"
  },
  "peerDependencies": {
    "@wagmi/connectors": ">=4",
    "@wagmi/core": ">=2.0.0",
    "react": ">=17",
    "react-dom": ">=17",
    "viem": ">=2.0.0",
    "vue": ">=3"
  },
  "peerDependenciesMeta": {
    "react": {
      "optional": true
    },
    "react-dom": {
      "optional": true
    },
    "vue": {
      "optional": true
    }
  },
  "keywords": [
    "web3",
    "crypto",
    "ethereum",
    "web3modal",
    "walletconnect",
    "lit",
    "webcomponents"
  ],
  "author": "WalletConnect <walletconnect.com>",
  "license": "Apache-2.0",
  "homepage": "https://github.com/web3modal/web3modal",
  "repository": {
    "type": "git",
    "url": "git+https://github.com/web3modal/web3modal.git"
  },
  "bugs": {
    "url": "https://github.com/web3modal/web3modal/issues"
  }
}<|MERGE_RESOLUTION|>--- conflicted
+++ resolved
@@ -1,10 +1,6 @@
 {
   "name": "@web3modal/wagmi",
-<<<<<<< HEAD
-  "version": "4.1.10-sl.0",
-=======
-  "version": "4.1.12-910a844.0",
->>>>>>> 29998c99
+  "version": "4.1.12-cn-sl-13.1",
   "type": "module",
   "main": "./dist/esm/exports/index.js",
   "types": "./dist/types/exports/index.d.ts",
@@ -55,22 +51,13 @@
     "lint": "eslint . --ext .js,.jsx,.ts,.tsx"
   },
   "dependencies": {
-<<<<<<< HEAD
-    "@web3modal/polyfills": "4.1.10-sl.0",
-    "@web3modal/scaffold": "4.1.10-sl.0",
-    "@web3modal/scaffold-react": "4.1.10-sl.0",
-    "@web3modal/scaffold-utils": "4.1.10-sl.0",
-    "@web3modal/scaffold-vue": "4.1.10-sl.0",
-    "@web3modal/siwe": "4.1.10-sl.0"
-=======
     "@walletconnect/ethereum-provider": "2.13.0",
-    "@web3modal/polyfills": "4.1.12-910a844.0",
-    "@web3modal/scaffold": "4.1.12-910a844.0",
-    "@web3modal/scaffold-react": "4.1.12-910a844.0",
-    "@web3modal/scaffold-utils": "4.1.12-910a844.0",
-    "@web3modal/scaffold-vue": "4.1.12-910a844.0",
-    "@web3modal/siwe": "4.1.12-910a844.0"
->>>>>>> 29998c99
+    "@web3modal/polyfills": "4.1.12-cn-sl-13.1",
+    "@web3modal/scaffold": "4.1.12-cn-sl-13.1",
+    "@web3modal/scaffold-react": "4.1.12-cn-sl-13.1",
+    "@web3modal/scaffold-utils": "4.1.12-cn-sl-13.1",
+    "@web3modal/scaffold-vue": "4.1.12-cn-sl-13.1",
+    "@web3modal/siwe": "4.1.12-cn-sl-13.1"
   },
   "devDependencies": {
     "@wagmi/connectors": "4.1.25",
