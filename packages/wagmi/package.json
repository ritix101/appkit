--- conflicted
+++ resolved
@@ -1,10 +1,6 @@
 {
   "name": "@web3modal/wagmi",
-<<<<<<< HEAD
-  "version": "4.0.0-alpha.0",
-=======
   "version": "4.0.0-alpha.3",
->>>>>>> 21f60962
   "type": "module",
   "main": "./dist/esm/exports/index.js",
   "types": "./dist/types/exports/index.d.ts",
@@ -55,32 +51,20 @@
     "lint": "eslint . --ext .js,.jsx,.ts,.tsx"
   },
   "dependencies": {
-<<<<<<< HEAD
-    "@web3modal/polyfills": "4.0.0-alpha.0",
-    "@web3modal/scaffold": "4.0.0-alpha.0",
-    "@web3modal/scaffold-react": "4.0.0-alpha.0",
-    "@web3modal/scaffold-utils": "4.0.0-alpha.0",
-    "@web3modal/scaffold-vue": "4.0.0-alpha.0"
-=======
     "@web3modal/polyfills": "4.0.0-alpha.3",
     "@web3modal/scaffold": "4.0.0-alpha.3",
     "@web3modal/scaffold-react": "4.0.0-alpha.3",
     "@web3modal/scaffold-utils": "4.0.0-alpha.3",
     "@web3modal/scaffold-vue": "4.0.0-alpha.3"
->>>>>>> 21f60962
   },
   "devDependencies": {
     "@wagmi/connectors": "4.1.4",
     "@wagmi/core": "2.2.1",
     "@web3modal/siwe": "*",
-<<<<<<< HEAD
-    "viem": "2.0.10"
-=======
     "react": "18.2.0",
     "react-dom": "18.2.0",
     "viem": "2.0.10",
     "vue": "3.4.3"
->>>>>>> 21f60962
   },
   "peerDependencies": {
     "@wagmi/connectors": ">=4.0.0",
@@ -106,11 +90,7 @@
     }
   },
   "optionalDependencies": {
-<<<<<<< HEAD
-    "@web3modal/siwe": "4.0.0-alpha.0",
-=======
     "@web3modal/siwe": "4.0.0-alpha.3",
->>>>>>> 21f60962
     "react": ">=17",
     "react-dom": ">=17",
     "vue": ">=3"
