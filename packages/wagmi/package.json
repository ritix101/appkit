{
  "name": "@web3modal/wagmi",
<<<<<<< HEAD
  "version": "4.0.14-b3fbdad8.0",
=======
  "version": "4.1.1",
>>>>>>> 23e4eca9
  "type": "module",
  "main": "./dist/esm/exports/index.js",
  "types": "./dist/types/exports/index.d.ts",
  "files": [
    "dist",
    "!tsconfig.tsbuildinfo"
  ],
  "exports": {
    ".": {
      "types": "./dist/types/exports/index.d.ts",
      "import": "./dist/esm/exports/index.js",
      "default": "./dist/esm/exports/index.js"
    },
    "./react": {
      "types": "./dist/types/exports/react/index.d.ts",
      "import": "./dist/esm/exports/react/index.js",
      "default": "./dist/esm/exports/react/index.js"
    },
    "./react/config": {
      "types": "./dist/types/exports/react/config.d.ts",
      "import": "./dist/esm/exports/react/config.js",
      "default": "./dist/esm/exports/react/config.js"
    },
    "./vue": {
      "types": "./dist/types/exports/vue.d.ts",
      "import": "./dist/esm/exports/vue.js",
      "default": "./dist/esm/exports/vue.js"
    }
  },
  "typesVersions": {
    "*": {
      "react": [
        "./dist/types/exports/react/index.d.ts"
      ],
      "react/config": [
        "./dist/types/exports/react/config.d.ts"
      ],
      "vue": [
        "./dist/types/exports/vue.d.ts"
      ]
    }
  },
  "scripts": {
    "build:clean": "rm -rf dist",
    "build": "tsc --build",
    "watch": "tsc --watch",
    "typecheck": "tsc --noEmit",
    "lint": "eslint . --ext .js,.jsx,.ts,.tsx"
  },
  "dependencies": {
<<<<<<< HEAD
    "@web3modal/polyfills": "4.0.14-b3fbdad8.0",
    "@web3modal/scaffold": "4.0.14-b3fbdad8.0",
    "@web3modal/scaffold-react": "4.0.14-b3fbdad8.0",
    "@web3modal/scaffold-utils": "4.0.14-b3fbdad8.0",
    "@web3modal/scaffold-vue": "4.0.14-b3fbdad8.0"
=======
    "@web3modal/polyfills": "4.1.1",
    "@web3modal/scaffold": "4.1.1",
    "@web3modal/scaffold-react": "4.1.1",
    "@web3modal/scaffold-utils": "4.1.1",
    "@web3modal/scaffold-vue": "4.1.1"
>>>>>>> 23e4eca9
  },
  "devDependencies": {
    "@wagmi/connectors": "4.1.14",
    "@wagmi/core": "2.6.5",
    "react": "18.2.0",
    "react-dom": "18.2.0",
    "viem": "2.7.13",
    "vue": "3.4.3"
  },
  "peerDependencies": {
    "@wagmi/connectors": ">=4.0.0",
    "@wagmi/core": ">=2.0.0",
<<<<<<< HEAD
    "@web3modal/siwe": "4.0.14-b3fbdad8.0",
=======
    "@web3modal/siwe": "4.1.1",
>>>>>>> 23e4eca9
    "react": ">=17",
    "react-dom": ">=17",
    "viem": ">=2.0.0",
    "vue": ">=3"
  },
  "peerDependenciesMeta": {
    "react": {
      "optional": true
    },
    "react-dom": {
      "optional": true
    },
    "vue": {
      "optional": true
    },
    "@web3modal/siwe": {
      "optional": true
    }
  },
  "optionalDependencies": {
<<<<<<< HEAD
    "@web3modal/siwe": "4.0.14-b3fbdad8.0",
=======
    "@web3modal/siwe": "4.1.1",
>>>>>>> 23e4eca9
    "react": ">=17",
    "react-dom": ">=17",
    "vue": ">=3"
  },
  "keywords": [
    "web3",
    "crypto",
    "ethereum",
    "web3modal",
    "walletconnect",
    "lit",
    "webcomponents"
  ],
  "author": "WalletConnect <walletconnect.com>",
  "license": "Apache-2.0",
  "homepage": "https://github.com/web3modal/web3modal",
  "repository": {
    "type": "git",
    "url": "git+https://github.com/web3modal/web3modal.git"
  },
  "bugs": {
    "url": "https://github.com/web3modal/web3modal/issues"
  }
}<|MERGE_RESOLUTION|>--- conflicted
+++ resolved
@@ -1,10 +1,6 @@
 {
   "name": "@web3modal/wagmi",
-<<<<<<< HEAD
-  "version": "4.0.14-b3fbdad8.0",
-=======
   "version": "4.1.1",
->>>>>>> 23e4eca9
   "type": "module",
   "main": "./dist/esm/exports/index.js",
   "types": "./dist/types/exports/index.d.ts",
@@ -55,19 +51,11 @@
     "lint": "eslint . --ext .js,.jsx,.ts,.tsx"
   },
   "dependencies": {
-<<<<<<< HEAD
-    "@web3modal/polyfills": "4.0.14-b3fbdad8.0",
-    "@web3modal/scaffold": "4.0.14-b3fbdad8.0",
-    "@web3modal/scaffold-react": "4.0.14-b3fbdad8.0",
-    "@web3modal/scaffold-utils": "4.0.14-b3fbdad8.0",
-    "@web3modal/scaffold-vue": "4.0.14-b3fbdad8.0"
-=======
     "@web3modal/polyfills": "4.1.1",
     "@web3modal/scaffold": "4.1.1",
     "@web3modal/scaffold-react": "4.1.1",
     "@web3modal/scaffold-utils": "4.1.1",
     "@web3modal/scaffold-vue": "4.1.1"
->>>>>>> 23e4eca9
   },
   "devDependencies": {
     "@wagmi/connectors": "4.1.14",
@@ -80,11 +68,7 @@
   "peerDependencies": {
     "@wagmi/connectors": ">=4.0.0",
     "@wagmi/core": ">=2.0.0",
-<<<<<<< HEAD
-    "@web3modal/siwe": "4.0.14-b3fbdad8.0",
-=======
     "@web3modal/siwe": "4.1.1",
->>>>>>> 23e4eca9
     "react": ">=17",
     "react-dom": ">=17",
     "viem": ">=2.0.0",
@@ -105,11 +89,7 @@
     }
   },
   "optionalDependencies": {
-<<<<<<< HEAD
-    "@web3modal/siwe": "4.0.14-b3fbdad8.0",
-=======
     "@web3modal/siwe": "4.1.1",
->>>>>>> 23e4eca9
     "react": ">=17",
     "react-dom": ">=17",
     "vue": ">=3"
