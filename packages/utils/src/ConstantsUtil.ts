export const ConstantsUtil = {
  WALLET_CONNECT_CONNECTOR_ID: 'walletConnect',
  INJECTED_CONNECTOR_ID: 'injected',
  COINBASE_CONNECTOR_ID: 'coinbaseWallet',
  SAFE_CONNECTOR_ID: 'safe',
  LEDGER_CONNECTOR_ID: 'ledger',
  EIP6963_CONNECTOR_ID: 'eip6963',
  EMAIL_CONNECTOR_ID: 'w3mEmail',
  EIP155: 'eip155',
  ADD_CHAIN_METHOD: 'wallet_addEthereumChain',
  EIP6963_ANNOUNCE_EVENT: 'eip6963:announceProvider',
  EIP6963_REQUEST_EVENT: 'eip6963:requestProvider',
<<<<<<< HEAD
  VERSION: '3.2.0-ba2f407'
=======
  VERSION: '3.2.0'
>>>>>>> 18d0229c
}<|MERGE_RESOLUTION|>--- conflicted
+++ resolved
@@ -10,9 +10,5 @@
   ADD_CHAIN_METHOD: 'wallet_addEthereumChain',
   EIP6963_ANNOUNCE_EVENT: 'eip6963:announceProvider',
   EIP6963_REQUEST_EVENT: 'eip6963:requestProvider',
-<<<<<<< HEAD
-  VERSION: '3.2.0-ba2f407'
-=======
   VERSION: '3.2.0'
->>>>>>> 18d0229c
 }