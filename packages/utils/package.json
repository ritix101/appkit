{
  "name": "@web3modal/utils",
<<<<<<< HEAD
  "version": "3.3.0-e39005b",
=======
  "version": "3.2.1",
>>>>>>> 3b849aa8
  "type": "module",
  "main": "./dist/esm/index.js",
  "types": "./dist/types/index.d.ts",
  "files": [
    "dist",
    "!tsconfig.tsbuildinfo"
  ],
  "scripts": {
    "build:clean": "rm -rf dist",
    "build": "npm run build:clean; tsc --build",
    "watch": "npm run build:clean; tsc --watch",
    "typecheck": "tsc --noEmit",
    "lint": "eslint . --ext .js,.jsx,.ts,.tsx"
  },
  "dependencies": {
<<<<<<< HEAD
    "@web3modal/polyfills": "3.3.0-e39005b",
    "@web3modal/scaffold": "3.3.0-e39005b"
=======
    "@web3modal/polyfills": "3.2.1",
    "@web3modal/scaffold": "3.2.1"
>>>>>>> 3b849aa8
  },
  "keywords": [
    "web3",
    "crypto",
    "ethereum",
    "web3modal",
    "walletconnect",
    "utils",
    "wagmi",
    "ethers"
  ],
  "author": "WalletConnect <walletconnect.com>",
  "license": "Apache-2.0",
  "homepage": "https://github.com/web3modal/web3modal",
  "repository": {
    "type": "git",
    "url": "git+https://github.com/web3modal/web3modal.git"
  },
  "bugs": {
    "url": "https://github.com/web3modal/web3modal/issues"
  }
}<|MERGE_RESOLUTION|>--- conflicted
+++ resolved
@@ -1,10 +1,6 @@
 {
   "name": "@web3modal/utils",
-<<<<<<< HEAD
-  "version": "3.3.0-e39005b",
-=======
   "version": "3.2.1",
->>>>>>> 3b849aa8
   "type": "module",
   "main": "./dist/esm/index.js",
   "types": "./dist/types/index.d.ts",
@@ -20,13 +16,8 @@
     "lint": "eslint . --ext .js,.jsx,.ts,.tsx"
   },
   "dependencies": {
-<<<<<<< HEAD
-    "@web3modal/polyfills": "3.3.0-e39005b",
-    "@web3modal/scaffold": "3.3.0-e39005b"
-=======
     "@web3modal/polyfills": "3.2.1",
     "@web3modal/scaffold": "3.2.1"
->>>>>>> 3b849aa8
   },
   "keywords": [
     "web3",
