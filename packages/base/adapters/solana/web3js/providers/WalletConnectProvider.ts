--- conflicted
+++ resolved
@@ -17,11 +17,8 @@
   type SendOptions
 } from '@solana/web3.js'
 import { isVersionedTransaction } from '@solana/wallet-adapter-base'
-<<<<<<< HEAD
-import type { CaipNetwork } from '@web3modal/common'
-=======
+import type { CaipNetwork, ChainId } from '@web3modal/common'
 import { withSolanaNamespace } from '../utils/withSolanaNamespace.js'
->>>>>>> 29e180b1
 
 export type WalletConnectProviderConfig = {
   provider: UniversalProvider
@@ -63,13 +60,9 @@
           chainId = SolConstantsUtil.CHAIN_IDS.Devnet
         }
 
-<<<<<<< HEAD
         return this.requestedChains.find(
-          chain => this.withSolanaNamespace(chain.chainId as string) === chainId
+          chain => withSolanaNamespace(chain.chainId as string) === chainId
         )
-=======
-        return this.requestedChains.find(chain => withSolanaNamespace(chain.chainId) === chainId)
->>>>>>> 29e180b1
       })
       .filter(Boolean) as Chain[]
   }
@@ -86,11 +79,7 @@
 
   public async connect() {
     const rpcMap = this.requestedChains.reduce<Record<string, string>>((acc, chain) => {
-<<<<<<< HEAD
-      acc[this.withSolanaNamespace(chain.chainId as string)] = chain.rpcUrl
-=======
-      acc[withSolanaNamespace(chain.chainId)] = chain.rpcUrl
->>>>>>> 29e180b1
+      acc[withSolanaNamespace(chain.chainId as string)] = chain.rpcUrl
 
       return acc
     }, {})
@@ -275,13 +264,7 @@
    * This method is a workaround for wallets that only accept Solana deprecated networks
    */
   private getRequestedChainsWithDeprecated() {
-<<<<<<< HEAD
-    const chains = this.requestedChains.map(chain =>
-      this.withSolanaNamespace(chain.chainId as string)
-    )
-=======
-    const chains = this.requestedChains.map(chain => withSolanaNamespace(chain.chainId))
->>>>>>> 29e180b1
+    const chains = this.requestedChains.map(chain => withSolanaNamespace<ChainId>(chain.chainId))
 
     if (chains.includes(SolConstantsUtil.CHAIN_IDS.Mainnet)) {
       chains.push(SolConstantsUtil.CHAIN_IDS.Deprecated_Mainnet)
