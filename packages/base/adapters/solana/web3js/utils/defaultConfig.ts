import '@web3modal/polyfills'

<<<<<<< HEAD
import type { Chain } from '@web3modal/scaffold-utils'
import type { Metadata, SolanaProvider, SolanaProviderType } from './scaffold/index.js'
=======
import type { Chain, Metadata, Provider, ProviderType } from '@web3modal/scaffold-utils/solana'
>>>>>>> d9e6bd29

declare global {
  interface Window {
    originalSolana?: Record<string, unknown>
    solana?: SolanaProvider
    solflare?: { solana: SolanaProvider }
    backpack?: { solana: SolanaProvider }
    trustWallet?: { solana: SolanaProvider }
    phantom?: { solana: SolanaProvider }
    getHashedName: (name: string) => Buffer
  }
}

export interface ConfigOptions {
  projectId?: string
  chains: Chain[]
  enableInjected?: boolean
  rpcUrl?: string
  defaultChainId?: number
  metadata: Metadata
}

export function defaultSolanaConfig(options: ConfigOptions) {
  const { enableInjected = true, metadata } = options

  let injectedProvider: SolanaProvider | undefined = undefined

  const providers: SolanaProviderType = { metadata }

  function getInjectedProvider() {
    if (injectedProvider) {
      return injectedProvider
    }

    if (typeof window === 'undefined') {
      return undefined
    }

    if (!window.solana) {
      return undefined
    }

    injectedProvider = window.solana

    return injectedProvider
  }

  if (enableInjected) {
    providers.injected = getInjectedProvider()
  }

  return providers
}<|MERGE_RESOLUTION|>--- conflicted
+++ resolved
@@ -1,20 +1,15 @@
 import '@web3modal/polyfills'
 
-<<<<<<< HEAD
-import type { Chain } from '@web3modal/scaffold-utils'
-import type { Metadata, SolanaProvider, SolanaProviderType } from './scaffold/index.js'
-=======
 import type { Chain, Metadata, Provider, ProviderType } from '@web3modal/scaffold-utils/solana'
->>>>>>> d9e6bd29
 
 declare global {
   interface Window {
     originalSolana?: Record<string, unknown>
-    solana?: SolanaProvider
-    solflare?: { solana: SolanaProvider }
-    backpack?: { solana: SolanaProvider }
-    trustWallet?: { solana: SolanaProvider }
-    phantom?: { solana: SolanaProvider }
+    solana?: Provider
+    solflare?: { solana: Provider }
+    backpack?: { solana: Provider }
+    trustWallet?: { solana: Provider }
+    phantom?: { solana: Provider }
     getHashedName: (name: string) => Buffer
   }
 }
@@ -31,9 +26,9 @@
 export function defaultSolanaConfig(options: ConfigOptions) {
   const { enableInjected = true, metadata } = options
 
-  let injectedProvider: SolanaProvider | undefined = undefined
+  let injectedProvider: Provider | undefined = undefined
 
-  const providers: SolanaProviderType = { metadata }
+  const providers: ProviderType = { metadata }
 
   function getInjectedProvider() {
     if (injectedProvider) {
