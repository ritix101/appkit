--- conflicted
+++ resolved
@@ -666,16 +666,11 @@
     } else {
       const wagmiConnector = this.appKit?.getConnectors().find(c => c.id === connector.id)
       this.appKit?.setConnectedWalletInfo(
-<<<<<<< HEAD
-        { name: connector.name, icon: connector.icon },
-        this.chainNamespace
-=======
         {
           name: connector.name,
           icon: connector.icon || this.appKit.getConnectorImage(wagmiConnector)
         },
-        this.chain
->>>>>>> e134074d
+        this.chainNamespace
       )
     }
   }
