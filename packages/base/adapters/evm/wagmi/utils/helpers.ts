--- conflicted
+++ resolved
@@ -1,22 +1,13 @@
-<<<<<<< HEAD
-import { CoreHelperUtil } from '@web3modal/scaffold'
 import {
   ConstantsUtil as CommonConstantsUtil,
   type CaipNetwork,
   type CaipNetworkId
 } from '@web3modal/common'
-=======
-import { ConstantsUtil as CommonConstantsUtil } from '@web3modal/common'
->>>>>>> d9e6bd29
 import { ConstantsUtil, PresetsUtil } from '@web3modal/scaffold-utils'
 import { EthereumProvider } from '@walletconnect/ethereum-provider'
 import { getChainsFromAccounts } from '@walletconnect/utils'
 import { fallback, http, type Hex } from 'viem'
 
-<<<<<<< HEAD
-=======
-import type { CaipNetwork, CaipNetworkId } from '@web3modal/core'
->>>>>>> d9e6bd29
 import type { Chain } from '@wagmi/core/chains'
 import type { Connector } from '@wagmi/core'
 import { CoreHelperUtil } from '@web3modal/core'
