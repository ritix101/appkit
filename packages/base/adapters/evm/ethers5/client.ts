--- conflicted
+++ resolved
@@ -21,6 +21,7 @@
 import type {
   Address,
   Chain,
+  CombinedProvider,
   EthersStoreUtilState,
   Metadata,
   Provider,
@@ -31,22 +32,12 @@
   EthersHelpersUtil,
   EthersStoreUtil
 } from '@web3modal/scaffold-utils/ethers'
-<<<<<<< HEAD
+import type { W3mFrameTypes } from '@web3modal/wallet'
+import { W3mFrameHelpers, W3mFrameProvider, W3mFrameRpcConstants } from '@web3modal/wallet'
 import { ethers, utils } from 'ethers5'
 import type { AppKit } from '../../../src/client.js'
+import { SafeLocalStorage } from '../../../utils/SafeLocalStorage.js'
 import type { AppKitOptions } from '../../../utils/TypesUtil.js'
-=======
-import { W3mFrameProvider, W3mFrameHelpers, W3mFrameRpcConstants } from '@web3modal/wallet'
-import type { W3mFrameTypes } from '@web3modal/wallet'
-import type { CombinedProvider } from '@web3modal/scaffold-utils/ethers'
-import type { EthereumProviderOptions } from '@walletconnect/ethereum-provider'
-import { NetworkUtil } from '@web3modal/common'
-import type { Chain as AvailableChain } from '@web3modal/common'
-import type { AppKit } from '../../../src/client.js'
-import type { AppKitOptions } from '../../../utils/TypesUtil.js'
-import type { OptionsControllerState } from '@web3modal/core'
-import { SafeLocalStorage } from '../../../utils/SafeLocalStorage.js'
->>>>>>> b9003eb9
 
 // -- Types ---------------------------------------------------------------------
 export interface AdapterOptions extends Pick<AppKitOptions, 'siweConfig'> {
