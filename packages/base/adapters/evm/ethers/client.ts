--- conflicted
+++ resolved
@@ -439,30 +439,14 @@
       this.listenConnectors(true)
     }
 
-<<<<<<< HEAD
     this.appKit?.setEIP6963Enabled(this.ethersConfig?.EIP6963)
-=======
-    this.appKit?.setEIP6963Enabled(this.ethersConfig.EIP6963)
-
-    if (this.ethersConfig.injected) {
-      this.checkActiveInjectedProvider(this.ethersConfig)
-    }
-
-    if (this.ethersConfig.auth?.email || this.ethersConfig.auth?.socials?.length) {
-      this.syncAuthConnector(this.options.projectId, this.ethersConfig.auth)
-    }
-
-    if (this.ethersConfig.coinbase) {
-      this.checkActiveCoinbaseProvider(this.ethersConfig)
-    }
-  }
->>>>>>> b384e0c9
 
     this.syncAuthConnector(this.options.projectId)
 
     if (this.ethersConfig) {
       this.checkActiveProviders(this.ethersConfig)
     }
+
     this.syncRequestedNetworks(this.caipNetworks)
   }
 
