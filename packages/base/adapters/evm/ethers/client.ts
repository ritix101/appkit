--- conflicted
+++ resolved
@@ -514,35 +514,9 @@
     } else {
       const walletId = providerId
 
-<<<<<<< HEAD
       window?.localStorage.setItem(WcConstantsUtil.WALLET_ID, walletId)
       if (name) {
         window?.localStorage.setItem(WcConstantsUtil.WALLET_NAME, name)
-=======
-  private async setWalletConnectProvider() {
-    window?.localStorage.setItem(
-      EthersConstantsUtil.WALLET_ID,
-      ConstantsUtil.WALLET_CONNECT_CONNECTOR_ID
-    )
-    const WalletConnectProvider = await this.getWalletConnectProvider()
-    if (WalletConnectProvider) {
-      EthersStoreUtil.setChainId(WalletConnectProvider.chainId)
-      EthersStoreUtil.setProviderType('walletConnect')
-      EthersStoreUtil.setProvider(WalletConnectProvider as unknown as Provider)
-      EthersStoreUtil.setStatus('connected')
-      EthersStoreUtil.setIsConnected(true)
-
-      this.appKit?.setAllAccounts(
-        WalletConnectProvider.accounts.map(address => ({ address, type: 'eoa' })),
-        this.chain
-      )
-      const session = WalletConnectProvider.signer?.session
-      for (const address of WalletConnectProvider.accounts) {
-        const label = session?.sessionProperties?.[address]
-        if (label) {
-          this.appKit?.addAddressLabel(address, label, this.chain)
-        }
->>>>>>> e134074d
       }
 
       if (provider) {
@@ -909,12 +883,8 @@
         }
       }
     } else if (providerType === ConstantsUtil.WALLET_CONNECT_CONNECTOR_ID) {
-<<<<<<< HEAD
       const provider = ProviderUtil.getProvider()
 
-=======
-      const provider = EthersStoreUtil.state.provider as unknown as EthereumProvider
->>>>>>> e134074d
       if (provider.session) {
         this.appKit?.setConnectedWalletInfo(
           {
@@ -931,11 +901,8 @@
         .find(c => c.id === ConstantsUtil.COINBASE_SDK_CONNECTOR_ID)
 
       this.appKit?.setConnectedWalletInfo(
-        {
-          name: 'Coinbase Wallet',
-          icon: this.appKit?.getConnectorImage(connector)
-        },
-        this.chain
+        { name: 'Coinbase Wallet', icon: this.appKit?.getConnectorImage(connector) },
+        this.chainNamespace
       )
     } else if (currentActiveWallet) {
       this.appKit?.setConnectedWalletInfo({ name: currentActiveWallet }, this.chainNamespace)
