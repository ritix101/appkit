--- conflicted
+++ resolved
@@ -367,8 +367,11 @@
     AssetUtil.getConnectorImage(connector)
 
   // -- Private ------------------------------------------------------------------
-<<<<<<< HEAD
-  private async initControllers(options: AppKitOptions) {
+  private async initControllers(
+    options: AppKitOptions & {
+      adapters?: ChainAdapter<AdapterStoreState, SwitchNetworkParam>[]
+    }
+  ) {
     this.adapters = options.adapters
 
     options.metadata ||= {
@@ -378,20 +381,6 @@
       url: window.location.origin,
       icons: [document.querySelector<HTMLLinkElement>('link[rel~="icon"]')?.href || '']
     }
-=======
-  private async initControllers(
-    options: AppKitOptions & {
-      adapters?: ChainAdapter<AdapterStoreState, SwitchNetworkParam>[]
-    }
-  ) {
-    OptionsController.setProjectId(options.projectId)
-    OptionsController.setSdkVersion(options.sdkVersion)
-    ChainController.initialize(options.adapters || [])
-
-    options.adapters?.forEach(adapter => {
-      // @ts-expect-error will introduce construct later
-      adapter.construct?.(this, options)
->>>>>>> 88ae1d84
 
     this.initializeUniversalAdapter(options)
     this.initializeAdapters(options)
