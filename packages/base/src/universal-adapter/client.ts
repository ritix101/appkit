--- conflicted
+++ resolved
@@ -24,7 +24,6 @@
 import { SafeLocalStorage, SafeLocalStorageKeys } from '@web3modal/common'
 import { ProviderUtil } from '@web3modal/base/store'
 import type { AppKitOptions } from '../utils/TypesUtil.js'
-import { SafeLocalStorage } from '@web3modal/common'
 
 type Metadata = {
   name: string
@@ -76,15 +75,10 @@
       // @ts-expect-error switchCaipNetwork is async for some adapter but not for this adapter
       switchCaipNetwork: caipNetwork => {
         if (caipNetwork) {
-<<<<<<< HEAD
-          SafeLocalStorage.setItem(WcConstantsUtil.ACTIVE_CAIPNETWORK, JSON.stringify(caipNetwork))
-
-=======
           SafeLocalStorage.setItem(
             SafeLocalStorageKeys.ACTIVE_CAIP_NETWORK,
             JSON.stringify(caipNetwork)
           )
->>>>>>> 64c833a8
           try {
             this.switchNetwork(caipNetwork)
           } catch (error) {
@@ -193,14 +187,8 @@
       disconnect: async () => {
         this.appKit?.resetAccount('eip155')
         this.appKit?.resetAccount('solana')
-<<<<<<< HEAD
-
-        SafeLocalStorage.removeItem(WcConstantsUtil.WALLET_ID)
-        SafeLocalStorage.removeItem(WcConstantsUtil.ACTIVE_CAIPNETWORK)
-=======
         SafeLocalStorage.removeItem(SafeLocalStorageKeys.WALLET_ID)
         SafeLocalStorage.removeItem(SafeLocalStorageKeys.ACTIVE_CAIP_NETWORK)
->>>>>>> 64c833a8
 
         if (siweConfig?.options?.signOutOnDisconnect) {
           const { SIWEController } = await import('@web3modal/siwe')
@@ -343,11 +331,7 @@
 
   private async checkActiveWalletConnectProvider() {
     const WalletConnectProvider = await this.getWalletConnectProvider()
-<<<<<<< HEAD
-    const walletId = SafeLocalStorage.getItem(WcConstantsUtil.WALLET_ID)
-=======
     const walletId = SafeLocalStorage.getItem(SafeLocalStorageKeys.WALLET_ID)
->>>>>>> 64c833a8
 
     if (WalletConnectProvider) {
       if (walletId === ConstantsUtil.WALLET_CONNECT_CONNECTOR_ID) {
@@ -357,14 +341,10 @@
   }
 
   private setWalletConnectProvider() {
-<<<<<<< HEAD
-    SafeLocalStorage.setItem(WcConstantsUtil.WALLET_ID, ConstantsUtil.WALLET_CONNECT_CONNECTOR_ID)
-=======
     SafeLocalStorage.setItem(
       SafeLocalStorageKeys.WALLET_ID,
       ConstantsUtil.WALLET_CONNECT_CONNECTOR_ID
     )
->>>>>>> 64c833a8
 
     const nameSpaces = this.walletConnectProvider?.session?.namespaces
 
@@ -382,13 +362,7 @@
             this.appKit?.setCaipAddress(caipAddress, key as ChainNamespace)
           }
         })
-<<<<<<< HEAD
-
-      const storedCaipNetwork = SafeLocalStorage.getItem(WcConstantsUtil.ACTIVE_CAIPNETWORK)
-
-=======
       const storedCaipNetwork = SafeLocalStorage.getItem(SafeLocalStorageKeys.ACTIVE_CAIP_NETWORK)
->>>>>>> 64c833a8
       if (storedCaipNetwork) {
         const parsedCaipNetwork = JSON.parse(storedCaipNetwork) as CaipNetwork
         NetworkController.setActiveCaipNetwork(parsedCaipNetwork)
@@ -402,14 +376,8 @@
         this.setDefaultNetwork(nameSpaces)
       }
     }
-<<<<<<< HEAD
-
-    SafeLocalStorage.setItem(
-      WcConstantsUtil.ACTIVE_CAIPNETWORK,
-=======
     SafeLocalStorage.setItem(
       SafeLocalStorageKeys.ACTIVE_CAIP_NETWORK,
->>>>>>> 64c833a8
       JSON.stringify(this.appKit?.getCaipNetwork())
     )
 
@@ -449,13 +417,8 @@
       AccountController.resetAccount(chainNamespace)
       ConnectionController.resetWcConnection()
 
-<<<<<<< HEAD
-      SafeLocalStorage.removeItem(WcConstantsUtil.WALLET_ID)
-      SafeLocalStorage.removeItem(WcConstantsUtil.ACTIVE_CAIPNETWORK)
-=======
       SafeLocalStorage.removeItem(SafeLocalStorageKeys.WALLET_ID)
       SafeLocalStorage.removeItem(SafeLocalStorageKeys.ACTIVE_CAIP_NETWORK)
->>>>>>> 64c833a8
 
       provider?.removeListener('disconnect', disconnectHandler)
       provider?.removeListener('accountsChanged', accountsChangedHandler)
@@ -523,11 +486,7 @@
   }
 
   private syncConnectedWalletInfo() {
-<<<<<<< HEAD
-    const currentActiveWallet = SafeLocalStorage.getItem(WcConstantsUtil.WALLET_ID)
-=======
     const currentActiveWallet = SafeLocalStorage.getItem(SafeLocalStorageKeys.WALLET_ID)
->>>>>>> 64c833a8
 
     if (this.walletConnectProvider?.session) {
       this.appKit?.setConnectedWalletInfo(
