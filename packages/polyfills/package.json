--- conflicted
+++ resolved
@@ -1,10 +1,6 @@
 {
   "name": "@web3modal/polyfills",
-<<<<<<< HEAD
-  "version": "4.0.0-alpha.0",
-=======
   "version": "4.0.0-alpha.3",
->>>>>>> 21f60962
   "type": "module",
   "main": "./dist/esm/index.js",
   "types": "./dist/types/index.d.ts",
