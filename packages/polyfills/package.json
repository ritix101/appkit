{
  "name": "@web3modal/polyfills",
<<<<<<< HEAD
  "version": "4.0.14-b3fbdad8.0",
=======
  "version": "4.1.1",
>>>>>>> 23e4eca9
  "type": "module",
  "main": "./dist/esm/index.js",
  "types": "./dist/types/index.d.ts",
  "files": [
    "dist",
    "!tsconfig.tsbuildinfo"
  ],
  "scripts": {
    "build:clean": "rm -rf dist",
    "build:polyfills": "tsc --build",
    "watch": "tsc --watch",
    "typecheck": "tsc --noEmit",
    "lint": "eslint . --ext .js,.jsx,.ts,.tsx"
  },
  "dependencies": {
    "buffer": "6.0.3"
  },
  "keywords": [
    "web3",
    "crypto",
    "ethereum",
    "web3modal",
    "walletconnect",
    "polyfills"
  ],
  "author": "WalletConnect <walletconnect.com>",
  "license": "Apache-2.0",
  "homepage": "https://github.com/web3modal/web3modal",
  "repository": {
    "type": "git",
    "url": "git+https://github.com/web3modal/web3modal.git"
  },
  "bugs": {
    "url": "https://github.com/web3modal/web3modal/issues"
  }
}<|MERGE_RESOLUTION|>--- conflicted
+++ resolved
@@ -1,10 +1,6 @@
 {
   "name": "@web3modal/polyfills",
-<<<<<<< HEAD
-  "version": "4.0.14-b3fbdad8.0",
-=======
   "version": "4.1.1",
->>>>>>> 23e4eca9
   "type": "module",
   "main": "./dist/esm/index.js",
   "types": "./dist/types/index.d.ts",
