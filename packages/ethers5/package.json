{
  "name": "@web3modal/ethers5",
<<<<<<< HEAD
  "version": "3.4.0-0c7ed050",
=======
  "version": "3.3.1",
>>>>>>> 688a5b4e
  "type": "module",
  "main": "./dist/esm/exports/index.js",
  "types": "./dist/types/exports/index.d.ts",
  "files": [
    "dist",
    "!tsconfig.tsbuildinfo"
  ],
  "exports": {
    ".": {
      "types": "./dist/types/exports/index.d.ts",
      "import": "./dist/esm/exports/index.js",
      "default": "./dist/esm/exports/index.js"
    },
    "./react": {
      "types": "./dist/types/exports/react.d.ts",
      "import": "./dist/esm/exports/react.js",
      "default": "./dist/esm/exports/react.js"
    },
    "./vue": {
      "types": "./dist/types/exports/vue.d.ts",
      "import": "./dist/esm/exports/vue.js",
      "default": "./dist/esm/exports/vue.js"
    }
  },
  "typesVersions": {
    "*": {
      "react": [
        "./dist/types/exports/react.d.ts"
      ],
      "vue": [
        "./dist/types/exports/vue.d.ts"
      ]
    }
  },
  "scripts": {
    "build:clean": "rm -rf dist",
    "build": "npm run build:clean; tsc --build",
    "watch": "npm run build:clean; tsc --watch",
    "typecheck": "tsc --noEmit",
    "lint": "eslint . --ext .js,.jsx,.ts,.tsx"
  },
  "dependencies": {
    "@coinbase/wallet-sdk": "3.7.2",
<<<<<<< HEAD
    "@walletconnect/ethereum-provider": "2.10.4",
    "@web3modal/polyfills": "3.4.0-0c7ed050",
    "@web3modal/scaffold": "3.4.0-0c7ed050",
    "@web3modal/scaffold-react": "3.4.0-0c7ed050",
    "@web3modal/scaffold-vue": "3.4.0-0c7ed050",
    "@web3modal/utils": "3.4.0-0c7ed050",
    "valtio": "1.12.0"
=======
    "@walletconnect/ethereum-provider": "2.10.2",
    "@web3modal/polyfills": "3.3.1",
    "@web3modal/scaffold": "3.3.1",
    "@web3modal/scaffold-react": "3.3.1",
    "@web3modal/scaffold-vue": "3.3.1",
    "@web3modal/utils": "3.3.1",
    "valtio": "1.11.2"
>>>>>>> 688a5b4e
  },
  "peerDependencies": {
    "ethers": ">=5.0.0 <6.0.0",
    "react": ">=17",
    "react-dom": ">=17",
    "vue": ">=3"
  },
  "peerDependenciesMeta": {
    "react": {
      "optional": true
    },
    "react-dom": {
      "optional": true
    },
    "vue": {
      "optional": true
    }
  },
  "optionalDependencies": {
    "react": ">=17",
    "react-dom": ">=17",
    "vue": ">=3"
  },
  "keywords": [
    "web3",
    "crypto",
    "ethereum",
    "web3modal",
    "walletconnect",
    "lit",
    "webcomponents"
  ],
  "author": "WalletConnect <walletconnect.com>",
  "license": "Apache-2.0",
  "homepage": "https://github.com/web3modal/web3modal",
  "repository": {
    "type": "git",
    "url": "git+https://github.com/web3modal/web3modal.git"
  },
  "bugs": {
    "url": "https://github.com/web3modal/web3modal/issues"
  }
}<|MERGE_RESOLUTION|>--- conflicted
+++ resolved
@@ -1,10 +1,6 @@
 {
   "name": "@web3modal/ethers5",
-<<<<<<< HEAD
-  "version": "3.4.0-0c7ed050",
-=======
   "version": "3.3.1",
->>>>>>> 688a5b4e
   "type": "module",
   "main": "./dist/esm/exports/index.js",
   "types": "./dist/types/exports/index.d.ts",
@@ -48,15 +44,6 @@
   },
   "dependencies": {
     "@coinbase/wallet-sdk": "3.7.2",
-<<<<<<< HEAD
-    "@walletconnect/ethereum-provider": "2.10.4",
-    "@web3modal/polyfills": "3.4.0-0c7ed050",
-    "@web3modal/scaffold": "3.4.0-0c7ed050",
-    "@web3modal/scaffold-react": "3.4.0-0c7ed050",
-    "@web3modal/scaffold-vue": "3.4.0-0c7ed050",
-    "@web3modal/utils": "3.4.0-0c7ed050",
-    "valtio": "1.12.0"
-=======
     "@walletconnect/ethereum-provider": "2.10.2",
     "@web3modal/polyfills": "3.3.1",
     "@web3modal/scaffold": "3.3.1",
@@ -64,7 +51,6 @@
     "@web3modal/scaffold-vue": "3.3.1",
     "@web3modal/utils": "3.3.1",
     "valtio": "1.11.2"
->>>>>>> 688a5b4e
   },
   "peerDependencies": {
     "ethers": ">=5.0.0 <6.0.0",
