{
  "name": "@web3modal/ethers5",
<<<<<<< HEAD
  "version": "4.1.10-sl.0",
=======
  "version": "4.1.12-910a844.0",
>>>>>>> 29998c99
  "type": "module",
  "main": "./dist/esm/exports/index.js",
  "types": "./dist/types/exports/index.d.ts",
  "files": [
    "dist",
    "!tsconfig.tsbuildinfo"
  ],
  "exports": {
    ".": {
      "types": "./dist/types/exports/index.d.ts",
      "import": "./dist/esm/exports/index.js",
      "default": "./dist/esm/exports/index.js"
    },
    "./react": {
      "types": "./dist/types/exports/react.d.ts",
      "import": "./dist/esm/exports/react.js",
      "default": "./dist/esm/exports/react.js"
    },
    "./vue": {
      "types": "./dist/types/exports/vue.d.ts",
      "import": "./dist/esm/exports/vue.js",
      "default": "./dist/esm/exports/vue.js"
    }
  },
  "typesVersions": {
    "*": {
      "react": [
        "./dist/types/exports/react.d.ts"
      ],
      "vue": [
        "./dist/types/exports/vue.d.ts"
      ]
    }
  },
  "scripts": {
    "build:clean": "rm -rf dist",
    "build": "tsc --build",
    "watch": "tsc --watch",
    "typecheck": "tsc --noEmit",
    "lint": "eslint . --ext .js,.jsx,.ts,.tsx"
  },
  "dependencies": {
    "@coinbase/wallet-sdk": "3.9.1",
<<<<<<< HEAD
    "@walletconnect/ethereum-provider": "2.11.1",
    "@web3modal/polyfills": "4.1.10-sl.0",
    "@web3modal/scaffold": "4.1.10-sl.0",
    "@web3modal/scaffold-react": "4.1.10-sl.0",
    "@web3modal/scaffold-utils": "4.1.10-sl.0",
    "@web3modal/scaffold-vue": "4.1.10-sl.0",
    "@web3modal/siwe": "4.1.10-sl.0",
=======
    "@walletconnect/ethereum-provider": "2.13.0",
    "@web3modal/polyfills": "4.1.12-910a844.0",
    "@web3modal/scaffold": "4.1.12-910a844.0",
    "@web3modal/scaffold-react": "4.1.12-910a844.0",
    "@web3modal/scaffold-utils": "4.1.12-910a844.0",
    "@web3modal/scaffold-vue": "4.1.12-910a844.0",
    "@web3modal/siwe": "4.1.12-910a844.0",
>>>>>>> 29998c99
    "valtio": "1.11.2"
  },
  "devDependencies": {
    "ethers": "5.7.2",
    "react": "18.2.0",
    "react-dom": "18.2.0",
    "vue": "3.4.3"
  },
  "peerDependencies": {
    "ethers": ">=4.1.0 <6.0.0",
    "react": ">=17",
    "react-dom": ">=17",
    "vue": ">=3"
  },
  "peerDependenciesMeta": {
    "react": {
      "optional": true
    },
    "react-dom": {
      "optional": true
    },
    "vue": {
      "optional": true
    }
  },
  "keywords": [
    "web3",
    "crypto",
    "ethereum",
    "web3modal",
    "walletconnect",
    "lit",
    "webcomponents"
  ],
  "author": "WalletConnect <walletconnect.com>",
  "license": "Apache-2.0",
  "homepage": "https://github.com/web3modal/web3modal",
  "repository": {
    "type": "git",
    "url": "git+https://github.com/web3modal/web3modal.git"
  },
  "bugs": {
    "url": "https://github.com/web3modal/web3modal/issues"
  }
}<|MERGE_RESOLUTION|>--- conflicted
+++ resolved
@@ -1,10 +1,6 @@
 {
   "name": "@web3modal/ethers5",
-<<<<<<< HEAD
-  "version": "4.1.10-sl.0",
-=======
-  "version": "4.1.12-910a844.0",
->>>>>>> 29998c99
+  "version": "4.1.12-cn-sl-13.1",
   "type": "module",
   "main": "./dist/esm/exports/index.js",
   "types": "./dist/types/exports/index.d.ts",
@@ -48,23 +44,13 @@
   },
   "dependencies": {
     "@coinbase/wallet-sdk": "3.9.1",
-<<<<<<< HEAD
-    "@walletconnect/ethereum-provider": "2.11.1",
-    "@web3modal/polyfills": "4.1.10-sl.0",
-    "@web3modal/scaffold": "4.1.10-sl.0",
-    "@web3modal/scaffold-react": "4.1.10-sl.0",
-    "@web3modal/scaffold-utils": "4.1.10-sl.0",
-    "@web3modal/scaffold-vue": "4.1.10-sl.0",
-    "@web3modal/siwe": "4.1.10-sl.0",
-=======
     "@walletconnect/ethereum-provider": "2.13.0",
-    "@web3modal/polyfills": "4.1.12-910a844.0",
-    "@web3modal/scaffold": "4.1.12-910a844.0",
-    "@web3modal/scaffold-react": "4.1.12-910a844.0",
-    "@web3modal/scaffold-utils": "4.1.12-910a844.0",
-    "@web3modal/scaffold-vue": "4.1.12-910a844.0",
-    "@web3modal/siwe": "4.1.12-910a844.0",
->>>>>>> 29998c99
+    "@web3modal/polyfills": "4.1.12-cn-sl-13.1",
+    "@web3modal/scaffold": "4.1.12-cn-sl-13.1",
+    "@web3modal/scaffold-react": "4.1.12-cn-sl-13.1",
+    "@web3modal/scaffold-utils": "4.1.12-cn-sl-13.1",
+    "@web3modal/scaffold-vue": "4.1.12-cn-sl-13.1",
+    "@web3modal/siwe": "4.1.12-cn-sl-13.1",
     "valtio": "1.11.2"
   },
   "devDependencies": {
