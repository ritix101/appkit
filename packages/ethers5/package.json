--- conflicted
+++ resolved
@@ -44,17 +44,6 @@
   },
   "dependencies": {
     "@coinbase/wallet-sdk": "4.0.3",
-<<<<<<< HEAD
-    "@walletconnect/ethereum-provider": "2.14.0-canary-e4ee88",
-    "@walletconnect/utils": "2.14.0-canary-e4ee88",
-    "@web3modal/common": "workspace:*",
-    "@web3modal/polyfills": "workspace:*",
-    "@web3modal/scaffold": "workspace:*",
-    "@web3modal/scaffold-react": "workspace:*",
-    "@web3modal/scaffold-utils": "workspace:*",
-    "@web3modal/scaffold-vue": "workspace:*",
-    "@web3modal/siwe": "workspace:*",
-=======
     "@walletconnect/utils": "2.16.1",
     "@reown/appkit": "workspace:*",
     "@reown/appkit-common": "workspace:*",
@@ -63,7 +52,6 @@
     "@reown/appkit-utils": "workspace:*",
     "@reown/appkit-adapter-ethers5": "workspace:*",
     "@reown/appkit-siwe": "workspace:*",
->>>>>>> 6b9a2731
     "valtio": "1.11.2"
   },
   "devDependencies": {
