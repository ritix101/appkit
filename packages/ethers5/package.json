--- conflicted
+++ resolved
@@ -1,10 +1,6 @@
 {
   "name": "@web3modal/ethers5",
-<<<<<<< HEAD
-  "version": "5.0.10",
-=======
   "version": "5.1.1",
->>>>>>> 543585f8
   "type": "module",
   "main": "./dist/esm/exports/index.js",
   "types": "./dist/types/exports/index.d.ts",
