--- conflicted
+++ resolved
@@ -44,23 +44,13 @@
   },
   "dependencies": {
     "@coinbase/wallet-sdk": "3.7.2",
-<<<<<<< HEAD
-    "@walletconnect/ethereum-provider": "2.10.5",
+    "@walletconnect/ethereum-provider": "2.10.6",
     "@web3modal/polyfills": "3.4.0-b83aa635",
     "@web3modal/scaffold": "3.4.0-b83aa635",
     "@web3modal/scaffold-react": "3.4.0-b83aa635",
     "@web3modal/scaffold-utils": "3.4.0-b83aa635",
     "@web3modal/scaffold-vue": "3.4.0-b83aa635",
     "valtio": "1.12.1"
-=======
-    "@walletconnect/ethereum-provider": "2.10.6",
-    "@web3modal/polyfills": "3.4.0",
-    "@web3modal/scaffold": "3.4.0",
-    "@web3modal/scaffold-react": "3.4.0",
-    "@web3modal/scaffold-utils": "3.4.0",
-    "@web3modal/scaffold-vue": "3.4.0",
-    "valtio": "1.11.2"
->>>>>>> 5a3bcb8c
   },
   "devDependencies": {
     "ethers": "5.7.2"
