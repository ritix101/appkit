--- conflicted
+++ resolved
@@ -1,10 +1,6 @@
 {
   "name": "@web3modal/ethers5",
-<<<<<<< HEAD
-  "version": "5.0.6",
-=======
   "version": "5.0.7",
->>>>>>> 802b30f8
   "type": "module",
   "main": "./dist/esm/exports/index.js",
   "types": "./dist/types/exports/index.d.ts",
@@ -49,21 +45,12 @@
   "dependencies": {
     "@coinbase/wallet-sdk": "4.0.3",
     "@walletconnect/ethereum-provider": "2.13.0",
-<<<<<<< HEAD
-    "@web3modal/polyfills": "5.0.6",
-    "@web3modal/scaffold": "5.0.6",
-    "@web3modal/scaffold-react": "5.0.6",
-    "@web3modal/scaffold-utils": "5.0.6",
-    "@web3modal/scaffold-vue": "5.0.6",
-    "@web3modal/siwe": "5.0.6",
-=======
     "@web3modal/polyfills": "5.0.7",
     "@web3modal/scaffold": "5.0.7",
     "@web3modal/scaffold-react": "5.0.7",
     "@web3modal/scaffold-utils": "5.0.7",
     "@web3modal/scaffold-vue": "5.0.7",
     "@web3modal/siwe": "5.0.7",
->>>>>>> 802b30f8
     "valtio": "1.11.2"
   },
   "devDependencies": {
