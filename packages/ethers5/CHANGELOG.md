# @web3modal/ethers5

<<<<<<< HEAD
## 4.0.14-b3fbdad8.0

### Patch Changes

- Smart accounts creation and swap flow

- Updated dependencies []:
  - @web3modal/scaffold@4.0.14-b3fbdad8.0
  - @web3modal/polyfills@4.0.14-b3fbdad8.0
  - @web3modal/scaffold-react@4.0.14-b3fbdad8.0
  - @web3modal/scaffold-utils@4.0.14-b3fbdad8.0
  - @web3modal/scaffold-vue@4.0.14-b3fbdad8.0
  - @web3modal/siwe@4.0.14-b3fbdad8.0
=======
## 4.1.1

### Patch Changes

- Fix siwe version

- Updated dependencies []:
  - @web3modal/scaffold@4.1.1
  - @web3modal/siwe@4.1.1
  - @web3modal/polyfills@4.1.1
  - @web3modal/scaffold-react@4.1.1
  - @web3modal/scaffold-utils@4.1.1
  - @web3modal/scaffold-vue@4.1.1

## 4.1.0

### Minor Changes

- Email Stable release

### Patch Changes

- Updated dependencies []:
  - @web3modal/scaffold@4.1.0
  - @web3modal/polyfills@4.1.0
  - @web3modal/scaffold-react@4.1.0
  - @web3modal/scaffold-utils@4.1.0
  - @web3modal/scaffold-vue@4.1.0
  - @web3modal/siwe@4.1.0
>>>>>>> 23e4eca9

## 4.0.13

### Patch Changes

- Fix secure site url

- Updated dependencies []:
  - @web3modal/polyfills@4.0.13
  - @web3modal/scaffold@4.0.13
  - @web3modal/scaffold-react@4.0.13
  - @web3modal/scaffold-utils@4.0.13
  - @web3modal/scaffold-vue@4.0.13
  - @web3modal/siwe@4.0.13

## 4.0.12

### Patch Changes

- [#2014](https://github.com/WalletConnect/web3modal/pull/2014) [`95b35e1`](https://github.com/WalletConnect/web3modal/commit/95b35e1ebaf261a56a29cd9254d85b7c1430bfc0) Thanks [@tomiir](https://github.com/tomiir)! - Smart Account RPC handler canary

- Smart Account initialization and feature flag

- Updated dependencies [[`95b35e1`](https://github.com/WalletConnect/web3modal/commit/95b35e1ebaf261a56a29cd9254d85b7c1430bfc0)]:
  - @web3modal/scaffold@4.0.12
  - @web3modal/polyfills@4.0.12
  - @web3modal/scaffold-react@4.0.12
  - @web3modal/scaffold-utils@4.0.12
  - @web3modal/scaffold-vue@4.0.12
  - @web3modal/siwe@4.0.12

## 4.0.12-0c59f84f.0

### Patch Changes

- Smart Account RPC handler canary

- Updated dependencies []:
  - @web3modal/scaffold@4.0.12-0c59f84f.0
  - @web3modal/polyfills@4.0.12-0c59f84f.0
  - @web3modal/scaffold-react@4.0.12-0c59f84f.0
  - @web3modal/scaffold-utils@4.0.12-0c59f84f.0
  - @web3modal/scaffold-vue@4.0.12-0c59f84f.0
  - @web3modal/siwe@4.0.12-0c59f84f.0

## 4.0.11

### Patch Changes

- Analytics connection event improvements. Unsupported chain flag. Siwe package refactor. RPC improvements. UI improvements'

- Updated dependencies []:
  - @web3modal/polyfills@4.0.11
  - @web3modal/scaffold@4.0.11
  - @web3modal/scaffold-react@4.0.11
  - @web3modal/scaffold-utils@4.0.11
  - @web3modal/scaffold-vue@4.0.11
  - @web3modal/siwe@4.0.11

## 4.0.10

### Patch Changes

- Add error state to wui-chip composite

- Updated dependencies []:
  - @web3modal/polyfills@4.0.10
  - @web3modal/scaffold@4.0.10
  - @web3modal/scaffold-react@4.0.10
  - @web3modal/scaffold-utils@4.0.10
  - @web3modal/scaffold-vue@4.0.10
  - @web3modal/siwe@4.0.10

## 4.0.9

### Patch Changes

- Add all rpc methods + auto reject when modal closes

- Updated dependencies []:
  - @web3modal/polyfills@4.0.9
  - @web3modal/scaffold@4.0.9
  - @web3modal/scaffold-react@4.0.9
  - @web3modal/scaffold-utils@4.0.9
  - @web3modal/scaffold-vue@4.0.9
  - @web3modal/siwe@4.0.9

## 4.0.8

### Patch Changes

- [#1954](https://github.com/WalletConnect/web3modal/pull/1954) [`c3366e7`](https://github.com/WalletConnect/web3modal/commit/c3366e7211dba2f5c6d3377c9d9a77da5a52c0d8) Thanks [@tomiir](https://github.com/tomiir)! - Add support for eth_getBlockByNumber

- Updated dependencies [[`c3366e7`](https://github.com/WalletConnect/web3modal/commit/c3366e7211dba2f5c6d3377c9d9a77da5a52c0d8)]:
  - @web3modal/polyfills@4.0.8
  - @web3modal/scaffold@4.0.8
  - @web3modal/scaffold-react@4.0.8
  - @web3modal/scaffold-utils@4.0.8
  - @web3modal/scaffold-vue@4.0.8
  - @web3modal/siwe@4.0.8

## 4.0.8-f1845392.0

### Patch Changes

- [#1954](https://github.com/WalletConnect/web3modal/pull/1954) [`4755109`](https://github.com/WalletConnect/web3modal/commit/475510962a92ea9f4388db1d08c979d99da18e54) Thanks [@tomiir](https://github.com/tomiir)! - Add support for eth_getBlockByNumber

- Updated dependencies [[`4755109`](https://github.com/WalletConnect/web3modal/commit/475510962a92ea9f4388db1d08c979d99da18e54)]:
  - @web3modal/polyfills@4.0.8-f1845392.0
  - @web3modal/scaffold@4.0.8-f1845392.0
  - @web3modal/scaffold-react@4.0.8-f1845392.0
  - @web3modal/scaffold-utils@4.0.8-f1845392.0
  - @web3modal/scaffold-vue@4.0.8-f1845392.0
  - @web3modal/siwe@4.0.8-f1845392.0

## 4.0.7

### Patch Changes

- Add eth_getBalance to list of allowed methods

- Updated dependencies []:
  - @web3modal/polyfills@4.0.7
  - @web3modal/scaffold@4.0.7
  - @web3modal/scaffold-react@4.0.7
  - @web3modal/scaffold-utils@4.0.7
  - @web3modal/scaffold-vue@4.0.7
  - @web3modal/siwe@4.0.7

## 4.0.6

### Patch Changes

- Email stability fixes

- Updated dependencies []:
  - @web3modal/polyfills@4.0.6
  - @web3modal/scaffold@4.0.6
  - @web3modal/scaffold-react@4.0.6
  - @web3modal/scaffold-utils@4.0.6
  - @web3modal/scaffold-vue@4.0.6
  - @web3modal/siwe@4.0.6

## 4.0.5

### Patch Changes

- [#1917](https://github.com/WalletConnect/web3modal/pull/1917) [`f79566c`](https://github.com/WalletConnect/web3modal/commit/f79566ca5119fa12795dd49fce01aea8e1a05d97) Thanks [@tomiir](https://github.com/tomiir)! - Replaces public url with blockchain api for supported networks

- Updated dependencies [[`f79566c`](https://github.com/WalletConnect/web3modal/commit/f79566ca5119fa12795dd49fce01aea8e1a05d97)]:
  - @web3modal/polyfills@4.0.5
  - @web3modal/scaffold@4.0.5
  - @web3modal/scaffold-react@4.0.5
  - @web3modal/scaffold-utils@4.0.5
  - @web3modal/scaffold-vue@4.0.5
  - @web3modal/siwe@4.0.5

## 4.0.4

### Patch Changes

- Fix theming issue for email

- Updated dependencies []:
  - @web3modal/scaffold@4.0.4
  - @web3modal/polyfills@4.0.4
  - @web3modal/scaffold-react@4.0.4
  - @web3modal/scaffold-utils@4.0.4
  - @web3modal/scaffold-vue@4.0.4
  - @web3modal/siwe@4.0.4

## 4.0.3

### Patch Changes

- Tag email beta, Sync Theme For Secure Wallet, Use manual version in constants

- Updated dependencies []:
  - @web3modal/scaffold-utils@4.0.3
  - @web3modal/scaffold@4.0.3
  - @web3modal/polyfills@4.0.3
  - @web3modal/scaffold-react@4.0.3
  - @web3modal/scaffold-vue@4.0.3
  - @web3modal/siwe@4.0.3

## 4.0.2

### Patch Changes

- [#1899](https://github.com/WalletConnect/web3modal/pull/1899) [`42e97a0`](https://github.com/WalletConnect/web3modal/commit/42e97a04eb60090a821019ae80d62acacf35fc66) Thanks [@xzilja](https://github.com/xzilja)! - Reverted change that removed email update flow from account view

- Updated dependencies [[`42e97a0`](https://github.com/WalletConnect/web3modal/commit/42e97a04eb60090a821019ae80d62acacf35fc66)]:
  - @web3modal/polyfills@4.0.2
  - @web3modal/scaffold@4.0.2
  - @web3modal/scaffold-react@4.0.2
  - @web3modal/scaffold-utils@4.0.2
  - @web3modal/scaffold-vue@4.0.2
  - @web3modal/siwe@4.0.2

## 4.0.1

### Patch Changes

- [#1879](https://github.com/WalletConnect/web3modal/pull/1879) [`e3fa353`](https://github.com/WalletConnect/web3modal/commit/e3fa35396e3d2b1153d12bfaf92738bc67b46640) Thanks [@svenvoskamp](https://github.com/svenvoskamp)! - Fix various issues on ethers/ethers5 package

- Updated dependencies [[`e3fa353`](https://github.com/WalletConnect/web3modal/commit/e3fa35396e3d2b1153d12bfaf92738bc67b46640)]:
  - @web3modal/polyfills@4.0.1
  - @web3modal/scaffold@4.0.1
  - @web3modal/scaffold-react@4.0.1
  - @web3modal/scaffold-utils@4.0.1
  - @web3modal/scaffold-vue@4.0.1
  - @web3modal/siwe@4.0.1<|MERGE_RESOLUTION|>--- conflicted
+++ resolved
@@ -1,20 +1,5 @@
 # @web3modal/ethers5
 
-<<<<<<< HEAD
-## 4.0.14-b3fbdad8.0
-
-### Patch Changes
-
-- Smart accounts creation and swap flow
-
-- Updated dependencies []:
-  - @web3modal/scaffold@4.0.14-b3fbdad8.0
-  - @web3modal/polyfills@4.0.14-b3fbdad8.0
-  - @web3modal/scaffold-react@4.0.14-b3fbdad8.0
-  - @web3modal/scaffold-utils@4.0.14-b3fbdad8.0
-  - @web3modal/scaffold-vue@4.0.14-b3fbdad8.0
-  - @web3modal/siwe@4.0.14-b3fbdad8.0
-=======
 ## 4.1.1
 
 ### Patch Changes
@@ -44,7 +29,6 @@
   - @web3modal/scaffold-utils@4.1.0
   - @web3modal/scaffold-vue@4.1.0
   - @web3modal/siwe@4.1.0
->>>>>>> 23e4eca9
 
 ## 4.0.13
 
