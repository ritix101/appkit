import type { EthereumProviderOptions } from '@walletconnect/ethereum-provider'
import EthereumProvider, { OPTIONAL_METHODS } from '@walletconnect/ethereum-provider'
import type { Chain as AvailableChain } from '@web3modal/common'
import { ConstantsUtil as CommonConstantsUtil, NetworkUtil } from '@web3modal/common'
/* eslint-disable max-depth */
import type {
  CaipAddress,
  CaipNetwork,
  CaipNetworkId,
  ConnectionControllerClient,
  Connector,
  LibraryOptions,
  NetworkControllerClient,
  PublicStateControllerState,
  SendTransactionArgs,
  Token
} from '@web3modal/scaffold'
import { Web3ModalScaffold } from '@web3modal/scaffold'
<<<<<<< HEAD
import { ConstantsUtil, HelpersUtil, PresetsUtil } from '@web3modal/scaffold-utils'
=======
import type { Web3ModalSIWEClient } from '@web3modal/siwe'
import { ConstantsUtil, PresetsUtil, HelpersUtil } from '@web3modal/scaffold-utils'
import { ConstantsUtil as CommonConstantsUtil } from '@web3modal/common'
import EthereumProvider, { OPTIONAL_METHODS } from '@walletconnect/ethereum-provider'
import { getChainsFromAccounts } from '@walletconnect/utils'
>>>>>>> 9866b3d6
import type {
  Address,
  Chain,
  EthersStoreUtilState,
  Metadata,
  Provider,
  ProviderType
} from '@web3modal/scaffold-utils/ethers'
import {
  EthersConstantsUtil,
  EthersHelpersUtil,
  EthersStoreUtil
} from '@web3modal/scaffold-utils/ethers'
<<<<<<< HEAD
import type { Web3ModalSIWEClient } from '@web3modal/siwe'
import { ethers, utils } from 'ethers'
=======
import type { EthereumProviderOptions } from '@walletconnect/ethereum-provider'
import { NetworkUtil } from '@web3modal/common'
import type { Chain as AvailableChain } from '@web3modal/common'
>>>>>>> 9866b3d6

// -- Types ---------------------------------------------------------------------
export interface Web3ModalClientOptions extends Omit<LibraryOptions, 'defaultChain' | 'tokens'> {
  ethersConfig: ProviderType
  siweConfig?: Web3ModalSIWEClient
  chains: Chain[]
  defaultChain?: Chain
  chainImages?: Record<number, string>
  connectorImages?: Record<string, string>
  tokens?: Record<number, Token>
}

type CoinbaseProviderError = {
  code: number
  message: string
  data: string | undefined
}

export type Web3ModalOptions = Omit<Web3ModalClientOptions, '_sdkVersion' | 'isUniversalProvider'>

declare global {
  interface Window {
    ethereum?: Record<string, unknown>
  }
}

// @ts-expect-error: Overridden state type is correct
interface Web3ModalState extends PublicStateControllerState {
  selectedNetworkId: number | undefined
}

interface Info {
  uuid: string
  name: string
  icon: string
  rdns: string
}

interface EIP6963ProviderDetail {
  info: Info
  provider: Provider
}

interface ExternalProvider extends EthereumProvider {
  _addresses?: string[]
}

// -- Client --------------------------------------------------------------------
export class Web3Modal extends Web3ModalScaffold {
  private hasSyncedConnectedAccount = false

  private EIP6963Providers: EIP6963ProviderDetail[] = []

  private walletConnectProvider?: EthereumProvider

  private walletConnectProviderInitPromise?: Promise<void>

  private projectId: string

  private chains: Chain[]

  private chain: AvailableChain = CommonConstantsUtil.CHAIN.EVM

  private metadata?: Metadata

  private options: Web3ModalClientOptions | undefined = undefined

  public constructor(options: Web3ModalClientOptions) {
    const {
      ethersConfig,
      siweConfig,
      chains,
      defaultChain,
      tokens,
      chainImages,
      _sdkVersion,
      ...w3mOptions
    } = options

    if (!ethersConfig) {
      throw new Error('web3modal:constructor - ethersConfig is undefined')
    }

    if (!w3mOptions.projectId) {
      throw new Error('web3modal:constructor - projectId is undefined')
    }

    const networkControllerClient: NetworkControllerClient = {
      switchCaipNetwork: async caipNetwork => {
        const chainId = NetworkUtil.caipNetworkIdToNumber(caipNetwork?.id)
        if (chainId) {
          try {
            EthersStoreUtil.setError(undefined)
            await this.switchNetwork(chainId)
          } catch (error) {
            EthersStoreUtil.setError(error)
            throw new Error('networkControllerClient:switchCaipNetwork - unable to switch chain')
          }
        }
      },

      getApprovedCaipNetworksData: async () =>
        new Promise(async resolve => {
          const walletChoice = localStorage.getItem(EthersConstantsUtil.WALLET_ID)
          if (walletChoice?.includes(ConstantsUtil.WALLET_CONNECT_CONNECTOR_ID)) {
            const provider = await this.getWalletConnectProvider()
            if (!provider) {
              throw new Error(
                'networkControllerClient:getApprovedCaipNetworks - provider is undefined'
              )
            }
            const ns = provider.signer?.session?.namespaces
            const nsMethods = ns?.[ConstantsUtil.EIP155]?.methods
            const nsChains = getChainsFromAccounts(
              ns?.[ConstantsUtil.EIP155]?.accounts || []
            ) as CaipNetworkId[]

            const result = {
              supportsAllNetworks: nsMethods?.includes(ConstantsUtil.ADD_CHAIN_METHOD) ?? false,
              approvedCaipNetworkIds: nsChains as CaipNetworkId[] | undefined
            }

            resolve(result)
          } else {
            const result = {
              approvedCaipNetworkIds: undefined,
              supportsAllNetworks: true
            }

            resolve(result)
          }
        })
    }

    const connectionControllerClient: ConnectionControllerClient = {
      connectWalletConnect: async onUri => {
        const WalletConnectProvider = await this.getWalletConnectProvider()
        if (!WalletConnectProvider) {
          throw new Error('connectionControllerClient:getWalletConnectUri - provider is undefined')
        }

        WalletConnectProvider.on('display_uri', (uri: string) => {
          onUri(uri)
        })

<<<<<<< HEAD
        if (this.getIsSiweEnabled()) {
          const { SIWEController, getDidChainId, getDidAddress } = await import('@web3modal/siwe')
          if (!SIWEController.state._client) {
            return
          }
          const result = await WalletConnectProvider.authenticate({
            nonce: await SIWEController.getNonce(),
            methods: OPTIONAL_METHODS,
            ...(await SIWEController.getMessageParams()),
            chains: this.chains.map(chain => chain.chainId)
=======
        const params = await siweConfig?.getMessageParams?.()
        // Must perform these checks to satify optional types
        if (siweConfig?.options?.enabled && params && Object.keys(params || {}).length > 0) {
          const { SIWEController, getDidChainId, getDidAddress } = await import('@web3modal/siwe')

          // Make active chain first in requested chains to make it default for siwe message
          const chainId = NetworkUtil.caipNetworkIdToNumber(this.getCaipNetwork()?.id)
          let reorderedChains = params.chains
          if (chainId) {
            reorderedChains = [chainId, ...params.chains.filter(c => c !== chainId)]
          }

          const result = await WalletConnectProvider.authenticate({
            nonce: await siweConfig.getNonce(),
            methods: [...OPTIONAL_METHODS],
            ...params,
            chains: reorderedChains
>>>>>>> 9866b3d6
          })
          // Auths is an array of signed CACAO objects https://github.com/ChainAgnostic/CAIPs/blob/main/CAIPs/caip-74.md
          const signedCacao = result?.auths?.[0]
          if (signedCacao) {
            const { p, s } = signedCacao
            const cacaoChainId = getDidChainId(p.iss)
            const address = getDidAddress(p.iss)
<<<<<<< HEAD
            // Optimistically set the session to avoid a flash of the wrong state
            if (address && chainId) {
=======
            if (address && cacaoChainId) {
>>>>>>> 9866b3d6
              SIWEController.setSession({
                address,
                chainId: parseInt(cacaoChainId, 10)
              })
            }
            try {
              // Kicks off verifyMessage and populates external states
              const message = WalletConnectProvider.signer.client.formatAuthMessage({
                request: p,
                iss: p.iss
              })

              await SIWEController.verifyMessage({
                message,
                signature: s.s,
                cacao: signedCacao
              })
            } catch (error) {
              // eslint-disable-next-line no-console
              console.error('Error verifying message', error)
              // eslint-disable-next-line no-console
              await WalletConnectProvider.disconnect().catch(console.error)
              // eslint-disable-next-line no-console
              await SIWEController.signOut().catch(console.error)
              throw error
            }
          }
        } else {
          await WalletConnectProvider.connect({ optionalChains: this.chains.map(c => c.chainId) })
        }

        await this.setWalletConnectProvider()
      },

      //  @ts-expect-error TODO expected types in arguments are incomplete
      connectExternal: async ({
        id,
        info,
        provider
      }: {
        id: string
        info: Info
        provider: Provider
      }) => {
        // If connecting with something else than walletconnect, we need to clear the clientId in the store
        this.setClientId(null)
        if (id === ConstantsUtil.INJECTED_CONNECTOR_ID) {
          const InjectedProvider = ethersConfig.injected
          if (!InjectedProvider) {
            throw new Error('connectionControllerClient:connectInjected - provider is undefined')
          }
          try {
            EthersStoreUtil.setError(undefined)
            await InjectedProvider.request({ method: 'eth_requestAccounts' })
            this.setInjectedProvider(ethersConfig)
          } catch (error) {
            EthersStoreUtil.setError(error)
          }
        } else if (id === ConstantsUtil.EIP6963_CONNECTOR_ID && info && provider) {
          try {
            EthersStoreUtil.setError(undefined)
            await provider.request({ method: 'eth_requestAccounts' })
          } catch (error) {
            EthersStoreUtil.setError(error)
          }
          this.setEIP6963Provider(provider, info.name)
        } else if (id === ConstantsUtil.COINBASE_SDK_CONNECTOR_ID) {
          const CoinbaseProvider = ethersConfig.coinbase
          if (!CoinbaseProvider) {
            throw new Error('connectionControllerClient:connectCoinbase - connector is undefined')
          }

          try {
            EthersStoreUtil.setError(undefined)
            await CoinbaseProvider.request({ method: 'eth_requestAccounts' })
            this.setCoinbaseProvider(ethersConfig)
          } catch (error) {
            EthersStoreUtil.setError(error)
            throw new Error((error as CoinbaseProviderError).message)
          }
        }
      },

      checkInstalled: (ids?: string[]) => {
        if (!ids) {
          return Boolean(window.ethereum)
        }

        if (ethersConfig.injected) {
          if (!window?.ethereum) {
            return false
          }
        }

        return ids.some(id => Boolean(window.ethereum?.[String(id)]))
      },

      disconnect: async () => {
        const provider = EthersStoreUtil.state.provider
        const providerType = EthersStoreUtil.state.providerType
        localStorage.removeItem(EthersConstantsUtil.WALLET_ID)
        EthersStoreUtil.reset()
<<<<<<< HEAD
        if (this.getIsSiweEnabled()) {
=======
        this.setClientId(null)
        if (siweConfig?.options?.signOutOnDisconnect) {
>>>>>>> 9866b3d6
          const { SIWEController } = await import('@web3modal/siwe')
          if (SIWEController.state._client?.options?.signOutOnDisconnect) {
            await SIWEController.signOut()
          }
        }
        if (providerType === ConstantsUtil.WALLET_CONNECT_CONNECTOR_ID) {
          const WalletConnectProvider = provider
          await (WalletConnectProvider as unknown as EthereumProvider).disconnect()
        } else if (provider) {
          provider.emit('disconnect')
        }
      },

      signMessage: async (message: string) => {
        const provider = EthersStoreUtil.state.provider
        if (!provider) {
          throw new Error('connectionControllerClient:signMessage - provider is undefined')
        }
        const hexMessage = utils.isHexString(message)
          ? message
          : utils.hexlify(utils.toUtf8Bytes(message))
        const signature = await provider.request({
          method: 'personal_sign',
          params: [hexMessage, this.getAddress()]
        })

        return signature as `0x${string}`
      },

      parseUnits: (value: string, decimals: number) =>
        ethers.utils.parseUnits(value, decimals).toBigInt(),

      formatUnits: (value: bigint, decimals: number) => ethers.utils.formatUnits(value, decimals),

      sendTransaction: async (data: SendTransactionArgs) => {
        const provider = EthersStoreUtil.state.provider
        const address = EthersStoreUtil.state.address

        if (!provider) {
          throw new Error('connectionControllerClient:sendTransaction - provider is undefined')
        }

        if (!address) {
          throw new Error('connectionControllerClient:sendTransaction - address is undefined')
        }

        const txParams = {
          to: data.to,
          value: data.value,
          gasLimit: data.gas,
          gasPrice: data.gasPrice,
          data: data.data,
          type: 0
        }

        const browserProvider = new ethers.providers.Web3Provider(provider)
        const signer = browserProvider.getSigner()

        const txResponse = await signer.sendTransaction(txParams)
        const txReceipt = await txResponse.wait()

        return (txReceipt?.blockHash as `0x${string}`) || null
      }
    }

    super({
      chain: CommonConstantsUtil.CHAIN.EVM,
      networkControllerClient,
      connectionControllerClient,
      siweControllerClient: siweConfig,
      defaultChain: EthersHelpersUtil.getCaipDefaultChain(defaultChain),
      tokens: HelpersUtil.getCaipTokens(tokens),
      _sdkVersion: _sdkVersion ?? `html-ethers5-${ConstantsUtil.VERSION}`,
      ...w3mOptions
    })

    this.options = options

    this.metadata = ethersConfig.metadata

    this.projectId = w3mOptions.projectId
    this.chains = chains

    this.createProvider()

    EthersStoreUtil.subscribeKey('address', () => {
      this.syncAccount()
    })

    EthersStoreUtil.subscribeKey('chainId', () => {
      this.syncNetwork(chainImages)
    })

    /*
     * When the client is loaded, this.getChainId stays undefined even if the user switches networks via w3modal <networks> button.
     * This subscribes to the network change and sets the chainId in the store so it can be used when connecting.
     * Especially important for email connector where correct chainId dictates which account is available e.g. smart account, eoa.
     */
    this.subscribeCaipNetworkChange(network => {
      if (!this.getChainId() && network) {
        EthersStoreUtil.setChainId(NetworkUtil.caipNetworkIdToNumber(network.id))
      }
    })

    this.subscribeShouldUpdateToAddress((address?: string) => {
      if (!address) {
        return
      }
      EthersStoreUtil.setAddress(utils.getAddress(address) as Address)
    })

    this.syncRequestedNetworks(chains, chainImages)
    this.syncConnectors(ethersConfig)

    if (ethersConfig.injected) {
      this.checkActiveInjectedProvider(ethersConfig)
    }

    if (ethersConfig.coinbase) {
      this.checkActiveCoinbaseProvider(ethersConfig)
    }

    // Setup EIP6963 providers
    if (typeof window !== 'undefined') {
      this.listenConnectors(true)
      this.checkActive6963Provider()
    }

    this.setEIP6963Enabled(ethersConfig.EIP6963)
  }

  // -- Public ------------------------------------------------------------------

  // @ts-expect-error: Overridden state type is correct
  public override getState() {
    const state = super.getState()

    return {
      ...state,
      selectedNetworkId: NetworkUtil.caipNetworkIdToNumber(state.selectedNetworkId)
    }
  }

  // @ts-expect-error: Overridden state type is correct
  public override subscribeState(callback: (state: Web3ModalState) => void) {
    return super.subscribeState(state =>
      callback({
        ...state,
        selectedNetworkId: NetworkUtil.caipNetworkIdToNumber(state.selectedNetworkId)
      })
    )
  }

  public setAddress(address?: string) {
    const originalAddress = address ? (utils.getAddress(address) as Address) : undefined
    EthersStoreUtil.setAddress(originalAddress)
  }

  public getAddress() {
    const { address } = EthersStoreUtil.state

    return address ? utils.getAddress(address) : address
  }

  public getError() {
    return EthersStoreUtil.state.error
  }

  public getChainId() {
    return EthersStoreUtil.state.chainId
  }

  public getStatus() {
    return EthersStoreUtil.state.status
  }

  public getIsConnected() {
    return EthersStoreUtil.state.isConnected
  }

  public getWalletProvider() {
    return EthersStoreUtil.state.provider
  }

  public getWalletProviderType() {
    return EthersStoreUtil.state.providerType
  }

  public subscribeProvider(callback: (newState: EthersStoreUtilState) => void) {
    return EthersStoreUtil.subscribe(callback)
  }

  public async disconnect() {
    const { provider, providerType } = EthersStoreUtil.state
    localStorage.removeItem(EthersConstantsUtil.WALLET_ID)
    EthersStoreUtil.reset()

    this.setClientId(null)
    if (providerType === 'injected' || providerType === 'eip6963') {
      provider?.emit('disconnect')
    } else {
      await (provider as unknown as EthereumProvider).disconnect()
    }
  }

  // -- Private -----------------------------------------------------------------
  private createProvider() {
    if (!this.walletConnectProviderInitPromise && typeof window !== 'undefined') {
      this.walletConnectProviderInitPromise = this.initWalletConnectProvider()
    }

    return this.walletConnectProviderInitPromise
  }

  private async initWalletConnectProvider() {
    const walletConnectProviderOptions: EthereumProviderOptions = {
      projectId: this.projectId,
      showQrModal: false,
      rpcMap: this.chains
        ? this.chains.reduce<Record<number, string>>((map, chain) => {
            map[chain.chainId] = chain.rpcUrl

            return map
          }, {})
        : ({} as Record<number, string>),
      optionalChains: [...this.chains.map(chain => chain.chainId)] as [number],
      metadata: {
        name: this.metadata ? this.metadata.name : '',
        description: this.metadata ? this.metadata.description : '',
        url: this.metadata ? this.metadata.url : '',
        icons: this.metadata ? this.metadata.icons : ['']
      }
    }

    this.walletConnectProvider = await EthereumProvider.init(walletConnectProviderOptions)

    await this.checkActiveWalletConnectProvider()
  }

  private async getWalletConnectProvider() {
    if (!this.walletConnectProvider) {
      try {
        EthersStoreUtil.setError(undefined)
        await this.createProvider()
      } catch (error) {
        EthersStoreUtil.setError(error)
      }
    }

    return this.walletConnectProvider
  }

  private syncRequestedNetworks(
    chains: Web3ModalClientOptions['chains'],
    chainImages?: Web3ModalClientOptions['chainImages']
  ) {
    const requestedCaipNetworks = chains?.map(
      chain =>
        ({
          id: `${ConstantsUtil.EIP155}:${chain.chainId}`,
          name: chain.name,
          imageId: PresetsUtil.EIP155NetworkImageIds[chain.chainId],
          imageUrl: chainImages?.[chain.chainId]
        }) as CaipNetwork
    )
    this.setRequestedCaipNetworks(requestedCaipNetworks ?? [])
  }

  private async checkActiveWalletConnectProvider() {
    const WalletConnectProvider = await this.getWalletConnectProvider()
    const walletId = localStorage.getItem(EthersConstantsUtil.WALLET_ID)

    if (WalletConnectProvider) {
      if (walletId === ConstantsUtil.WALLET_CONNECT_CONNECTOR_ID) {
        await this.setWalletConnectProvider()
      }
    }

    const isConnected = EthersStoreUtil.state.isConnected
    EthersStoreUtil.setStatus(isConnected ? 'connected' : 'disconnected')
  }

  private checkActiveInjectedProvider(config: ProviderType) {
    const InjectedProvider = config.injected
    const walletId = localStorage.getItem(EthersConstantsUtil.WALLET_ID)

    if (InjectedProvider) {
      if (walletId === ConstantsUtil.INJECTED_CONNECTOR_ID) {
        this.setInjectedProvider(config)
        this.watchInjected(config)
      }
    }
  }

  private checkActiveCoinbaseProvider(config: ProviderType) {
    const CoinbaseProvider = config.coinbase as unknown as ExternalProvider
    const walletId = localStorage.getItem(EthersConstantsUtil.WALLET_ID)

    if (CoinbaseProvider) {
      if (walletId === ConstantsUtil.COINBASE_SDK_CONNECTOR_ID) {
        if (CoinbaseProvider._addresses && CoinbaseProvider._addresses?.length > 0) {
          this.setCoinbaseProvider(config)
          this.watchCoinbase(config)
        } else {
          localStorage.removeItem(EthersConstantsUtil.WALLET_ID)
          EthersStoreUtil.reset()
        }
      }
    }
  }

  private checkActive6963Provider() {
    const currentActiveWallet = window?.localStorage.getItem(EthersConstantsUtil.WALLET_ID)
    if (currentActiveWallet) {
      const currentProvider = this.EIP6963Providers.find(
        provider => provider.info.name === currentActiveWallet
      )
      if (currentProvider) {
        this.setEIP6963Provider(currentProvider.provider, currentProvider.info.name)
      }
    }
  }

  private async setWalletConnectProvider() {
    window?.localStorage.setItem(
      EthersConstantsUtil.WALLET_ID,
      ConstantsUtil.WALLET_CONNECT_CONNECTOR_ID
    )
    const WalletConnectProvider = await this.getWalletConnectProvider()
    if (WalletConnectProvider) {
      EthersStoreUtil.setChainId(WalletConnectProvider.chainId)
      EthersStoreUtil.setProviderType('walletConnect')
      EthersStoreUtil.setProvider(WalletConnectProvider as unknown as Provider)
      EthersStoreUtil.setStatus('connected')
      EthersStoreUtil.setIsConnected(true)
      this.setAddress(WalletConnectProvider.accounts?.[0])
      this.watchWalletConnect()
    }
  }

  private async setEIP6963Provider(provider: Provider, name: string) {
    window?.localStorage.setItem(EthersConstantsUtil.WALLET_ID, name)

    if (provider) {
      const { addresses, chainId } = await EthersHelpersUtil.getUserInfo(provider)
      if (addresses?.[0] && chainId) {
        EthersStoreUtil.setChainId(chainId)
        EthersStoreUtil.setProviderType('eip6963')
        EthersStoreUtil.setProvider(provider)
        EthersStoreUtil.setStatus('connected')
        EthersStoreUtil.setIsConnected(true)
        this.setAddress(addresses[0])
        this.watchEIP6963(provider)
      }
    }
  }

  private async setInjectedProvider(config: ProviderType) {
    window?.localStorage.setItem(EthersConstantsUtil.WALLET_ID, ConstantsUtil.INJECTED_CONNECTOR_ID)
    const InjectedProvider = config.injected

    if (InjectedProvider) {
      const { addresses, chainId } = await EthersHelpersUtil.getUserInfo(InjectedProvider)
      if (addresses?.[0] && chainId) {
        EthersStoreUtil.setChainId(chainId)
        EthersStoreUtil.setProviderType('injected')
        EthersStoreUtil.setProvider(config.injected)
        EthersStoreUtil.setStatus('connected')
        EthersStoreUtil.setIsConnected(true)
        this.setAddress(addresses[0])
        this.watchCoinbase(config)
      }
    }
  }

  private async setCoinbaseProvider(config: ProviderType) {
    window?.localStorage.setItem(
      EthersConstantsUtil.WALLET_ID,
      ConstantsUtil.COINBASE_SDK_CONNECTOR_ID
    )
    const CoinbaseProvider = config.coinbase
    if (CoinbaseProvider) {
      const { addresses, chainId } = await EthersHelpersUtil.getUserInfo(CoinbaseProvider)
      if (addresses?.[0] && chainId) {
        EthersStoreUtil.setChainId(chainId)
        EthersStoreUtil.setProviderType('coinbaseWalletSDK')
        EthersStoreUtil.setProvider(config.coinbase)
        EthersStoreUtil.setStatus('connected')
        EthersStoreUtil.setIsConnected(true)
        this.setAddress(addresses[0])
        this.watchCoinbase(config)
      }
    }
  }

  private async watchWalletConnect() {
    const WalletConnectProvider = await this.getWalletConnectProvider()

    function disconnectHandler() {
      localStorage.removeItem(EthersConstantsUtil.WALLET_ID)
      EthersStoreUtil.reset()

      WalletConnectProvider?.removeListener('disconnect', disconnectHandler)
      WalletConnectProvider?.removeListener('accountsChanged', accountsChangedHandler)
      WalletConnectProvider?.removeListener('chainChanged', chainChangedHandler)
    }

    function chainChangedHandler(chainId: string) {
      if (chainId) {
        const chain = EthersHelpersUtil.hexStringToNumber(chainId)
        EthersStoreUtil.setChainId(chain)
      }
    }

    const accountsChangedHandler = async (accounts: string[]) => {
      if (accounts.length > 0) {
        await this.setWalletConnectProvider()
      }
    }

    if (WalletConnectProvider) {
      WalletConnectProvider.on('disconnect', disconnectHandler)
      WalletConnectProvider.on('accountsChanged', accountsChangedHandler)
      WalletConnectProvider.on('chainChanged', chainChangedHandler)
    }
  }

  private watchInjected(config: ProviderType) {
    const InjectedProvider = config.injected

    function disconnectHandler() {
      localStorage.removeItem(EthersConstantsUtil.WALLET_ID)
      EthersStoreUtil.reset()

      InjectedProvider?.removeListener('disconnect', disconnectHandler)
      InjectedProvider?.removeListener('accountsChanged', accountsChangedHandler)
      InjectedProvider?.removeListener('chainChanged', chainChangedHandler)
    }

    function accountsChangedHandler(accounts: string[]) {
      const currentAccount = accounts?.[0]
      if (currentAccount) {
        EthersStoreUtil.setAddress(utils.getAddress(currentAccount) as Address)
      } else {
        localStorage.removeItem(EthersConstantsUtil.WALLET_ID)
        EthersStoreUtil.reset()
      }
    }

    function chainChangedHandler(chainId: string) {
      if (chainId) {
        const chain =
          typeof chainId === 'string'
            ? EthersHelpersUtil.hexStringToNumber(chainId)
            : Number(chainId)
        EthersStoreUtil.setChainId(chain)
      }
    }

    if (InjectedProvider) {
      InjectedProvider.on('disconnect', disconnectHandler)
      InjectedProvider.on('accountsChanged', accountsChangedHandler)
      InjectedProvider.on('chainChanged', chainChangedHandler)
    }
  }

  private watchEIP6963(provider: Provider) {
    function disconnectHandler() {
      localStorage.removeItem(EthersConstantsUtil.WALLET_ID)
      EthersStoreUtil.reset()

      provider.removeListener('disconnect', disconnectHandler)
      provider.removeListener('accountsChanged', accountsChangedHandler)
      provider.removeListener('chainChanged', chainChangedHandler)
    }

    function accountsChangedHandler(accounts: string[]) {
      const currentAccount = accounts?.[0]
      if (currentAccount) {
        EthersStoreUtil.setAddress(utils.getAddress(currentAccount) as Address)
      } else {
        localStorage.removeItem(EthersConstantsUtil.WALLET_ID)
        EthersStoreUtil.reset()
      }
    }

    function chainChangedHandler(chainId: string) {
      if (chainId) {
        const chain =
          typeof chainId === 'string'
            ? EthersHelpersUtil.hexStringToNumber(chainId)
            : Number(chainId)
        EthersStoreUtil.setChainId(chain)
      }
    }

    provider.on('disconnect', disconnectHandler)
    provider.on('accountsChanged', accountsChangedHandler)
    provider.on('chainChanged', chainChangedHandler)
  }

  private watchCoinbase(config: ProviderType) {
    const CoinbaseProvider = config.coinbase
    const walletId = localStorage.getItem(EthersConstantsUtil.WALLET_ID)

    function disconnectHandler() {
      localStorage.removeItem(EthersConstantsUtil.WALLET_ID)
      EthersStoreUtil.reset()

      CoinbaseProvider?.removeListener('disconnect', disconnectHandler)
      CoinbaseProvider?.removeListener('accountsChanged', accountsChangedHandler)
      CoinbaseProvider?.removeListener('chainChanged', chainChangedHandler)
    }

    function accountsChangedHandler(accounts: string[]) {
      if (accounts.length === 0) {
        localStorage.removeItem(EthersConstantsUtil.WALLET_ID)
        EthersStoreUtil.reset()
      } else {
        EthersStoreUtil.setAddress(accounts[0] as Address)
      }
    }

    function chainChangedHandler(chainId: string) {
      if (chainId && walletId === ConstantsUtil.COINBASE_SDK_CONNECTOR_ID) {
        const chain = Number(chainId)
        EthersStoreUtil.setChainId(chain)
      }
    }

    if (CoinbaseProvider) {
      CoinbaseProvider.on('disconnect', disconnectHandler)
      CoinbaseProvider.on('accountsChanged', accountsChangedHandler)
      CoinbaseProvider.on('chainChanged', chainChangedHandler)
    }
  }

  private async syncAccount() {
    const address = EthersStoreUtil.state.address
    const chainId = EthersStoreUtil.state.chainId
    const isConnected = EthersStoreUtil.state.isConnected

    this.resetAccount()

    if (isConnected && address && chainId) {
      const caipAddress: CaipAddress = `${ConstantsUtil.EIP155}:${chainId}:${address}`

      this.setIsConnected(isConnected)

      this.setCaipAddress(caipAddress)
      this.syncConnectedWalletInfo()

      await Promise.all([
        this.syncProfile(address),
        this.syncBalance(address),
        this.setApprovedCaipNetworksData()
      ])

      this.hasSyncedConnectedAccount = true
    } else if (!isConnected && this.hasSyncedConnectedAccount) {
      this.resetWcConnection()
      this.resetNetwork()
    }
  }

  private async syncNetwork(chainImages?: Web3ModalClientOptions['chainImages']) {
    const address = EthersStoreUtil.state.address
    const chainId = EthersStoreUtil.state.chainId
    const isConnected = EthersStoreUtil.state.isConnected
    if (this.chains) {
      const chain = this.chains.find(c => c.chainId === chainId)

      if (chain) {
        const caipChainId: CaipNetworkId = `${ConstantsUtil.EIP155}:${chain.chainId}`

        this.setCaipNetwork({
          id: caipChainId,
          name: chain.name,
          imageId: PresetsUtil.EIP155NetworkImageIds[chain.chainId],
          imageUrl: chainImages?.[chain.chainId],
          chain: this.chain
        })
        if (isConnected && address) {
          const caipAddress: CaipAddress = `${ConstantsUtil.EIP155}:${chainId}:${address}`
          this.setCaipAddress(caipAddress)
          if (chain.explorerUrl) {
            const url = `${chain.explorerUrl}/address/${address}`
            this.setAddressExplorerUrl(url)
          } else {
            this.setAddressExplorerUrl(undefined)
          }
          if (this.hasSyncedConnectedAccount) {
            await this.syncBalance(address)
          }
        }
      } else if (isConnected) {
        this.setCaipNetwork({
          id: `${ConstantsUtil.EIP155}:${chainId}`,
          chain: this.chain
        })
      }
    }
  }

  private async syncProfile(address: Address) {
    const chainId = EthersStoreUtil.state.chainId

    try {
      const { name, avatar } = await this.fetchIdentity({
        address
      })
      this.setProfileName(name)
      this.setProfileImage(avatar)
    } catch {
      if (chainId === 1) {
        const ensProvider = new ethers.providers.InfuraProvider('mainnet')
        const name = await ensProvider.lookupAddress(address)
        const avatar = await ensProvider.getAvatar(address)

        if (name) {
          this.setProfileName(name)
        }
        if (avatar) {
          this.setProfileImage(avatar)
        }
      } else {
        this.setProfileName(null)
        this.setProfileImage(null)
      }
    }
  }

  private async syncBalance(address: Address) {
    const chainId = EthersStoreUtil.state.chainId
    if (chainId && this.chains) {
      const chain = this.chains.find(c => c.chainId === chainId)

      if (chain) {
        const JsonRpcProvider = new ethers.providers.JsonRpcProvider(chain.rpcUrl, {
          chainId,
          name: chain.name
        })
        if (JsonRpcProvider) {
          const balance = await JsonRpcProvider.getBalance(address)
          const formattedBalance = utils.formatEther(balance)
          this.setBalance(formattedBalance, chain.currency)
        }
      }
    }
  }

  private syncConnectedWalletInfo() {
    const currentActiveWallet = window?.localStorage.getItem(EthersConstantsUtil.WALLET_ID)
    const providerType = EthersStoreUtil.state.providerType

    if (providerType === ConstantsUtil.EIP6963_CONNECTOR_ID) {
      if (currentActiveWallet) {
        const currentProvider = this.EIP6963Providers.find(
          provider => provider.info.name === currentActiveWallet
        )

        if (currentProvider) {
          this.setConnectedWalletInfo({ ...currentProvider.info }, this.chain)
        }
      }
    } else if (providerType === ConstantsUtil.WALLET_CONNECT_CONNECTOR_ID) {
      const provider = EthersStoreUtil.state.provider as unknown as EthereumProvider

      if (provider.session) {
        this.setConnectedWalletInfo(
          {
            ...provider.session.peer.metadata,
            name: provider.session.peer.metadata.name,
            icon: provider.session.peer.metadata.icons?.[0]
          },
          this.chain
        )
      }
    } else if (currentActiveWallet) {
      this.setConnectedWalletInfo({ name: currentActiveWallet }, this.chain)
    }
  }

  public async switchNetwork(chainId: number) {
    const provider = EthersStoreUtil.state.provider
    const providerType = EthersStoreUtil.state.providerType
    if (this.chains) {
      const chain = this.chains.find(c => c.chainId === chainId)

      if (providerType === ConstantsUtil.WALLET_CONNECT_CONNECTOR_ID && chain) {
        const WalletConnectProvider = provider as unknown as EthereumProvider

        if (WalletConnectProvider) {
          try {
            await WalletConnectProvider.request({
              method: 'wallet_switchEthereumChain',
              params: [{ chainId: EthersHelpersUtil.numberToHexString(chain.chainId) }]
            })

            EthersStoreUtil.setChainId(chainId)
            // eslint-disable-next-line @typescript-eslint/no-explicit-any
          } catch (switchError: any) {
            const message = switchError?.message as string
            if (/(?<temp1>user rejected)/u.test(message?.toLowerCase())) {
              throw new Error('Chain is not supported')
            }
            await EthersHelpersUtil.addEthereumChain(
              WalletConnectProvider as unknown as Provider,
              chain
            )
          }
        }
      } else if (providerType === ConstantsUtil.EIP6963_CONNECTOR_ID && chain) {
        const EIP6963Provider = provider

        if (EIP6963Provider) {
          try {
            await EIP6963Provider.request({
              method: 'wallet_switchEthereumChain',
              params: [{ chainId: EthersHelpersUtil.numberToHexString(chain.chainId) }]
            })
            EthersStoreUtil.setChainId(chain.chainId)
            // eslint-disable-next-line @typescript-eslint/no-explicit-any
          } catch (switchError: any) {
            if (
              switchError.code === EthersConstantsUtil.ERROR_CODE_UNRECOGNIZED_CHAIN_ID ||
              switchError.code === EthersConstantsUtil.ERROR_CODE_DEFAULT ||
              switchError?.data?.originalError?.code ===
                EthersConstantsUtil.ERROR_CODE_UNRECOGNIZED_CHAIN_ID
            ) {
              await EthersHelpersUtil.addEthereumChain(EIP6963Provider, chain)
            } else {
              throw new Error('Chain is not supported')
            }
          }
        }
      } else if (providerType === ConstantsUtil.COINBASE_SDK_CONNECTOR_ID && chain) {
        const CoinbaseProvider = provider
        if (CoinbaseProvider) {
          try {
            await CoinbaseProvider.request({
              method: 'wallet_switchEthereumChain',
              params: [{ chainId: EthersHelpersUtil.numberToHexString(chain.chainId) }]
            })
            EthersStoreUtil.setChainId(chain.chainId)
            // eslint-disable-next-line @typescript-eslint/no-explicit-any
          } catch (switchError: any) {
            if (
              switchError.code === EthersConstantsUtil.ERROR_CODE_UNRECOGNIZED_CHAIN_ID ||
              switchError.code === EthersConstantsUtil.ERROR_CODE_DEFAULT ||
              switchError?.data?.originalError?.code ===
                EthersConstantsUtil.ERROR_CODE_UNRECOGNIZED_CHAIN_ID
            ) {
              await EthersHelpersUtil.addEthereumChain(CoinbaseProvider, chain)
            }
          }
        }
      }
    }
  }

  private syncConnectors(config: ProviderType) {
    const w3mConnectors: Connector[] = []

    const connectorType = PresetsUtil.ConnectorTypesMap[ConstantsUtil.WALLET_CONNECT_CONNECTOR_ID]
    if (connectorType) {
      w3mConnectors.push({
        id: ConstantsUtil.WALLET_CONNECT_CONNECTOR_ID,
        explorerId: PresetsUtil.ConnectorExplorerIds[ConstantsUtil.WALLET_CONNECT_CONNECTOR_ID],
        imageId: PresetsUtil.ConnectorImageIds[ConstantsUtil.WALLET_CONNECT_CONNECTOR_ID],
        imageUrl: this.options?.connectorImages?.[ConstantsUtil.WALLET_CONNECT_CONNECTOR_ID],
        name: PresetsUtil.ConnectorNamesMap[ConstantsUtil.WALLET_CONNECT_CONNECTOR_ID],
        type: connectorType,
        chain: this.chain
      })
    }

    if (config.injected) {
      const injectedConnectorType =
        PresetsUtil.ConnectorTypesMap[ConstantsUtil.INJECTED_CONNECTOR_ID]
      if (injectedConnectorType) {
        w3mConnectors.push({
          id: ConstantsUtil.INJECTED_CONNECTOR_ID,
          explorerId: PresetsUtil.ConnectorExplorerIds[ConstantsUtil.INJECTED_CONNECTOR_ID],
          imageId: PresetsUtil.ConnectorImageIds[ConstantsUtil.INJECTED_CONNECTOR_ID],
          imageUrl: this.options?.connectorImages?.[ConstantsUtil.INJECTED_CONNECTOR_ID],
          name: PresetsUtil.ConnectorNamesMap[ConstantsUtil.INJECTED_CONNECTOR_ID],
          type: injectedConnectorType,
          chain: this.chain
        })
      }
    }

    if (config.coinbase) {
      w3mConnectors.push({
        id: ConstantsUtil.COINBASE_SDK_CONNECTOR_ID,
        explorerId: PresetsUtil.ConnectorExplorerIds[ConstantsUtil.COINBASE_SDK_CONNECTOR_ID],
        imageId: PresetsUtil.ConnectorImageIds[ConstantsUtil.COINBASE_SDK_CONNECTOR_ID],
        imageUrl: this.options?.connectorImages?.[ConstantsUtil.COINBASE_SDK_CONNECTOR_ID],
        name: PresetsUtil.ConnectorNamesMap[ConstantsUtil.COINBASE_SDK_CONNECTOR_ID],
        type: 'EXTERNAL',
        chain: this.chain
      })
    }

    this.setConnectors(w3mConnectors)
  }

  private eip6963EventHandler(event: CustomEventInit<EIP6963ProviderDetail>) {
    if (event.detail) {
      const { info, provider } = event.detail
      const connectors = this.getConnectors()
      const existingConnector = connectors.find(c => c.name === info.name)
      const coinbaseConnector = connectors.find(
        c => c.id === ConstantsUtil.COINBASE_SDK_CONNECTOR_ID
      )
      const isCoinbaseDuplicated =
        coinbaseConnector &&
        event.detail.info.rdns ===
          ConstantsUtil.CONNECTOR_RDNS_MAP[ConstantsUtil.COINBASE_SDK_CONNECTOR_ID]

      if (!existingConnector && !isCoinbaseDuplicated) {
        const type = PresetsUtil.ConnectorTypesMap[ConstantsUtil.EIP6963_CONNECTOR_ID]
        if (type) {
          this.addConnector({
            id: ConstantsUtil.EIP6963_CONNECTOR_ID,
            type,
            imageUrl:
              info.icon ?? this.options?.connectorImages?.[ConstantsUtil.EIP6963_CONNECTOR_ID],
            name: info.name,
            provider,
            info,
            chain: this.chain
          })

          const eip6963ProviderObj = {
            provider,
            info
          }

          this.EIP6963Providers.push(eip6963ProviderObj)
        }
      }
    }
  }

  private listenConnectors(enableEIP6963: boolean) {
    if (typeof window !== 'undefined' && enableEIP6963) {
      const handler = this.eip6963EventHandler.bind(this)
      window.addEventListener(ConstantsUtil.EIP6963_ANNOUNCE_EVENT, handler)
      window.dispatchEvent(new Event(ConstantsUtil.EIP6963_REQUEST_EVENT))
    }
  }
}<|MERGE_RESOLUTION|>--- conflicted
+++ resolved
@@ -1,8 +1,9 @@
+/* eslint-disable max-depth */
 import type { EthereumProviderOptions } from '@walletconnect/ethereum-provider'
 import EthereumProvider, { OPTIONAL_METHODS } from '@walletconnect/ethereum-provider'
+import { getChainsFromAccounts } from '@walletconnect/utils'
 import type { Chain as AvailableChain } from '@web3modal/common'
 import { ConstantsUtil as CommonConstantsUtil, NetworkUtil } from '@web3modal/common'
-/* eslint-disable max-depth */
 import type {
   CaipAddress,
   CaipNetwork,
@@ -16,15 +17,7 @@
   Token
 } from '@web3modal/scaffold'
 import { Web3ModalScaffold } from '@web3modal/scaffold'
-<<<<<<< HEAD
 import { ConstantsUtil, HelpersUtil, PresetsUtil } from '@web3modal/scaffold-utils'
-=======
-import type { Web3ModalSIWEClient } from '@web3modal/siwe'
-import { ConstantsUtil, PresetsUtil, HelpersUtil } from '@web3modal/scaffold-utils'
-import { ConstantsUtil as CommonConstantsUtil } from '@web3modal/common'
-import EthereumProvider, { OPTIONAL_METHODS } from '@walletconnect/ethereum-provider'
-import { getChainsFromAccounts } from '@walletconnect/utils'
->>>>>>> 9866b3d6
 import type {
   Address,
   Chain,
@@ -38,14 +31,8 @@
   EthersHelpersUtil,
   EthersStoreUtil
 } from '@web3modal/scaffold-utils/ethers'
-<<<<<<< HEAD
 import type { Web3ModalSIWEClient } from '@web3modal/siwe'
 import { ethers, utils } from 'ethers'
-=======
-import type { EthereumProviderOptions } from '@walletconnect/ethereum-provider'
-import { NetworkUtil } from '@web3modal/common'
-import type { Chain as AvailableChain } from '@web3modal/common'
->>>>>>> 9866b3d6
 
 // -- Types ---------------------------------------------------------------------
 export interface Web3ModalClientOptions extends Omit<LibraryOptions, 'defaultChain' | 'tokens'> {
@@ -191,36 +178,30 @@
           onUri(uri)
         })
 
-<<<<<<< HEAD
         if (this.getIsSiweEnabled()) {
           const { SIWEController, getDidChainId, getDidAddress } = await import('@web3modal/siwe')
           if (!SIWEController.state._client) {
             return
           }
+          const params = await SIWEController?.getMessageParams?.()
+
+          /*
+           * Must perform these checks to satify optional types
+           * Make active chain first in requested chains to make it default for siwe message
+           */
+          if (!params || !Object.keys(params || {}).length) {
+            return
+          }
+          const chainId = NetworkUtil.caipNetworkIdToNumber(this.getCaipNetwork()?.id)
+          let reorderedChains = this.chains.map(chain => chain.chainId)
+          if (chainId) {
+            reorderedChains = [chainId, ...reorderedChains.filter(c => c !== chainId)]
+          }
           const result = await WalletConnectProvider.authenticate({
             nonce: await SIWEController.getNonce(),
             methods: OPTIONAL_METHODS,
-            ...(await SIWEController.getMessageParams()),
-            chains: this.chains.map(chain => chain.chainId)
-=======
-        const params = await siweConfig?.getMessageParams?.()
-        // Must perform these checks to satify optional types
-        if (siweConfig?.options?.enabled && params && Object.keys(params || {}).length > 0) {
-          const { SIWEController, getDidChainId, getDidAddress } = await import('@web3modal/siwe')
-
-          // Make active chain first in requested chains to make it default for siwe message
-          const chainId = NetworkUtil.caipNetworkIdToNumber(this.getCaipNetwork()?.id)
-          let reorderedChains = params.chains
-          if (chainId) {
-            reorderedChains = [chainId, ...params.chains.filter(c => c !== chainId)]
-          }
-
-          const result = await WalletConnectProvider.authenticate({
-            nonce: await siweConfig.getNonce(),
-            methods: [...OPTIONAL_METHODS],
             ...params,
             chains: reorderedChains
->>>>>>> 9866b3d6
           })
           // Auths is an array of signed CACAO objects https://github.com/ChainAgnostic/CAIPs/blob/main/CAIPs/caip-74.md
           const signedCacao = result?.auths?.[0]
@@ -228,12 +209,8 @@
             const { p, s } = signedCacao
             const cacaoChainId = getDidChainId(p.iss)
             const address = getDidAddress(p.iss)
-<<<<<<< HEAD
             // Optimistically set the session to avoid a flash of the wrong state
-            if (address && chainId) {
-=======
             if (address && cacaoChainId) {
->>>>>>> 9866b3d6
               SIWEController.setSession({
                 address,
                 chainId: parseInt(cacaoChainId, 10)
@@ -336,12 +313,8 @@
         const providerType = EthersStoreUtil.state.providerType
         localStorage.removeItem(EthersConstantsUtil.WALLET_ID)
         EthersStoreUtil.reset()
-<<<<<<< HEAD
+        this.setClientId(null)
         if (this.getIsSiweEnabled()) {
-=======
-        this.setClientId(null)
-        if (siweConfig?.options?.signOutOnDisconnect) {
->>>>>>> 9866b3d6
           const { SIWEController } = await import('@web3modal/siwe')
           if (SIWEController.state._client?.options?.signOutOnDisconnect) {
             await SIWEController.signOut()
