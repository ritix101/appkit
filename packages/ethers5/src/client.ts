--- conflicted
+++ resolved
@@ -1066,22 +1066,13 @@
 
     if (config.coinbase) {
       w3mConnectors.push({
-<<<<<<< HEAD
-        id: ConstantsUtil.COINBASE_CONNECTOR_ID,
-        explorerId: PresetsUtil.ConnectorExplorerIds[ConstantsUtil.COINBASE_CONNECTOR_ID],
-        imageId: PresetsUtil.ConnectorImageIds[ConstantsUtil.COINBASE_CONNECTOR_ID],
-        imageUrl: this.options?.connectorImages?.[ConstantsUtil.COINBASE_CONNECTOR_ID],
-        name: PresetsUtil.ConnectorNamesMap[ConstantsUtil.COINBASE_CONNECTOR_ID],
-        type: 'EXTERNAL',
-        chain: 'evm'
-=======
         id: ConstantsUtil.COINBASE_SDK_CONNECTOR_ID,
         explorerId: PresetsUtil.ConnectorExplorerIds[ConstantsUtil.COINBASE_SDK_CONNECTOR_ID],
         imageId: PresetsUtil.ConnectorImageIds[ConstantsUtil.COINBASE_SDK_CONNECTOR_ID],
         imageUrl: this.options?.connectorImages?.[ConstantsUtil.COINBASE_SDK_CONNECTOR_ID],
         name: PresetsUtil.ConnectorNamesMap[ConstantsUtil.COINBASE_SDK_CONNECTOR_ID],
-        type: 'EXTERNAL'
->>>>>>> e8b30f88
+        type: 'EXTERNAL',
+        chain: 'evm'
       })
     }
 
