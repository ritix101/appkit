--- conflicted
+++ resolved
@@ -1,7 +1,5 @@
 # @apps/gallery
 
-<<<<<<< HEAD
-=======
 ## 5.0.10
 
 - chore: update with v5 by @tomiir in https://github.com/WalletConnect/web3modal/pull/2612
@@ -82,7 +80,6 @@
   - @web3modal/common@5.0.7
   - @web3modal/ui@5.0.7
 
->>>>>>> 9866b3d6
 ## 5.0.6
 
 ### Patch Changes
