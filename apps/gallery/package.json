{
  "name": "@apps/gallery",
<<<<<<< HEAD
  "version": "5.0.8",
=======
  "version": "5.0.9",
>>>>>>> 86983f0c
  "private": true,
  "main": "index.js",
  "scripts": {
    "dev": "storybook dev -p 6006",
    "build": "storybook build -o out",
    "lint": "eslint . --ext .js,.jsx,.ts,.tsx"
  },
  "dependencies": {
    "@web3modal/common": "workspace:*",
    "@web3modal/ui": "workspace:*",
    "lit": "3.1.0",
    "react": "18.2.0",
    "storybook": "7.6.7"
  },
  "devDependencies": {
    "@storybook/addon-essentials": "7.6.7",
    "@storybook/addon-links": "7.6.7",
    "@storybook/blocks": "7.6.7",
    "@storybook/theming": "7.6.7",
    "@storybook/web-components": "7.6.7",
    "@storybook/web-components-vite": "7.6.7",
    "file-system-cache": "2.4.4"
  }
}<|MERGE_RESOLUTION|>--- conflicted
+++ resolved
@@ -1,10 +1,6 @@
 {
   "name": "@apps/gallery",
-<<<<<<< HEAD
-  "version": "5.0.8",
-=======
   "version": "5.0.9",
->>>>>>> 86983f0c
   "private": true,
   "main": "index.js",
   "scripts": {
