{
  "name": "@apps/gallery",
<<<<<<< HEAD
  "version": "3.2.0-ba2f407",
=======
  "version": "3.2.0",
>>>>>>> 18d0229c
  "private": true,
  "main": "index.js",
  "scripts": {
    "dev:gallery": "storybook dev -p 6006",
    "build:gallery": "storybook build -o out",
    "lint": "eslint . --ext .js,.jsx,.ts,.tsx"
  },
  "dependencies": {
<<<<<<< HEAD
    "@web3modal/ui": "3.2.0-ba2f407",
=======
    "@web3modal/ui": "3.2.0",
>>>>>>> 18d0229c
    "lit": "3.0.0",
    "storybook": "7.5.1"
  },
  "devDependencies": {
    "@storybook/addon-essentials": "7.5.1",
    "@storybook/addon-links": "7.5.1",
    "@storybook/blocks": "7.5.1",
    "@storybook/theming": "7.5.1",
    "@storybook/web-components": "7.5.1",
    "@storybook/web-components-vite": "7.5.1",
    "file-system-cache": "2.4.4"
  }
}<|MERGE_RESOLUTION|>--- conflicted
+++ resolved
@@ -1,10 +1,6 @@
 {
   "name": "@apps/gallery",
-<<<<<<< HEAD
-  "version": "3.2.0-ba2f407",
-=======
   "version": "3.2.0",
->>>>>>> 18d0229c
   "private": true,
   "main": "index.js",
   "scripts": {
@@ -13,11 +9,7 @@
     "lint": "eslint . --ext .js,.jsx,.ts,.tsx"
   },
   "dependencies": {
-<<<<<<< HEAD
-    "@web3modal/ui": "3.2.0-ba2f407",
-=======
     "@web3modal/ui": "3.2.0",
->>>>>>> 18d0229c
     "lit": "3.0.0",
     "storybook": "7.5.1"
   },
