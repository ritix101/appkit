--- conflicted
+++ resolved
@@ -1,10 +1,6 @@
 {
   "name": "@apps/gallery",
-<<<<<<< HEAD
-  "version": "5.0.6",
-=======
   "version": "5.0.10",
->>>>>>> 9866b3d6
   "private": true,
   "main": "index.js",
   "scripts": {
@@ -13,13 +9,8 @@
     "lint": "eslint . --ext .js,.jsx,.ts,.tsx"
   },
   "dependencies": {
-<<<<<<< HEAD
-    "@web3modal/common": "5.0.6",
-    "@web3modal/ui": "5.0.6",
-=======
     "@web3modal/common": "workspace:*",
     "@web3modal/ui": "workspace:*",
->>>>>>> 9866b3d6
     "lit": "3.1.0",
     "react": "18.2.0",
     "storybook": "7.6.7"
