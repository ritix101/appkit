--- conflicted
+++ resolved
@@ -1,10 +1,6 @@
 {
   "name": "@apps/gallery",
-<<<<<<< HEAD
-  "version": "4.1.11",
-=======
   "version": "4.1.12-910a844.0",
->>>>>>> 88d8ba45
   "private": true,
   "main": "index.js",
   "scripts": {
@@ -13,13 +9,8 @@
     "lint": "eslint . --ext .js,.jsx,.ts,.tsx"
   },
   "dependencies": {
-<<<<<<< HEAD
-    "@web3modal/common": "4.1.11",
-    "@web3modal/ui": "4.1.11",
-=======
     "@web3modal/common": "4.1.12-910a844.0",
     "@web3modal/ui": "4.1.12-910a844.0",
->>>>>>> 88d8ba45
     "lit": "3.1.0",
     "storybook": "7.6.7"
   },
