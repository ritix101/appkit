{
  "name": "@apps/gallery",
<<<<<<< HEAD
  "version": "3.4.0-0c7ed050",
=======
  "version": "3.3.1",
>>>>>>> 688a5b4e
  "private": true,
  "main": "index.js",
  "scripts": {
    "dev:gallery": "storybook dev -p 6006",
    "build:gallery": "storybook build -o out",
    "lint": "eslint . --ext .js,.jsx,.ts,.tsx"
  },
  "dependencies": {
<<<<<<< HEAD
    "@web3modal/ui": "3.4.0-0c7ed050",
    "lit": "3.0.2",
    "storybook": "7.5.3"
=======
    "@web3modal/ui": "3.3.1",
    "lit": "3.0.0",
    "storybook": "7.5.0"
>>>>>>> 688a5b4e
  },
  "devDependencies": {
    "@storybook/addon-essentials": "7.5.3",
    "@storybook/addon-links": "7.5.3",
    "@storybook/blocks": "7.5.3",
    "@storybook/theming": "7.5.3",
    "@storybook/web-components": "7.5.3",
    "@storybook/web-components-vite": "7.5.3",
    "file-system-cache": "2.4.4"
  }
}<|MERGE_RESOLUTION|>--- conflicted
+++ resolved
@@ -1,10 +1,6 @@
 {
   "name": "@apps/gallery",
-<<<<<<< HEAD
-  "version": "3.4.0-0c7ed050",
-=======
   "version": "3.3.1",
->>>>>>> 688a5b4e
   "private": true,
   "main": "index.js",
   "scripts": {
@@ -13,15 +9,9 @@
     "lint": "eslint . --ext .js,.jsx,.ts,.tsx"
   },
   "dependencies": {
-<<<<<<< HEAD
-    "@web3modal/ui": "3.4.0-0c7ed050",
-    "lit": "3.0.2",
-    "storybook": "7.5.3"
-=======
     "@web3modal/ui": "3.3.1",
     "lit": "3.0.0",
     "storybook": "7.5.0"
->>>>>>> 688a5b4e
   },
   "devDependencies": {
     "@storybook/addon-essentials": "7.5.3",
