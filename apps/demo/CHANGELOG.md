--- conflicted
+++ resolved
@@ -1,20 +1,5 @@
 # @apps/demo
 
-<<<<<<< HEAD
-## 5.0.11-4e505ef09.1
-
-### Patch Changes
-
-- Updated dependencies []:
-  - @web3modal/wagmi@5.0.11-4e505ef09.1
-
-## 5.0.11-57abd61b5.0
-
-### Patch Changes
-
-- Updated dependencies []:
-  - @web3modal/wagmi@5.0.11-57abd61b5.0
-=======
 ## 5.1.4
 
 ### Patch Changes
@@ -128,6 +113,15 @@
 ### Patch Changes
 
 - Updated dependencies []:
+  <<<<<<< HEAD
+  - @web3modal/wagmi@5.0.11-4e505ef09.1
+
+## 5.0.11-57abd61b5.0
+
+### Patch Changes
+
+- Updated dependencies []:
+  - # @web3modal/wagmi@5.0.11-57abd61b5.0
   - @web3modal/wagmi@5.1.0
 
 ## 5.0.11
@@ -138,7 +132,7 @@
 
 - Updated dependencies []:
   - @web3modal/wagmi@5.0.11
->>>>>>> 25c6f289
+    > > > > > > > 25c6f289d63447bbe23ed8ebe74337ae4a88490c
 
 ## 5.0.10
 
