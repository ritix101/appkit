# @apps/demo

<<<<<<< HEAD
=======
## 4.1.12-910a844.0

### Patch Changes

- refactor: sync theme with secure site

- Updated dependencies []:
  - @web3modal/wagmi@4.1.12-910a844.0

>>>>>>> 88d8ba45
## 4.1.11

### Patch Changes

<<<<<<< HEAD
- refactor: Solana exported helper methods and proram instruction improvements
=======
- refactor: Solana exported helper methods and program instruction improvements
>>>>>>> 88d8ba45
- refactor: email and smart account improvements
- refactor: unit test CI check improvements
- feat: convert

- Updated dependencies []:
  - @web3modal/wagmi@4.1.11

## 4.1.10

### Patch Changes

- Fix activity list styling issue

- Updated dependencies []:
  - @web3modal/wagmi@4.1.10

## 4.1.9

### Patch Changes

- Blockchain API fix

- Updated dependencies []:
  - @web3modal/wagmi@4.1.9

## 4.1.8

### Patch Changes

- Hotfix for redundant tokenbalance calls

- Updated dependencies []:
  - @web3modal/wagmi@4.1.8

## 4.1.7

### Patch Changes

- Hotfix for incorrect state of w3m-button when email is enabled

- Updated dependencies []:
  - @web3modal/wagmi@4.1.7

## 4.1.6

### Patch Changes

- Fix modal default height. Fix ethers email connection lag. Fix ethers + rc relay disconnect issue. Adds new wui-components for secure site.

- Updated dependencies []:
  - @web3modal/wagmi@4.1.6

## 4.1.6-a0733f5.0

### Patch Changes

- chore: canary release for siwe dependency

- Updated dependencies []:
  - @web3modal/ethers@4.1.6-a0733f5.0
  - @web3modal/siwe@4.1.6-a0733f5.0
  - @web3modal/solana@4.1.6-a0733f5.0
  - @web3modal/wagmi@4.1.6-a0733f5.0

## 4.1.5

### Patch Changes

- release: v4.1.5

- Updated dependencies []:
  - @web3modal/wagmi@4.1.5

## 4.1.5-93c81127.0

### Patch Changes

- fix: polyfill process in wallet package

- Updated dependencies []:
  - @web3modal/wagmi@4.1.5-93c81127.0

## 4.1.4

### Patch Changes

- feat: wallet info hook

- Updated dependencies []:
  - @web3modal/wagmi@4.1.4

## 4.1.3

### Patch Changes

- feat: wallet info hook

- feat: reset version to 4.1.3

- Updated dependencies []:
  - @web3modal/wagmi@4.1.3

## 4.1.3-5f2ae345.1

### Patch Changes

- canary: test imports

- Updated dependencies []:
  - @web3modal/wagmi@4.1.3-5f2ae345.1

## 4.1.3-8e039e.0

### Patch Changes

- feat: update optional dependencies

- Updated dependencies []:
  - @web3modal/wagmi@4.1.3-8e039e.0

## 4.1.2

### Patch Changes

- 4.1.2 release

- Updated dependencies []:
  - @web3modal/wagmi@4.1.2<|MERGE_RESOLUTION|>--- conflicted
+++ resolved
@@ -1,7 +1,5 @@
 # @apps/demo
 
-<<<<<<< HEAD
-=======
 ## 4.1.12-910a844.0
 
 ### Patch Changes
@@ -11,16 +9,11 @@
 - Updated dependencies []:
   - @web3modal/wagmi@4.1.12-910a844.0
 
->>>>>>> 88d8ba45
 ## 4.1.11
 
 ### Patch Changes
 
-<<<<<<< HEAD
-- refactor: Solana exported helper methods and proram instruction improvements
-=======
 - refactor: Solana exported helper methods and program instruction improvements
->>>>>>> 88d8ba45
 - refactor: email and smart account improvements
 - refactor: unit test CI check improvements
 - feat: convert
