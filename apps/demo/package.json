{
  "name": "@apps/demo",
<<<<<<< HEAD
  "version": "4.1.10-sl.0",
=======
  "version": "4.1.12-910a844.0",
>>>>>>> 29998c99
  "private": true,
  "scripts": {
    "dev:demo": "next dev",
    "build:demo": "next build",
    "start:demo": "next start",
    "lint": "eslint . --ext .js,.jsx,.ts,.tsx"
  },
  "dependencies": {
    "@radix-ui/react-switch": "1.0.3",
    "@tanstack/react-query": "5.24.8",
<<<<<<< HEAD
    "@web3modal/wagmi": "4.1.10-sl.0",
=======
    "@web3modal/wagmi": "4.1.12-910a844.0",
>>>>>>> 29998c99
    "clsx": "2.1.0",
    "framer-motion": "11.0.8",
    "next": "14.1.1",
    "react": "18.2.0",
    "react-dom": "18.2.0",
    "sonner": "1.4.3",
    "tailwind-merge": "2.2.1",
    "vaul": "0.9.0",
    "viem": "2.7.19",
    "wagmi": "2.5.19",
    "zustand": "4.5.2"
  },
  "devDependencies": {
    "@types/react": "18.2.62",
    "autoprefixer": "10.4.18",
    "eslint": "8.57.0",
    "eslint-config-next": "14.1.1",
    "postcss": "8.4.35",
    "tailwindcss": "3.4.1",
    "typescript": "5.3.3"
  }
}<|MERGE_RESOLUTION|>--- conflicted
+++ resolved
@@ -1,10 +1,6 @@
 {
   "name": "@apps/demo",
-<<<<<<< HEAD
-  "version": "4.1.10-sl.0",
-=======
-  "version": "4.1.12-910a844.0",
->>>>>>> 29998c99
+  "version": "4.1.12-cn-sl-13.1",
   "private": true,
   "scripts": {
     "dev:demo": "next dev",
@@ -15,11 +11,7 @@
   "dependencies": {
     "@radix-ui/react-switch": "1.0.3",
     "@tanstack/react-query": "5.24.8",
-<<<<<<< HEAD
-    "@web3modal/wagmi": "4.1.10-sl.0",
-=======
-    "@web3modal/wagmi": "4.1.12-910a844.0",
->>>>>>> 29998c99
+    "@web3modal/wagmi": "4.1.12-cn-sl-13.1",
     "clsx": "2.1.0",
     "framer-motion": "11.0.8",
     "next": "14.1.1",
