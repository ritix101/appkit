{
  "name": "@apps/demo",
<<<<<<< HEAD
  "version": "5.0.10",
=======
  "version": "5.1.1",
>>>>>>> 543585f8
  "private": true,
  "scripts": {
    "dev": "next dev",
    "build": "next build",
    "start": "next start",
    "lint": "eslint . --ext .js,.jsx,.ts,.tsx"
  },
  "dependencies": {
    "@radix-ui/react-switch": "1.0.3",
    "@tanstack/react-query": "5.24.8",
    "@web3modal/wagmi": "workspace:*",
    "clsx": "2.1.0",
    "framer-motion": "11.0.8",
    "next": "14.2.3",
    "react": "18.2.0",
    "react-dom": "18.2.0",
    "sonner": "1.4.3",
    "tailwind-merge": "2.2.1",
    "vaul": "0.9.0",
<<<<<<< HEAD
    "viem": "2.17.8",
    "wagmi": "2.12.2",
=======
    "viem": "2.19.6",
    "wagmi": "2.12.5",
>>>>>>> 543585f8
    "zustand": "4.5.2"
  },
  "devDependencies": {
    "@types/node": "20.11.5",
    "@types/react": "18.2.62",
    "@types/react-dom": "18.2.7",
    "autoprefixer": "10.4.18",
    "eslint": "8.57.0",
    "eslint-config-next": "14.1.1",
    "postcss": "8.4.35",
    "tailwindcss": "3.4.1",
    "typescript": "5.3.3"
  }
}<|MERGE_RESOLUTION|>--- conflicted
+++ resolved
@@ -1,10 +1,6 @@
 {
   "name": "@apps/demo",
-<<<<<<< HEAD
-  "version": "5.0.10",
-=======
   "version": "5.1.1",
->>>>>>> 543585f8
   "private": true,
   "scripts": {
     "dev": "next dev",
@@ -24,13 +20,8 @@
     "sonner": "1.4.3",
     "tailwind-merge": "2.2.1",
     "vaul": "0.9.0",
-<<<<<<< HEAD
-    "viem": "2.17.8",
-    "wagmi": "2.12.2",
-=======
     "viem": "2.19.6",
     "wagmi": "2.12.5",
->>>>>>> 543585f8
     "zustand": "4.5.2"
   },
   "devDependencies": {
