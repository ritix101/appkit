{
  "name": "@apps/laboratory",
<<<<<<< HEAD
  "version": "4.0.14-b3fbdad8.0",
=======
  "version": "4.1.1",
>>>>>>> 23e4eca9
  "private": true,
  "scripts": {
    "dev:laboratory": "next dev",
    "build:laboratory": "next build",
    "lint": "eslint . --ext .js,.jsx,.ts,.tsx",
    "playwright:start": "npm run dev:laboratory",
    "playwright:install": "playwright install --with-deps",
    "playwright:test": "playwright test",
    "playwright:test:wallet": "playwright test --grep 'connect-qr.spec.ts|wallet.spec.ts'",
    "playwright:test:siwe": "playwright test --grep siwe.spec.ts",
    "playwright:test:canary": "playwright test --retries=0 --grep canary.spec.ts --project='Desktop Chrome/wagmi'",
    "playwright:debug": "npm run playwright:test -- --debug",
    "playwright:debug:wallet": "npm run playwright:test:wallet -- --debug",
    "playwright:debug:siwe": "npm run playwright:test:siwe -- --debug",
    "playwright:debug:canary": "npm run playwright:test:canary -- --debug"
  },
  "dependencies": {
    "@chakra-ui/react": "2.8.2",
    "@emotion/react": "11.11.3",
    "@emotion/styled": "11.11.0",
    "@sentry/browser": "7.92.0",
    "@sentry/react": "7.92.0",
    "@tanstack/react-query": "5.17.19",
<<<<<<< HEAD
    "@web3modal/ethers": "4.0.14-b3fbdad8.0",
    "@web3modal/siwe": "4.0.14-b3fbdad8.0",
    "@web3modal/wagmi": "4.0.14-b3fbdad8.0",
=======
    "@web3modal/ethers": "4.1.1",
    "@web3modal/siwe": "4.1.1",
    "@web3modal/wagmi": "4.1.1",
>>>>>>> 23e4eca9
    "framer-motion": "10.17.9",
    "next": "14.0.4",
    "next-auth": "4.24.5",
    "react-icons": "4.12.0",
    "siwe": "2.1.4",
    "valtio": "1.11.2",
    "ethers": "6.9.0",
    "viem": "2.7.13",
    "wagmi": "2.5.7"
  },
  "devDependencies": {
    "@aws-sdk/client-cloudwatch": "3.509.0",
    "@mailsac/api": "1.0.5",
    "@playwright/test": "1.40.1",
    "dotenv": "16.3.1"
  }
}<|MERGE_RESOLUTION|>--- conflicted
+++ resolved
@@ -1,10 +1,6 @@
 {
   "name": "@apps/laboratory",
-<<<<<<< HEAD
-  "version": "4.0.14-b3fbdad8.0",
-=======
   "version": "4.1.1",
->>>>>>> 23e4eca9
   "private": true,
   "scripts": {
     "dev:laboratory": "next dev",
@@ -28,15 +24,9 @@
     "@sentry/browser": "7.92.0",
     "@sentry/react": "7.92.0",
     "@tanstack/react-query": "5.17.19",
-<<<<<<< HEAD
-    "@web3modal/ethers": "4.0.14-b3fbdad8.0",
-    "@web3modal/siwe": "4.0.14-b3fbdad8.0",
-    "@web3modal/wagmi": "4.0.14-b3fbdad8.0",
-=======
     "@web3modal/ethers": "4.1.1",
     "@web3modal/siwe": "4.1.1",
     "@web3modal/wagmi": "4.1.1",
->>>>>>> 23e4eca9
     "framer-motion": "10.17.9",
     "next": "14.0.4",
     "next-auth": "4.24.5",
