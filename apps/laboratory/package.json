{
  "name": "@apps/laboratory",
<<<<<<< HEAD
  "version": "4.1.6-canary-sl-001.1",
=======
  "version": "4.1.9",
>>>>>>> 5262d088
  "private": true,
  "scripts": {
    "dev:laboratory": "next dev",
    "build:laboratory": "next build",
    "lint": "eslint . --ext .js,.jsx,.ts,.tsx",
    "playwright:start": "npm run dev:laboratory",
    "playwright:install": "playwright install --with-deps",
    "playwright:test": "playwright test",
    "playwright:test:wallet": "playwright test --grep 'connect-qr.spec.ts|wallet.spec.ts'",
    "playwright:test:email": "playwright test --grep 'email.spec.ts'",
    "playwright:test:siwe": "playwright test --grep siwe.spec.ts",
    "playwright:test:sa": "playwright test --grep smart-account.spec.ts",
    "playwright:test:canary": "playwright test --retries=0 --grep canary.spec.ts --project='Desktop Chrome/wagmi'",
    "playwright:debug": "npm run playwright:test -- --debug",
    "playwright:debug:wallet": "npm run playwright:test:wallet -- --debug",
    "playwright:debug:email": "npm run playwright:test:email -- --debug",
    "playwright:debug:siwe": "npm run playwright:test:siwe -- --debug",
    "playwright:debug:sa": "npm run playwright:test:sa -- --debug",
    "playwright:debug:canary": "npm run playwright:test:canary -- --debug"
  },
  "dependencies": {
    "@chakra-ui/react": "2.8.2",
    "@emotion/react": "11.11.3",
    "@emotion/styled": "11.11.0",
    "@sentry/browser": "7.92.0",
    "@sentry/react": "7.92.0",
    "@solana/web3.js": "1.87.6",
    "@tanstack/react-query": "5.24.8",
<<<<<<< HEAD
    "@web3modal/ethers": "4.1.6-canary-sl-001.1",
    "@web3modal/siwe": "4.1.6-canary-sl-001.1",
    "@web3modal/solana": "4.1.6-canary-sl-001.1",
    "@web3modal/wagmi": "4.1.6-canary-sl-001.1",
=======
    "@web3modal/ethers": "4.1.9",
    "@web3modal/siwe": "4.1.9",
    "@web3modal/solana": "4.1.9",
    "@web3modal/wagmi": "4.1.9",
>>>>>>> 5262d088
    "ethers": "6.9.0",
    "framer-motion": "10.17.9",
    "next": "14.0.4",
    "next-auth": "4.24.5",
    "react-icons": "4.12.0",
    "siwe": "2.1.4",
    "valtio": "1.11.2",
    "viem": "2.9.3",
    "wagmi": "2.5.7"
  },
  "devDependencies": {
    "@aws-sdk/client-cloudwatch": "3.509.0",
    "@mailsac/api": "1.0.5",
    "@playwright/test": "1.40.1",
    "dotenv": "16.3.1"
  }
}<|MERGE_RESOLUTION|>--- conflicted
+++ resolved
@@ -1,10 +1,6 @@
 {
   "name": "@apps/laboratory",
-<<<<<<< HEAD
-  "version": "4.1.6-canary-sl-001.1",
-=======
-  "version": "4.1.9",
->>>>>>> 5262d088
+  "version": "4.1.10-sl.0",
   "private": true,
   "scripts": {
     "dev:laboratory": "next dev",
@@ -33,17 +29,10 @@
     "@sentry/react": "7.92.0",
     "@solana/web3.js": "1.87.6",
     "@tanstack/react-query": "5.24.8",
-<<<<<<< HEAD
-    "@web3modal/ethers": "4.1.6-canary-sl-001.1",
-    "@web3modal/siwe": "4.1.6-canary-sl-001.1",
-    "@web3modal/solana": "4.1.6-canary-sl-001.1",
-    "@web3modal/wagmi": "4.1.6-canary-sl-001.1",
-=======
-    "@web3modal/ethers": "4.1.9",
-    "@web3modal/siwe": "4.1.9",
-    "@web3modal/solana": "4.1.9",
-    "@web3modal/wagmi": "4.1.9",
->>>>>>> 5262d088
+    "@web3modal/ethers": "4.1.10-sl.0",
+    "@web3modal/siwe": "4.1.10-sl.0",
+    "@web3modal/solana": "4.1.10-sl.0",
+    "@web3modal/wagmi": "4.1.10-sl.0",
     "ethers": "6.9.0",
     "framer-motion": "10.17.9",
     "next": "14.0.4",
