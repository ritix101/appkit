{
  "name": "@apps/laboratory",
<<<<<<< HEAD
  "version": "4.0.0-alpha.0",
=======
  "version": "4.0.0-alpha.3",
>>>>>>> 21f60962
  "private": true,
  "scripts": {
    "dev:laboratory": "next dev",
    "build:laboratory": "next build",
    "lint": "eslint . --ext .js,.jsx,.ts,.tsx",
    "playwright:start": "npm run dev:laboratory",
    "playwright:install": "npx playwright install --with-deps",
    "playwright:test": "npx playwright test",
    "playwright:test:wallet": "npx playwright test --grep connect.spec.ts",
    "playwright:debug": "npx playwright test --debug",
    "playwright:debug:wallet": "npx playwright test --debug --grep connect.spec.ts"
  },
  "dependencies": {
    "@chakra-ui/react": "2.8.2",
    "@emotion/react": "11.11.3",
    "@emotion/styled": "11.11.0",
    "@sentry/browser": "7.92.0",
    "@sentry/react": "7.92.0",
<<<<<<< HEAD
    "@tanstack/react-query": "5.14.1",
    "@web3modal/ethers": "4.0.0-alpha.0",
    "@web3modal/ethers5": "4.0.0-alpha.0",
    "@web3modal/wagmi": "4.0.0-alpha.0",
=======
    "@tanstack/react-query": "5.17.19",
    "@web3modal/ethers": "4.0.0-alpha.3",
    "@web3modal/ethers5": "4.0.0-alpha.3",
    "@web3modal/wagmi": "4.0.0-alpha.3",
>>>>>>> 21f60962
    "framer-motion": "10.17.9",
    "next": "14.0.4",
    "next-auth": "4.24.5",
    "react-icons": "4.12.0",
    "siwe": "2.1.4",
    "valtio": "1.11.2",
<<<<<<< HEAD
    "viem": "2.0.10",
    "wagmi": "2.2.1"
=======
    "viem": "2.5.0",
    "wagmi": "2.5.0"
>>>>>>> 21f60962
  },
  "devDependencies": {
    "@mailsac/api": "1.0.5",
    "@playwright/test": "1.40.1",
    "dotenv": "16.3.1",
    "ethers": "6.9.0"
  }
}<|MERGE_RESOLUTION|>--- conflicted
+++ resolved
@@ -1,10 +1,6 @@
 {
   "name": "@apps/laboratory",
-<<<<<<< HEAD
-  "version": "4.0.0-alpha.0",
-=======
   "version": "4.0.0-alpha.3",
->>>>>>> 21f60962
   "private": true,
   "scripts": {
     "dev:laboratory": "next dev",
@@ -23,30 +19,18 @@
     "@emotion/styled": "11.11.0",
     "@sentry/browser": "7.92.0",
     "@sentry/react": "7.92.0",
-<<<<<<< HEAD
-    "@tanstack/react-query": "5.14.1",
-    "@web3modal/ethers": "4.0.0-alpha.0",
-    "@web3modal/ethers5": "4.0.0-alpha.0",
-    "@web3modal/wagmi": "4.0.0-alpha.0",
-=======
     "@tanstack/react-query": "5.17.19",
     "@web3modal/ethers": "4.0.0-alpha.3",
     "@web3modal/ethers5": "4.0.0-alpha.3",
     "@web3modal/wagmi": "4.0.0-alpha.3",
->>>>>>> 21f60962
     "framer-motion": "10.17.9",
     "next": "14.0.4",
     "next-auth": "4.24.5",
     "react-icons": "4.12.0",
     "siwe": "2.1.4",
     "valtio": "1.11.2",
-<<<<<<< HEAD
-    "viem": "2.0.10",
-    "wagmi": "2.2.1"
-=======
     "viem": "2.5.0",
     "wagmi": "2.5.0"
->>>>>>> 21f60962
   },
   "devDependencies": {
     "@mailsac/api": "1.0.5",
