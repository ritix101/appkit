{
  "name": "@apps/laboratory",
  "version": "5.0.3",
  "private": true,
  "scripts": {
    "dev:laboratory": "next dev",
    "start:laboratory": "next start",
    "build:laboratory": "next build",
    "lint": "eslint . --ext .js,.jsx,.ts,.tsx",
    "playwright:start": "npm run start:laboratory",
    "playwright:install": "playwright install --with-deps",
    "playwright:test": "playwright test",
    "playwright:test:basic": "playwright test --grep 'basic-tests.spec.ts'",
    "playwright:test:wallet": "playwright test --grep 'connect-qr.spec.ts|wallet.spec.ts'",
    "playwright:test:email": "playwright test --grep 'email.spec.ts'",
    "playwright:test:social": "playwright test --grep 'social.spec.ts'",
    "playwright:test:siwe": "playwright test --grep siwe.spec.ts",
    "playwright:test:siwe-email": "playwright test --grep siwe-email.spec.ts",
    "playwright:test:siwe-sa": "playwright test --grep siwe-sa.spec.ts",
    "playwright:test:sa": "playwright test --grep smart-account.spec.ts",
    "playwright:test:canary": "playwright test --retries=0 --grep canary.spec.ts --project='Desktop Chrome/wagmi'",
    "playwright:debug": "npm run playwright:test -- --debug",
    "playwright:debug:basic": "npm run playwright:test:basic -- --debug",
    "playwright:debug:wallet": "npm run playwright:test:wallet -- --debug",
    "playwright:debug:email": "npm run playwright:test:email -- --debug",
    "playwright:debug:social": "npm run playwright:test:social -- --debug",
    "playwright:debug:siwe": "npm run playwright:test:siwe -- --debug",
    "playwright:debug:siwe-email": "npm run playwright:test:siwe-email -- --debug",
    "playwright:debug:siwe-sa": "npm run playwright:test:siwe-sa -- --debug",
    "playwright:debug:sa": "npm run playwright:test:sa -- --debug",
    "playwright:debug:canary": "npm run playwright:test:canary -- --debug"
  },
  "dependencies": {
    "@chakra-ui/icons": "2.1.1",
    "@chakra-ui/react": "2.8.2",
    "@emotion/react": "11.11.3",
    "@emotion/styled": "11.11.0",
    "@sentry/browser": "7.92.0",
    "@sentry/react": "7.92.0",
    "@solana/web3.js": "1.91.7",
    "@tanstack/react-query": "5.24.8",
    "@web3modal/ethers": "5.0.3",
    "@web3modal/siwe": "5.0.3",
    "@web3modal/solana": "5.0.3",
    "@web3modal/wagmi": "5.0.3",
    "ethers": "6.13.0",
    "framer-motion": "10.17.9",
    "next": "14.2.3",
    "next-auth": "4.24.5",
    "react-icons": "4.12.0",
    "@walletconnect/utils": "2.13.1",
    "valtio": "1.11.2",
<<<<<<< HEAD
    "viem": "2.16.2",
    "wagmi": "2.10.6",
    "@wagmi/connectors": "5.0.8"
=======
    "viem": "2.10.3",
    "wagmi": "2.9.10",
    "@wagmi/connectors": "5.0.8",
    "rpc-websockets": "7.11.0"
>>>>>>> 9ce372ef
  },
  "devDependencies": {
    "@aws-sdk/client-cloudwatch": "3.509.0",
    "@mailsac/api": "1.0.5",
    "@playwright/test": "1.40.1",
    "dotenv": "16.3.1"
  }
}<|MERGE_RESOLUTION|>--- conflicted
+++ resolved
@@ -50,16 +50,10 @@
     "react-icons": "4.12.0",
     "@walletconnect/utils": "2.13.1",
     "valtio": "1.11.2",
-<<<<<<< HEAD
-    "viem": "2.16.2",
-    "wagmi": "2.10.6",
-    "@wagmi/connectors": "5.0.8"
-=======
     "viem": "2.10.3",
     "wagmi": "2.9.10",
     "@wagmi/connectors": "5.0.8",
     "rpc-websockets": "7.11.0"
->>>>>>> 9ce372ef
   },
   "devDependencies": {
     "@aws-sdk/client-cloudwatch": "3.509.0",
