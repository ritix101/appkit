{
  "name": "@apps/laboratory",
  "version": "4.0.10",
  "private": true,
  "scripts": {
    "dev:laboratory": "next dev",
    "build:laboratory": "next build",
    "lint": "eslint . --ext .js,.jsx,.ts,.tsx",
    "playwright:start": "npm run dev:laboratory",
    "playwright:install": "npx playwright install --with-deps",
    "playwright:test": "npx playwright test",
    "playwright:test:wallet": "npx playwright test --grep 'connect-qr.spec.ts|wallet.spec.ts'",
    "playwright:test:siwe": "npx playwright test --grep siwe.spec.ts",
    "playwright:test:canary": "npx playwright test --grep canary.spec.ts --project='Desktop Chrome/wagmi'",
    "playwright:debug": "npx playwright test --debug",
    "playwright:debug:wallet": "npx playwright test --debug 'connect-qr.spec.ts|wallet.spec.ts'",
    "playwright:debug:siwe": "npx playwright test --debug --grep siwe.spec.ts",
    "playwright:debug:canary": "npx playwright test --debug --grep canary.spec.ts --project='Desktop Chrome/wagmi'"
  },
  "dependencies": {
    "@chakra-ui/react": "2.8.2",
    "@emotion/react": "11.11.3",
    "@emotion/styled": "11.11.0",
    "@sentry/browser": "7.92.0",
    "@sentry/react": "7.92.0",
    "@tanstack/react-query": "5.17.19",
    "@web3modal/ethers": "4.0.10",
<<<<<<< HEAD
    "@web3modal/ethers5": "4.0.10",
    "@web3modal/solana": "4.0.10",
=======
    "@web3modal/siwe": "4.0.10",
>>>>>>> b7ad4fca
    "@web3modal/wagmi": "4.0.10",
    "framer-motion": "10.17.9",
    "next": "14.0.4",
    "next-auth": "4.24.5",
    "react-icons": "4.12.0",
    "siwe": "2.1.4",
    "valtio": "1.11.2",
    "ethers": "6.9.0",
    "viem": "2.7.13",
    "wagmi": "2.5.7"
  },
  "devDependencies": {
    "@aws-sdk/client-cloudwatch": "3.509.0",
    "@mailsac/api": "1.0.5",
    "@playwright/test": "1.40.1",
    "dotenv": "16.3.1"
  }
}<|MERGE_RESOLUTION|>--- conflicted
+++ resolved
@@ -25,12 +25,8 @@
     "@sentry/react": "7.92.0",
     "@tanstack/react-query": "5.17.19",
     "@web3modal/ethers": "4.0.10",
-<<<<<<< HEAD
-    "@web3modal/ethers5": "4.0.10",
     "@web3modal/solana": "4.0.10",
-=======
     "@web3modal/siwe": "4.0.10",
->>>>>>> b7ad4fca
     "@web3modal/wagmi": "4.0.10",
     "framer-motion": "10.17.9",
     "next": "14.0.4",
