{
  "name": "@apps/laboratory",
  "version": "4.0.11",
  "private": true,
  "scripts": {
    "dev:laboratory": "next dev",
    "build:laboratory": "next build",
    "lint": "eslint . --ext .js,.jsx,.ts,.tsx",
    "playwright:start": "npm run dev:laboratory",
    "playwright:install": "npx playwright install --with-deps",
    "playwright:test": "npx playwright test",
    "playwright:test:wallet": "npx playwright test --grep 'connect-qr.spec.ts|wallet.spec.ts'",
    "playwright:test:siwe": "npx playwright test --grep siwe.spec.ts",
    "playwright:test:canary": "npx playwright test --grep canary.spec.ts --project='Desktop Chrome/wagmi'",
    "playwright:debug": "npx playwright test --debug",
    "playwright:debug:wallet": "npx playwright test --debug 'connect-qr.spec.ts|wallet.spec.ts'",
    "playwright:debug:siwe": "npx playwright test --debug --grep siwe.spec.ts",
    "playwright:debug:canary": "npx playwright test --debug --grep canary.spec.ts --project='Desktop Chrome/wagmi'"
  },
  "dependencies": {
    "@chakra-ui/react": "2.8.2",
    "@emotion/react": "11.11.3",
    "@emotion/styled": "11.11.0",
    "@sentry/browser": "7.92.0",
    "@sentry/react": "7.92.0",
    "@tanstack/react-query": "5.17.19",
<<<<<<< HEAD
    "@web3modal/ethers": "4.0.10",
    "@web3modal/solana": "4.0.10",
    "@web3modal/siwe": "4.0.10",
    "@web3modal/wagmi": "4.0.10",
=======
    "@web3modal/ethers": "4.0.11",
    "@web3modal/siwe": "4.0.11",
    "@web3modal/wagmi": "4.0.11",
>>>>>>> 115ab27a
    "framer-motion": "10.17.9",
    "next": "14.0.4",
    "next-auth": "4.24.5",
    "react-icons": "4.12.0",
    "siwe": "2.1.4",
    "valtio": "1.11.2",
    "ethers": "6.9.0",
    "viem": "2.7.13",
    "wagmi": "2.5.7"
  },
  "devDependencies": {
    "@aws-sdk/client-cloudwatch": "3.509.0",
    "@mailsac/api": "1.0.5",
    "@playwright/test": "1.40.1",
    "dotenv": "16.3.1"
  }
}<|MERGE_RESOLUTION|>--- conflicted
+++ resolved
@@ -24,16 +24,10 @@
     "@sentry/browser": "7.92.0",
     "@sentry/react": "7.92.0",
     "@tanstack/react-query": "5.17.19",
-<<<<<<< HEAD
-    "@web3modal/ethers": "4.0.10",
-    "@web3modal/solana": "4.0.10",
-    "@web3modal/siwe": "4.0.10",
-    "@web3modal/wagmi": "4.0.10",
-=======
     "@web3modal/ethers": "4.0.11",
     "@web3modal/siwe": "4.0.11",
+    "@web3modal/solana": "4.0.11",
     "@web3modal/wagmi": "4.0.11",
->>>>>>> 115ab27a
     "framer-motion": "10.17.9",
     "next": "14.0.4",
     "next-auth": "4.24.5",
