{
  "name": "@apps/laboratory",
<<<<<<< HEAD
  "version": "3.4.0-7f62a20e",
=======
  "version": "3.4.0",
>>>>>>> 4bddf74b
  "private": true,
  "scripts": {
    "dev:laboratory": "next dev",
    "build:laboratory": "next build",
    "lint": "eslint . --ext .js,.jsx,.ts,.tsx"
  },
  "dependencies": {
    "@chakra-ui/react": "2.8.2",
    "@emotion/react": "11.11.1",
    "@emotion/styled": "11.11.0",
<<<<<<< HEAD
    "@sentry/browser": "7.80.1",
    "@sentry/react": "7.80.1",
    "@web3modal/ethers5": "3.4.0-7f62a20e",
    "@web3modal/wagmi": "3.4.0-7f62a20e",
    "framer-motion": "10.16.5",
    "next": "14.0.2",
    "react-icons": "4.12.0",
    "valtio": "1.12.0"
=======
    "@sentry/browser": "7.74.1",
    "@sentry/react": "7.74.1",
    "@web3modal/ethers5": "3.4.0",
    "@web3modal/siwe": "3.4.0",
    "@web3modal/ethers": "3.4.0",
    "@web3modal/wagmi": "3.4.0",
    "framer-motion": "10.16.4",
    "next": "13.5.6",
    "next-auth": "4.24.5",
    "react-icons": "4.11.0",
    "siwe": "2.1.4",
    "valtio": "1.11.2"
  },
  "devDependencies": {
    "ethers": "6.8.1"
>>>>>>> 4bddf74b
  }
}<|MERGE_RESOLUTION|>--- conflicted
+++ resolved
@@ -1,10 +1,6 @@
 {
   "name": "@apps/laboratory",
-<<<<<<< HEAD
   "version": "3.4.0-7f62a20e",
-=======
-  "version": "3.4.0",
->>>>>>> 4bddf74b
   "private": true,
   "scripts": {
     "dev:laboratory": "next dev",
@@ -15,31 +11,19 @@
     "@chakra-ui/react": "2.8.2",
     "@emotion/react": "11.11.1",
     "@emotion/styled": "11.11.0",
-<<<<<<< HEAD
     "@sentry/browser": "7.80.1",
     "@sentry/react": "7.80.1",
     "@web3modal/ethers5": "3.4.0-7f62a20e",
+    "@web3modal/ethers": "3.4.0-7f62a20e",
     "@web3modal/wagmi": "3.4.0-7f62a20e",
     "framer-motion": "10.16.5",
     "next": "14.0.2",
+    "next-auth": "4.24.5",
     "react-icons": "4.12.0",
+    "siwe": "2.1.4",
     "valtio": "1.12.0"
-=======
-    "@sentry/browser": "7.74.1",
-    "@sentry/react": "7.74.1",
-    "@web3modal/ethers5": "3.4.0",
-    "@web3modal/siwe": "3.4.0",
-    "@web3modal/ethers": "3.4.0",
-    "@web3modal/wagmi": "3.4.0",
-    "framer-motion": "10.16.4",
-    "next": "13.5.6",
-    "next-auth": "4.24.5",
-    "react-icons": "4.11.0",
-    "siwe": "2.1.4",
-    "valtio": "1.11.2"
   },
   "devDependencies": {
     "ethers": "6.8.1"
->>>>>>> 4bddf74b
   }
 }