--- conflicted
+++ resolved
@@ -6,12 +6,8 @@
   Spacer,
   Link as CLink,
   useDisclosure,
-<<<<<<< HEAD
-  useColorMode
-=======
   useColorMode,
   Text
->>>>>>> 543585f8
 } from '@chakra-ui/react'
 import Link from 'next/link'
 import { IoSettingsOutline } from 'react-icons/io5'
@@ -44,15 +40,12 @@
   const controlsCW = useDisclosure({ id: 'customWallet' })
   const toast = useChakraToast()
   const { colorMode } = useColorMode()
-<<<<<<< HEAD
-=======
 
   const router = useRouter()
   const [origin, setOrigin] = useState('')
   useEffect(() => {
     setOrigin(window.location.origin)
   }, [])
->>>>>>> 543585f8
 
   return (
     <>
