--- conflicted
+++ resolved
@@ -11,20 +11,7 @@
 
 const queryClient = new QueryClient()
 
-<<<<<<< HEAD
-export const wagmiConfig = defaultWagmiConfig({
-  chains: WagmiConstantsUtil.chains,
-  projectId: ConstantsUtil.ProjectId,
-  metadata: ConstantsUtil.Metadata,
-  enableEmail: true,
-  ssr: true,
-  auth: {
-    socials: ['google', 'x', 'discord', 'apple', 'github']
-  }
-})
-=======
 const wagmiConfig = CONFIGS.email
->>>>>>> 084ac4cb
 
 const modal = createWeb3Modal({
   wagmiConfig,
