import { createAppKit } from '@web3modal/appkit/react'
import { ThemeStore } from '../../utils/StoreUtil'
import { ConstantsUtil } from '../../utils/ConstantsUtil'
<<<<<<< HEAD
import { siweConfig } from '../../utils/SiweUtils'

import {
  EVMWagmiClient,
  defaultWagmiConfig,
  SolanaWeb3JsClient,
  defaultSolanaConfig
} from '@web3modal/adapters'

import { solana, solanaDevnet, solanaTestnet } from '../../utils/ChainsUtil'
import { QueryClient, QueryClientProvider } from '@tanstack/react-query'
import { WagmiProvider } from 'wagmi'
import { AppKitButtons } from '../../components/AppKitButtons'
import { AppKitInfo } from '../../components/AppKitStatus'
import { getWagmiConfig } from '../../utils/WagmiConstants'

const queryClient = new QueryClient()

// Evm
const wagmiConfig = getWagmiConfig('default')

const wagmiAdapter = new EVMWagmiClient({
  // @ts-expect-error - will be fixing
  wagmiConfig
})

const solanaConfig = defaultSolanaConfig({
  chains: [solana, solanaTestnet, solanaDevnet],
  projectId: ConstantsUtil.ProjectId,
  metadata: ConstantsUtil.Metadata
})

const solanaWeb3JsAdapter = new SolanaWeb3JsClient({
  solanaConfig,
  chains: [solana, solanaTestnet, solanaDevnet]
})

const modal = createAppKit({
  adapters: [wagmiAdapter, solanaWeb3JsAdapter],
=======
import { AppKitButtons } from '../../components/AppKitButtons'

const modal = createAppKit({
>>>>>>> f8a4de6c
  projectId: ConstantsUtil.ProjectId,
  enableAnalytics: true,
  metadata: ConstantsUtil.Metadata,
  termsConditionsUrl: 'https://walletconnect.com/terms',
  privacyPolicyUrl: 'https://walletconnect.com/privacy',
  customWallets: ConstantsUtil.CustomWallets,
  sdkType: 'w3m',
  sdkVersion: 'html-wagmi-1.0.0'
})

ThemeStore.setModal(modal)

export default function AppKitBasic() {
  return <AppKitButtons />
}<|MERGE_RESOLUTION|>--- conflicted
+++ resolved
@@ -1,51 +1,9 @@
 import { createAppKit } from '@web3modal/appkit/react'
 import { ThemeStore } from '../../utils/StoreUtil'
 import { ConstantsUtil } from '../../utils/ConstantsUtil'
-<<<<<<< HEAD
-import { siweConfig } from '../../utils/SiweUtils'
-
-import {
-  EVMWagmiClient,
-  defaultWagmiConfig,
-  SolanaWeb3JsClient,
-  defaultSolanaConfig
-} from '@web3modal/adapters'
-
-import { solana, solanaDevnet, solanaTestnet } from '../../utils/ChainsUtil'
-import { QueryClient, QueryClientProvider } from '@tanstack/react-query'
-import { WagmiProvider } from 'wagmi'
-import { AppKitButtons } from '../../components/AppKitButtons'
-import { AppKitInfo } from '../../components/AppKitStatus'
-import { getWagmiConfig } from '../../utils/WagmiConstants'
-
-const queryClient = new QueryClient()
-
-// Evm
-const wagmiConfig = getWagmiConfig('default')
-
-const wagmiAdapter = new EVMWagmiClient({
-  // @ts-expect-error - will be fixing
-  wagmiConfig
-})
-
-const solanaConfig = defaultSolanaConfig({
-  chains: [solana, solanaTestnet, solanaDevnet],
-  projectId: ConstantsUtil.ProjectId,
-  metadata: ConstantsUtil.Metadata
-})
-
-const solanaWeb3JsAdapter = new SolanaWeb3JsClient({
-  solanaConfig,
-  chains: [solana, solanaTestnet, solanaDevnet]
-})
-
-const modal = createAppKit({
-  adapters: [wagmiAdapter, solanaWeb3JsAdapter],
-=======
 import { AppKitButtons } from '../../components/AppKitButtons'
 
 const modal = createAppKit({
->>>>>>> f8a4de6c
   projectId: ConstantsUtil.ProjectId,
   enableAnalytics: true,
   metadata: ConstantsUtil.Metadata,
