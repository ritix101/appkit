--- conflicted
+++ resolved
@@ -12,12 +12,8 @@
     defaultChainId: 1,
     coinbasePreference: 'smartWalletOnly'
   }),
-<<<<<<< HEAD
   caipNetworks: EthersConstants.chains,
-=======
-  chains: EthersConstants.chains,
   defaultChain: EthersConstants.chains[1],
->>>>>>> 29e180b1
   projectId: ConstantsUtil.ProjectId,
   enableAnalytics: true,
   metadata: ConstantsUtil.Metadata,
