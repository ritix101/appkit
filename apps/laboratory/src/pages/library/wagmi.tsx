import { createWeb3Modal } from '@web3modal/wagmi/react'
import { QueryClient, QueryClientProvider } from '@tanstack/react-query'
import { WagmiProvider } from 'wagmi'
import { AppKitButtons } from '../../components/AppKitButtons'
import { WagmiTests } from '../../components/Wagmi/WagmiTests'
import { ThemeStore } from '../../utils/StoreUtil'
import { getWagmiConfig, WagmiConstantsUtil } from '../../utils/WagmiConstants'
import { ConstantsUtil } from '../../utils/ConstantsUtil'
import { WagmiModalInfo } from '../../components/Wagmi/WagmiModalInfo'
import { mainnet } from 'viem/chains'

const queryClient = new QueryClient()

const wagmiConfig = getWagmiConfig('default')

const modal = createWeb3Modal({
  wagmiConfig,
<<<<<<< HEAD
  caipNetworks: WagmiConstantsUtil.chains,
=======
  defaultChain: mainnet,
>>>>>>> 29e180b1
  projectId: ConstantsUtil.ProjectId,
  enableAnalytics: true,
  metadata: ConstantsUtil.Metadata,
  termsConditionsUrl: 'https://walletconnect.com/terms',
  privacyPolicyUrl: 'https://walletconnect.com/privacy',
  customWallets: ConstantsUtil.CustomWallets
})

ThemeStore.setModal(modal)

export default function Wagmi() {
  return (
    <WagmiProvider config={wagmiConfig}>
      <QueryClientProvider client={queryClient}>
        <AppKitButtons />
        <WagmiModalInfo />
        <WagmiTests />
      </QueryClientProvider>
    </WagmiProvider>
  )
}<|MERGE_RESOLUTION|>--- conflicted
+++ resolved
@@ -15,11 +15,8 @@
 
 const modal = createWeb3Modal({
   wagmiConfig,
-<<<<<<< HEAD
   caipNetworks: WagmiConstantsUtil.chains,
-=======
   defaultChain: mainnet,
->>>>>>> 29e180b1
   projectId: ConstantsUtil.ProjectId,
   enableAnalytics: true,
   metadata: ConstantsUtil.Metadata,
