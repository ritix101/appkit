import { createWeb3Modal, defaultSolanaConfig } from '@web3modal/solana/react'

import { ThemeStore } from '../../utils/StoreUtil'
import { solana, solanaDevnet, solanaTestnet } from '../../utils/ChainsUtil'
import { Web3ModalButtons } from '../../components/Web3ModalButtons'
import { ConstantsUtil } from '../../utils/ConstantsUtil'
import { SolanaTests } from '../../components/Solana/SolanaTests'
<<<<<<< HEAD
import { BackpackWalletAdapter } from '@solana/wallet-adapter-backpack'
import {
  PhantomWalletAdapter,
  HuobiWalletAdapter,
  SolflareWalletAdapter,
  TrustWalletAdapter
} from '@solana/wallet-adapter-wallets'
=======
import { SolflareWalletAdapter } from '@solana/wallet-adapter-wallets'
>>>>>>> 9866b3d6

const chains = [solana, solanaTestnet, solanaDevnet]

export const solanaConfig = defaultSolanaConfig({
  chains,
  projectId: ConstantsUtil.ProjectId,
  metadata: ConstantsUtil.Metadata
})

const modal = createWeb3Modal({
  solanaConfig,
  projectId: ConstantsUtil.ProjectId,
  metadata: ConstantsUtil.Metadata,
  chains,
  enableAnalytics: false,
  termsConditionsUrl: 'https://walletconnect.com/terms',
  privacyPolicyUrl: 'https://walletconnect.com/privacy',
  customWallets: ConstantsUtil.CustomWallets,
<<<<<<< HEAD
  wallets: [
    new BackpackWalletAdapter(),
    new HuobiWalletAdapter(),
    new PhantomWalletAdapter(),
    new SolflareWalletAdapter(),
    new TrustWalletAdapter()
  ]
=======
  enableSwaps: false,
  wallets: [new SolflareWalletAdapter()]
>>>>>>> 9866b3d6
})

ThemeStore.setModal(modal)

export default function Solana() {
  return (
    <>
      <Web3ModalButtons />
      <SolanaTests />
    </>
  )
}<|MERGE_RESOLUTION|>--- conflicted
+++ resolved
@@ -5,17 +5,7 @@
 import { Web3ModalButtons } from '../../components/Web3ModalButtons'
 import { ConstantsUtil } from '../../utils/ConstantsUtil'
 import { SolanaTests } from '../../components/Solana/SolanaTests'
-<<<<<<< HEAD
-import { BackpackWalletAdapter } from '@solana/wallet-adapter-backpack'
-import {
-  PhantomWalletAdapter,
-  HuobiWalletAdapter,
-  SolflareWalletAdapter,
-  TrustWalletAdapter
-} from '@solana/wallet-adapter-wallets'
-=======
 import { SolflareWalletAdapter } from '@solana/wallet-adapter-wallets'
->>>>>>> 9866b3d6
 
 const chains = [solana, solanaTestnet, solanaDevnet]
 
@@ -34,18 +24,8 @@
   termsConditionsUrl: 'https://walletconnect.com/terms',
   privacyPolicyUrl: 'https://walletconnect.com/privacy',
   customWallets: ConstantsUtil.CustomWallets,
-<<<<<<< HEAD
-  wallets: [
-    new BackpackWalletAdapter(),
-    new HuobiWalletAdapter(),
-    new PhantomWalletAdapter(),
-    new SolflareWalletAdapter(),
-    new TrustWalletAdapter()
-  ]
-=======
   enableSwaps: false,
   wallets: [new SolflareWalletAdapter()]
->>>>>>> 9866b3d6
 })
 
 ThemeStore.setModal(modal)
