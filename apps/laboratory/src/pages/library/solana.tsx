import { createWeb3Modal, defaultSolanaConfig } from '@web3modal/solana/react'

import { ThemeStore } from '../../utils/StoreUtil'
import { solana, solanaDevnet, solanaTestnet } from '../../utils/ChainsUtil'
import { Web3ModalButtons } from '../../components/Web3ModalButtons'
import { ConstantsUtil } from '../../utils/ConstantsUtil'
import { SolanaTests } from '../../components/Solana/SolanaTests'
import { BackpackWalletAdapter } from '@solana/wallet-adapter-backpack'
<<<<<<< HEAD
import {
  PhantomWalletAdapter,
  HuobiWalletAdapter,
  SolflareWalletAdapter,
  TrustWalletAdapter
} from '@solana/wallet-adapter-wallets'
=======
import { HuobiWalletAdapter, SolflareWalletAdapter } from '@solana/wallet-adapter-wallets'
>>>>>>> 802b30f8

const chains = [solana, solanaTestnet, solanaDevnet]

export const solanaConfig = defaultSolanaConfig({
  chains,
  projectId: ConstantsUtil.ProjectId,
  metadata: ConstantsUtil.Metadata
})

const modal = createWeb3Modal({
  solanaConfig,
  projectId: ConstantsUtil.ProjectId,
  metadata: ConstantsUtil.Metadata,
  chains,
  enableAnalytics: false,
  termsConditionsUrl: 'https://walletconnect.com/terms',
  privacyPolicyUrl: 'https://walletconnect.com/privacy',
  customWallets: ConstantsUtil.CustomWallets,
<<<<<<< HEAD
  wallets: [
    new BackpackWalletAdapter(),
    new HuobiWalletAdapter(),
    new PhantomWalletAdapter(),
    new SolflareWalletAdapter(),
    new TrustWalletAdapter()
  ]
=======
  wallets: [new BackpackWalletAdapter(), new HuobiWalletAdapter(), new SolflareWalletAdapter()]
>>>>>>> 802b30f8
})

ThemeStore.setModal(modal)

export default function Solana() {
  return (
    <>
      <Web3ModalButtons />
      <SolanaTests />
    </>
  )
}<|MERGE_RESOLUTION|>--- conflicted
+++ resolved
@@ -6,16 +6,7 @@
 import { ConstantsUtil } from '../../utils/ConstantsUtil'
 import { SolanaTests } from '../../components/Solana/SolanaTests'
 import { BackpackWalletAdapter } from '@solana/wallet-adapter-backpack'
-<<<<<<< HEAD
-import {
-  PhantomWalletAdapter,
-  HuobiWalletAdapter,
-  SolflareWalletAdapter,
-  TrustWalletAdapter
-} from '@solana/wallet-adapter-wallets'
-=======
 import { HuobiWalletAdapter, SolflareWalletAdapter } from '@solana/wallet-adapter-wallets'
->>>>>>> 802b30f8
 
 const chains = [solana, solanaTestnet, solanaDevnet]
 
@@ -34,17 +25,7 @@
   termsConditionsUrl: 'https://walletconnect.com/terms',
   privacyPolicyUrl: 'https://walletconnect.com/privacy',
   customWallets: ConstantsUtil.CustomWallets,
-<<<<<<< HEAD
-  wallets: [
-    new BackpackWalletAdapter(),
-    new HuobiWalletAdapter(),
-    new PhantomWalletAdapter(),
-    new SolflareWalletAdapter(),
-    new TrustWalletAdapter()
-  ]
-=======
   wallets: [new BackpackWalletAdapter(), new HuobiWalletAdapter(), new SolflareWalletAdapter()]
->>>>>>> 802b30f8
 })
 
 ThemeStore.setModal(modal)
