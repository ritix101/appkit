import { createWeb3Modal } from '@web3modal/wagmi/react'
import { QueryClient, QueryClientProvider } from '@tanstack/react-query'
import { useEffect, useState } from 'react'
import { WagmiProvider } from 'wagmi'
import { Web3ModalButtons } from '../../components/Web3ModalButtons'
import { WagmiTests } from '../../components/Wagmi/WagmiTests'
import { ThemeStore } from '../../utils/StoreUtil'
import { ConstantsUtil } from '../../utils/ConstantsUtil'
import { WagmiModalInfo } from '../../components/Wagmi/WagmiModalInfo'
import { CONFIGS } from '../../utils/WagmiConstants'

const queryClient = new QueryClient()

<<<<<<< HEAD
export const wagmiConfig = defaultWagmiConfig({
  chains: WagmiConstantsUtil.chains,
  projectId: ConstantsUtil.ProjectId,
  metadata: ConstantsUtil.Metadata,
  enableEmail: true,
  auth: {
    socials: ['google', 'x', 'discord', 'apple', 'github']
  },
  ssr: true
})

=======
const wagmiConfig = CONFIGS.email
>>>>>>> 084ac4cb
const modal = createWeb3Modal({
  wagmiConfig,
  projectId: ConstantsUtil.ProjectId,
  enableAnalytics: true,
  metadata: ConstantsUtil.Metadata,
  termsConditionsUrl: 'https://walletconnect.com/terms',
  privacyPolicyUrl: 'https://walletconnect.com/privacy',
  enableOnramp: true,
  customWallets: ConstantsUtil.CustomWallets
})

ThemeStore.setModal(modal)

export default function Wagmi() {
  const [ready, setReady] = useState(false)

  useEffect(() => {
    setReady(true)
  }, [])

  return ready ? (
    <WagmiProvider config={wagmiConfig}>
      <QueryClientProvider client={queryClient}>
        <Web3ModalButtons />
        <WagmiModalInfo />
        <WagmiTests />
      </QueryClientProvider>
    </WagmiProvider>
  ) : null
}<|MERGE_RESOLUTION|>--- conflicted
+++ resolved
@@ -11,21 +11,7 @@
 
 const queryClient = new QueryClient()
 
-<<<<<<< HEAD
-export const wagmiConfig = defaultWagmiConfig({
-  chains: WagmiConstantsUtil.chains,
-  projectId: ConstantsUtil.ProjectId,
-  metadata: ConstantsUtil.Metadata,
-  enableEmail: true,
-  auth: {
-    socials: ['google', 'x', 'discord', 'apple', 'github']
-  },
-  ssr: true
-})
-
-=======
 const wagmiConfig = CONFIGS.email
->>>>>>> 084ac4cb
 const modal = createWeb3Modal({
   wagmiConfig,
   projectId: ConstantsUtil.ProjectId,
