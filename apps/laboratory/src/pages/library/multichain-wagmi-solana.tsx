import { createWeb3Modal } from '@web3modal/base/react'
import { EVMWagmiClient } from '@web3modal/base/adapters/evm/wagmi'
import { SolanaWeb3JsClient } from '@web3modal/base/adapters/solana/web3js'
import { ThemeStore } from '../../utils/StoreUtil'
import { ConstantsUtil } from '../../utils/ConstantsUtil'
import { QueryClient, QueryClientProvider } from '@tanstack/react-query'
<<<<<<< HEAD
import { getWagmiConfig, WagmiConstantsUtil } from '../../utils/WagmiConstants'
=======
>>>>>>> 68eea268
import { WagmiProvider } from 'wagmi'
import { mainnet, solana } from '../../utils/NetworksUtil'
import { AppKitButtons } from '../../components/AppKitButtons'
import { WagmiModalInfo } from '../../components/Wagmi/WagmiModalInfo'
import { MultiChainInfo } from '../../components/MultiChainInfo'
import { HuobiWalletAdapter, SolflareWalletAdapter } from '@solana/wallet-adapter-wallets'
import { MultiChainTests } from '../../components/MultiChainTests'

const queryClient = new QueryClient()

<<<<<<< HEAD
const wagmiConfig = getWagmiConfig('default')

const wagmiAdapter = new EVMWagmiClient({})

const solanaWeb3JsAdapter = new SolanaWeb3JsClient({
  solanaConfig: {
    metadata: ConstantsUtil.Metadata
  },
  wallets: [new HuobiWalletAdapter(), new SolflareWalletAdapter()]
=======
const wagmiAdapter = new EVMWagmiClient()

const solanaConfig = defaultSolanaConfig({
  chains: [solana],
  projectId: ConstantsUtil.ProjectId,
  metadata: ConstantsUtil.Metadata
})

const solanaWeb3JsAdapter = new SolanaWeb3JsClient({
  solanaConfig,
  projectId: ConstantsUtil.ProjectId,
  wallets: [new BackpackWalletAdapter(), new HuobiWalletAdapter(), new SolflareWalletAdapter()]
>>>>>>> 68eea268
})

const modal = createWeb3Modal({
  adapters: [wagmiAdapter, solanaWeb3JsAdapter],
<<<<<<< HEAD
  // @ts-expect-error Wagmi's chains are different from our CaipNetwork type
  caipNetworks: [...WagmiConstantsUtil.chains, solana, solanaTestnet, solanaDevnet],
=======
  caipNetworks: [mainnet, solana],
>>>>>>> 68eea268
  projectId: ConstantsUtil.ProjectId,
  enableAnalytics: true,
  metadata: ConstantsUtil.Metadata,
  termsConditionsUrl: 'https://walletconnect.com/terms',
  privacyPolicyUrl: 'https://walletconnect.com/privacy',
  customWallets: ConstantsUtil.CustomWallets
})

ThemeStore.setModal(modal)

export default function MultiChainAllAdapters() {
  return (
    <WagmiProvider config={wagmiAdapter.wagmiConfig}>
      <QueryClientProvider client={queryClient}>
        <AppKitButtons />
        <MultiChainInfo />
        <WagmiModalInfo />
        <MultiChainTests />
      </QueryClientProvider>
    </WagmiProvider>
  )
}<|MERGE_RESOLUTION|>--- conflicted
+++ resolved
@@ -4,12 +4,9 @@
 import { ThemeStore } from '../../utils/StoreUtil'
 import { ConstantsUtil } from '../../utils/ConstantsUtil'
 import { QueryClient, QueryClientProvider } from '@tanstack/react-query'
-<<<<<<< HEAD
 import { getWagmiConfig, WagmiConstantsUtil } from '../../utils/WagmiConstants'
-=======
->>>>>>> 68eea268
 import { WagmiProvider } from 'wagmi'
-import { mainnet, solana } from '../../utils/NetworksUtil'
+import { solana } from '../../utils/NetworksUtil'
 import { AppKitButtons } from '../../components/AppKitButtons'
 import { WagmiModalInfo } from '../../components/Wagmi/WagmiModalInfo'
 import { MultiChainInfo } from '../../components/MultiChainInfo'
@@ -18,7 +15,6 @@
 
 const queryClient = new QueryClient()
 
-<<<<<<< HEAD
 const wagmiConfig = getWagmiConfig('default')
 
 const wagmiAdapter = new EVMWagmiClient({})
@@ -28,30 +24,12 @@
     metadata: ConstantsUtil.Metadata
   },
   wallets: [new HuobiWalletAdapter(), new SolflareWalletAdapter()]
-=======
-const wagmiAdapter = new EVMWagmiClient()
-
-const solanaConfig = defaultSolanaConfig({
-  chains: [solana],
-  projectId: ConstantsUtil.ProjectId,
-  metadata: ConstantsUtil.Metadata
-})
-
-const solanaWeb3JsAdapter = new SolanaWeb3JsClient({
-  solanaConfig,
-  projectId: ConstantsUtil.ProjectId,
-  wallets: [new BackpackWalletAdapter(), new HuobiWalletAdapter(), new SolflareWalletAdapter()]
->>>>>>> 68eea268
 })
 
 const modal = createWeb3Modal({
   adapters: [wagmiAdapter, solanaWeb3JsAdapter],
-<<<<<<< HEAD
   // @ts-expect-error Wagmi's chains are different from our CaipNetwork type
   caipNetworks: [...WagmiConstantsUtil.chains, solana, solanaTestnet, solanaDevnet],
-=======
-  caipNetworks: [mainnet, solana],
->>>>>>> 68eea268
   projectId: ConstantsUtil.ProjectId,
   enableAnalytics: true,
   metadata: ConstantsUtil.Metadata,
