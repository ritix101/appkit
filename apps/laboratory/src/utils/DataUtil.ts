--- conflicted
+++ resolved
@@ -32,11 +32,7 @@
   {
     title: 'Email & Social',
     link: '/library/wagmi-email/',
-<<<<<<< HEAD
     description: 'Configuration usign wagmi and implementing email and social login'
-=======
-    description: 'Configuration using wagmi and implementing email login'
->>>>>>> a0733f56
   },
   {
     title: 'Wallet',
@@ -59,11 +55,7 @@
   {
     title: 'Email & Social',
     link: '/library/ethers-email/',
-<<<<<<< HEAD
     description: 'Configuration usign ethers and implementing email and social login'
-=======
-    description: 'Configuration using ethers and implementing email login'
->>>>>>> a0733f56
   },
   {
     title: 'Wallet',
