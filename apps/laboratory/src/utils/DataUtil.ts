export const colors = [
  '#3da5ff',
  '#00b9a8',
  '#83f3b8',
  '#74dc2e',
  '#afbf8d',
  '#ffe272',
  '#f1d299',
  '#986a33',
  '#ff9351',
  '#eba39c',
  '#ff3737',
  '#a72626',
  '#ff74bc',
  '#bf51e0',
  '#414796'
]

export const vitalikEthAddress = '0xd8da6bf26964af9d7eed9e03e53415d37aa96045'

export const wagmiSdkOptions = [
  {
    title: 'Default',
    link: '/library/wagmi',
    description: 'Basic configuration using wagmi as a driving library'
  },
  {
    title: 'SIWE',
    link: '/library/wagmi-siwe/',
    description: 'Configuration using wagmi and implementing sign in with ethereum'
  },
  {
    title: 'Email',
    link: '/library/wagmi-email/',
<<<<<<< HEAD
    description: 'Configuration using wagmi and implementing email login'
=======
    description: 'Configuration usign wagmi and implementing email login'
  },
  {
    title: 'Wallet',
    link: '/library/wagmi-wallet/',
    description: 'Configuration usign wagmi and implementing email wallet'
>>>>>>> abf29105
  }
]

export const ethersSdkOptions = [
  {
    title: 'Default',
    link: '/library/ethers',
    description: 'Basic configuration using ethers as a driving library'
  },
  {
    title: 'SIWE',
    link: '/library/ethers-siwe/',
    description: 'Configuration using ethers and implementing sign in with ethereum'
  },
  {
    title: 'Email',
    link: '/library/ethers-email/',
<<<<<<< HEAD
    description: 'Configuration using ethers and implementing email login'
  }
]

export const solanaSdkOptions = [
  {
    title: 'Default',
    link: '/library/solana',
    description: 'Basic configuration using solana as a driving library'
=======
    description: 'Configuration usign ethers and implementing email login'
  },
  {
    title: 'Wallet',
    link: '/library/ethers-wallet/',
    description: 'Configuration usign ethers and implementing email wallet'
>>>>>>> abf29105
  }
]<|MERGE_RESOLUTION|>--- conflicted
+++ resolved
@@ -22,26 +22,22 @@
   {
     title: 'Default',
     link: '/library/wagmi',
-    description: 'Basic configuration using wagmi as a driving library'
+    description: 'Basic configuration usign wagmi as a driving library'
   },
   {
     title: 'SIWE',
     link: '/library/wagmi-siwe/',
-    description: 'Configuration using wagmi and implementing sign in with ethereum'
+    description: 'Configuration usign wagmi and implementing sign in with ethereum'
   },
   {
     title: 'Email',
     link: '/library/wagmi-email/',
-<<<<<<< HEAD
-    description: 'Configuration using wagmi and implementing email login'
-=======
     description: 'Configuration usign wagmi and implementing email login'
   },
   {
     title: 'Wallet',
     link: '/library/wagmi-wallet/',
     description: 'Configuration usign wagmi and implementing email wallet'
->>>>>>> abf29105
   }
 ]
 
@@ -49,18 +45,22 @@
   {
     title: 'Default',
     link: '/library/ethers',
-    description: 'Basic configuration using ethers as a driving library'
+    description: 'Basic configuration usign ethers as a driving library'
   },
   {
     title: 'SIWE',
     link: '/library/ethers-siwe/',
-    description: 'Configuration using ethers and implementing sign in with ethereum'
+    description: 'Configuration usign ethers and implementing sign in with ethereum'
   },
   {
     title: 'Email',
     link: '/library/ethers-email/',
-<<<<<<< HEAD
-    description: 'Configuration using ethers and implementing email login'
+    description: 'Configuration usign ethers and implementing email login'
+  },
+  {
+    title: 'Wallet',
+    link: '/library/ethers-wallet/',
+    description: 'Configuration usign ethers and implementing email wallet'
   }
 ]
 
@@ -69,13 +69,5 @@
     title: 'Default',
     link: '/library/solana',
     description: 'Basic configuration using solana as a driving library'
-=======
-    description: 'Configuration usign ethers and implementing email login'
-  },
-  {
-    title: 'Wallet',
-    link: '/library/ethers-wallet/',
-    description: 'Configuration usign ethers and implementing email wallet'
->>>>>>> abf29105
   }
 ]