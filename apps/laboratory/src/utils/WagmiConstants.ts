--- conflicted
+++ resolved
@@ -40,21 +40,13 @@
   ] as [Chain, ...Chain[]]
 }
 
-<<<<<<< HEAD
-export function getWagmiConfig(type: 'default' | 'email', connectors: CreateConnectorFn[] = []) {
-=======
 export function getWagmiConfig(type: 'default' | 'email', override = {}) {
->>>>>>> 543585f8
   const config = {
     chains: WagmiConstantsUtil.chains,
     projectId: ConstantsUtil.ProjectId,
     metadata: ConstantsUtil.Metadata,
     ssr: true,
-<<<<<<< HEAD
-    connectors
-=======
     ...override
->>>>>>> 543585f8
   }
 
   const emailConfig = {
