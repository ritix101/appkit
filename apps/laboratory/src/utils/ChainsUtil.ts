import * as viemChains from 'viem/chains'

<<<<<<< HEAD
=======
if (!process.env['NEXT_PUBLIC_PROJECT_ID']) {
  throw new Error('NEXT_PUBLIC_PROJECT_ID is required')
}

function getBlockchainApiRpcUrl(chainId: number) {
  return `https://rpc.walletconnect.org/v1/?chainId=eip155:${chainId}&projectId=${process.env['NEXT_PUBLIC_PROJECT_ID']}`
}

>>>>>>> f7d0b332
export const mainnet = {
  chainId: 1,
  name: 'Ethereum',
  currency: 'ETH',
  explorerUrl: 'https://etherscan.io',
  rpcUrl: getBlockchainApiRpcUrl(1)
}

export const arbitrum = {
  chainId: 42161,
  name: 'Arbitrum',
  currency: 'ETH',
  explorerUrl: 'https://arbiscan.io',
  rpcUrl: getBlockchainApiRpcUrl(42161)
}

export const avalanche = {
  chainId: 43114,
  name: 'Avalanche',
  currency: 'AVAX',
  explorerUrl: 'https://snowtrace.io',
  rpcUrl: getBlockchainApiRpcUrl(43114)
}

export const binanceSmartChain = {
  chainId: 56,
  name: 'Binance Smart Chain',
  currency: 'BNB',
  explorerUrl: 'https://bscscan.com',
  rpcUrl: getBlockchainApiRpcUrl(56)
}

export const optimism = {
  chainId: 10,
  name: 'Optimism',
  currency: 'ETH',
  explorerUrl: 'https://optimistic.etherscan.io',
  rpcUrl: getBlockchainApiRpcUrl(10)
}

export const polygon = {
  chainId: 137,
  name: 'Polygon',
  currency: 'MATIC',
  explorerUrl: 'https://polygonscan.com',
  rpcUrl: getBlockchainApiRpcUrl(137)
}

export const gnosis = {
  chainId: 100,
  name: 'Gnosis',
  currency: 'xDAI',
  explorerUrl: 'https://gnosis.blockscout.com',
  rpcUrl: getBlockchainApiRpcUrl(100)
}

export const zkSync = {
  chainId: 324,
  name: 'ZkSync',
  currency: 'ETH',
  explorerUrl: 'https://explorer.zksync.io',
  rpcUrl: getBlockchainApiRpcUrl(324)
}

export const zora = {
  chainId: 7777777,
  name: 'Zora',
  currency: 'ETH',
  explorerUrl: 'https://explorer.zora.energy',
  rpcUrl: getBlockchainApiRpcUrl(7777777)
}

export const celo = {
  chainId: 42220,
  name: 'Celo',
  currency: 'CELO',
  explorerUrl: 'https://explorer.celo.org/mainnet',
  rpcUrl: getBlockchainApiRpcUrl(42220)
}

export const base = {
  chainId: 8453,
  name: 'Base',
  currency: 'BASE',
  explorerUrl: 'https://basescan.org',
  rpcUrl: getBlockchainApiRpcUrl(8453)
}

export const aurora = {
  chainId: 1313161554,
  name: 'Aurora',
  currency: 'ETH',
  explorerUrl: 'https://explorer.aurora.dev',
  rpcUrl: getBlockchainApiRpcUrl(1313161554)
}

export const sepolia = {
  chainId: 11155111,
  name: 'Sepolia',
  currency: 'ETH',
  explorerUrl: 'https://sepolia.etherscan.io',
  rpcUrl: getBlockchainApiRpcUrl(11155111)
}

export const baseSepolia = {
  chainId: 84532,
  name: 'Base Sepolia',
  currency: 'BASE',
  explorerUrl: 'https://sepolia.basescan.org',
  rpcUrl: getBlockchainApiRpcUrl(84532)
}

export const solana = {
  chainId: '5eykt4UsFv8P8NJdTREpY1vzqKqZKvdp',
  name: 'Solana',
  currency: 'SOL',
  explorerUrl: 'https://solscan.io',
  rpcUrl: 'https://rpc.walletconnect.org/v1'
}

export const solanaTestnet = {
  chainId: '4uhcVJyU9pJkvQyS88uRDiswHXSCkY3z',
  name: 'Solana Testnet',
  currency: 'SOL',
  explorerUrl: 'https://explorer.solana.com/?cluster=testnet',
  rpcUrl: 'https://rpc.walletconnect.org/v1'
}

export const solanaDevnet = {
  chainId: 'EtWTRABZaYq6iMfeYKouRu166VU2xqa1',
  name: 'Solana Devnet',
  currency: 'SOL',
  explorerUrl: 'https://explorer.solana.com/?cluster=devnet',
<<<<<<< HEAD
  rpcUrl: 'https://api.devnet.solana.com'
=======
  rpcUrl: 'https://rpc.walletconnect.org/v1'
>>>>>>> f7d0b332
}

export function getChain(id: number) {
  const chains = Object.values(viemChains) as viemChains.Chain[]

  return chains.find(x => x.id === id)
}<|MERGE_RESOLUTION|>--- conflicted
+++ resolved
@@ -1,7 +1,5 @@
 import * as viemChains from 'viem/chains'
 
-<<<<<<< HEAD
-=======
 if (!process.env['NEXT_PUBLIC_PROJECT_ID']) {
   throw new Error('NEXT_PUBLIC_PROJECT_ID is required')
 }
@@ -10,7 +8,6 @@
   return `https://rpc.walletconnect.org/v1/?chainId=eip155:${chainId}&projectId=${process.env['NEXT_PUBLIC_PROJECT_ID']}`
 }
 
->>>>>>> f7d0b332
 export const mainnet = {
   chainId: 1,
   name: 'Ethereum',
@@ -144,11 +141,7 @@
   name: 'Solana Devnet',
   currency: 'SOL',
   explorerUrl: 'https://explorer.solana.com/?cluster=devnet',
-<<<<<<< HEAD
-  rpcUrl: 'https://api.devnet.solana.com'
-=======
   rpcUrl: 'https://rpc.walletconnect.org/v1'
->>>>>>> f7d0b332
 }
 
 export function getChain(id: number) {
