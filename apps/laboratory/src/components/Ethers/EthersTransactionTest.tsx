--- conflicted
+++ resolved
@@ -21,13 +21,7 @@
       const signer = new JsonRpcSigner(provider, address)
       const tx = await signer.sendTransaction({
         to: vitalikEthAddress,
-<<<<<<< HEAD
-        value: ethers.parseUnits('0.0001', 'gwei'),
-        maxFeePerGas: ethers.parseUnits('0.0001', 'gwei'),
-        maxPriorityFeePerGas: ethers.parseUnits('0.0001', 'gwei')
-=======
         value: ethers.parseUnits('0.0001', 'gwei')
->>>>>>> 75855d67
       })
       toast({ title: 'Succcess', description: tx.hash, status: 'success', isClosable: true })
     } catch {
