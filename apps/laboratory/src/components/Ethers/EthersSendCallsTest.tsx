<<<<<<< HEAD
import {
  Button,
  Stack,
  Text,
  Spacer,
  Box,
  Link,
  Stat,
  StatLabel,
  StatNumber,
  StatHelpText,
  Card,
  CardBody
} from '@chakra-ui/react'
import { useCallback, useState } from 'react'
=======
import { Button, Stack, Text, Spacer, Heading } from '@chakra-ui/react'
import { useState, useEffect } from 'react'
>>>>>>> ccd61471
import { useWeb3ModalAccount, useWeb3ModalProvider } from '@web3modal/ethers/react'
import { EthereumProvider } from '@walletconnect/ethereum-provider'
import { useChakraToast } from '../Toast'
import type { Address } from 'viem'
import { vitalikEthAddress } from '../../utils/DataUtil'
import { BrowserProvider } from 'ethers'
import {
  EIP_5792_RPC_METHODS,
  WALLET_CAPABILITIES,
  getCapabilitySupportedChainInfo
} from '../../utils/EIP5792Utils'
<<<<<<< HEAD
import { AddIcon } from '@chakra-ui/icons'
import { AddTransactionModal } from '../AddTransactionModal'
=======
import { W3mFrameProvider } from '@web3modal/wallet'

type Provider = W3mFrameProvider | Awaited<ReturnType<(typeof EthereumProvider)['init']>>
>>>>>>> ccd61471

export function EthersSendCallsTest(params: { onCallsHash: (hash: string) => void }) {
  const { onCallsHash } = params
  const [loading, setLoading] = useState(false)

  const { address, chainId, isConnected } = useWeb3ModalAccount()
  const { walletProvider } = useWeb3ModalProvider()
  const [transactionsToBatch, setTransactionsToBatch] = useState<{ value: string; to: string }[]>(
    []
  )
  const toast = useChakraToast()

<<<<<<< HEAD
  const [isOpen, setIsOpen] = useState(false)
  const onSubmit = useCallback(
    (args: { to: string; eth: string }) => {
      setTransactionsToBatch(prev => [
        ...prev,
        {
          to: args.to as `0x${string}`,
          data: '0x' as `0x${string}`,
          value: `0x${parseGwei(args.eth).toString(16)}`
        }
      ])
    },
    [transactionsToBatch]
  )
  const onClose = useCallback(() => setIsOpen(false), [])

  const atomicBatchSupportedChains =
    address && walletProvider instanceof EthereumProvider
      ? getCapabilitySupportedChainInfo(WALLET_CAPABILITIES.ATOMIC_BATCH, walletProvider, address)
      : []
=======
  const [atomicBatchSupportedChains, setAtomicBatchSupportedChains] = useState<
    Awaited<ReturnType<typeof getCapabilitySupportedChainInfo>>
  >([])

  const [lastCallsBatchId, setLastCallsBatchId] = useState<string | null>(null)

  useEffect(() => {
    if (address && walletProvider) {
      getCapabilitySupportedChainInfo(
        WALLET_CAPABILITIES.ATOMIC_BATCH,
        walletProvider as Provider,
        address
      ).then(capabilities => setAtomicBatchSupportedChains(capabilities))
    } else {
      setAtomicBatchSupportedChains([])
    }
  }, [address, walletProvider, isConnected])
>>>>>>> ccd61471

  const atomicBatchSupportedChainsNames = atomicBatchSupportedChains
    .map(ci => ci.chainName)
    .join(', ')
  const currentChainsInfo = atomicBatchSupportedChains.find(
    chainInfo => chainInfo.chainId === Number(chainId)
  )

  const onAddTransactionButtonClick = useCallback(() => {
    setIsOpen(true)
  }, [])

  async function onSendCalls() {
    try {
      setLoading(true)
      if (!walletProvider || !address) {
        throw Error('user is disconnected')
      }
      if (!chainId) {
        throw Error('chain not selected')
      }
      const provider = new BrowserProvider(walletProvider, chainId)
      const calls = [
        {
          to: vitalikEthAddress as `0x${string}`,
          data: '0x' as `0x${string}`,
          value: `0x0`
        },
        {
          to: vitalikEthAddress as Address,
          value: '0x00',
          data: '0xdeadbeef'
        }
      ]
      const sendCallsParams = {
        version: '1.0',
        chainId: `0x${BigInt(chainId).toString(16)}`,
        from: address,
        calls: transactionsToBatch.length ? transactionsToBatch : calls
      }
      const batchCallHash = await provider.send(EIP_5792_RPC_METHODS.WALLET_SEND_CALLS, [
        sendCallsParams
      ])

      setLastCallsBatchId(batchCallHash)
      toast({
        title: 'Success',
        description: batchCallHash,
        type: 'success'
      })
      setTransactionsToBatch([])
      onCallsHash(batchCallHash)
    } catch {
      toast({
        title: 'Error',
        description: 'Failed to send calls',
        type: 'error'
      })
    } finally {
      setLoading(false)
    }
  }
  function isSendCallsSupported(): boolean {
    if (walletProvider instanceof W3mFrameProvider) {
      return true
    }
    if (walletProvider instanceof EthereumProvider) {
      return Boolean(
        walletProvider?.signer?.session?.namespaces?.['eip155']?.methods?.includes(
          EIP_5792_RPC_METHODS.WALLET_SEND_CALLS
        )
      )
    }

    return false
  }

  if (!isConnected || !walletProvider || !address) {
    return (
      <Text fontSize="md" color="yellow">
        Wallet not connected
      </Text>
    )
  }
  if (!isSendCallsSupported()) {
    return (
      <Text fontSize="md" color="yellow">
        Wallet does not support wallet_sendCalls rpc
      </Text>
    )
  }
  if (atomicBatchSupportedChains.length === 0) {
    return (
      <Text fontSize="md" color="yellow">
        Account does not support atomic batch feature
      </Text>
    )
  }

  return currentChainsInfo ? (
<<<<<<< HEAD
    <>
      <Box>
        <Stack direction={['column', 'column', 'row']}>
          <Stack direction={['column']}>
            (
            {transactionsToBatch.length ? (
              transactionsToBatch.map((tx, index) => (
                <>
                  <Card>
                    <CardBody>
                      <Stat>
                        <StatLabel>({index + 1}) Sending</StatLabel>
                        <StatNumber>{parseInt(tx.value, 16) / 1000000000} ETH</StatNumber>
                        <StatHelpText>to {tx.to}</StatHelpText>
                      </Stat>
                    </CardBody>
                  </Card>{' '}
                  <Spacer />
                </>
              ))
            ) : (
              <Button data-test-id="send-calls-button" onClick={onSendCalls} isDisabled={loading}>
                Send Batch Calls to Vitalik
              </Button>
            )}
            )
          </Stack>
          <Spacer />
          <Link onClick={onAddTransactionButtonClick}>
            <Button variant="outline" colorScheme="blue" isDisabled={loading}>
              <AddIcon mr={2} /> Add Transaction
            </Button>
          </Link>
        </Stack>
        {transactionsToBatch.length ? (
          <Button data-test-id="send-calls-button" onClick={onSendCalls} isDisabled={loading}>
            Send Calls
          </Button>
        ) : null}
      </Box>
      <AddTransactionModal isOpen={isOpen} onSubmit={onSubmit} onClose={onClose} />
    </>
=======
    <Stack direction={['column', 'column']}>
      <Button
        data-testid="send-calls-button"
        onClick={onSendCalls}
        isDisabled={loading}
        maxWidth={'50%'}
      >
        Send Batch Calls to Vitalik
      </Button>
      <Spacer />
      {lastCallsBatchId && (
        <>
          <Heading size="xs">Last batch call ID:</Heading>
          <Text data-testid="send-calls-id">{lastCallsBatchId}</Text>
        </>
      )}
    </Stack>
>>>>>>> ccd61471
  ) : (
    <Text fontSize="md" color="yellow">
      Switch to {atomicBatchSupportedChainsNames} to test atomic batch feature
    </Text>
  )
}<|MERGE_RESOLUTION|>--- conflicted
+++ resolved
@@ -1,9 +1,4 @@
-<<<<<<< HEAD
 import {
-  Button,
-  Stack,
-  Text,
-  Spacer,
   Box,
   Link,
   Stat,
@@ -13,15 +8,12 @@
   Card,
   CardBody
 } from '@chakra-ui/react'
-import { useCallback, useState } from 'react'
-=======
+import { useCallback, useState, useEffect } from 'react'
 import { Button, Stack, Text, Spacer, Heading } from '@chakra-ui/react'
-import { useState, useEffect } from 'react'
->>>>>>> ccd61471
 import { useWeb3ModalAccount, useWeb3ModalProvider } from '@web3modal/ethers/react'
 import { EthereumProvider } from '@walletconnect/ethereum-provider'
 import { useChakraToast } from '../Toast'
-import type { Address } from 'viem'
+import { parseGwei, type Address } from 'viem'
 import { vitalikEthAddress } from '../../utils/DataUtil'
 import { BrowserProvider } from 'ethers'
 import {
@@ -29,14 +21,12 @@
   WALLET_CAPABILITIES,
   getCapabilitySupportedChainInfo
 } from '../../utils/EIP5792Utils'
-<<<<<<< HEAD
 import { AddIcon } from '@chakra-ui/icons'
 import { AddTransactionModal } from '../AddTransactionModal'
-=======
+
 import { W3mFrameProvider } from '@web3modal/wallet'
 
 type Provider = W3mFrameProvider | Awaited<ReturnType<(typeof EthereumProvider)['init']>>
->>>>>>> ccd61471
 
 export function EthersSendCallsTest(params: { onCallsHash: (hash: string) => void }) {
   const { onCallsHash } = params
@@ -49,10 +39,10 @@
   )
   const toast = useChakraToast()
 
-<<<<<<< HEAD
   const [isOpen, setIsOpen] = useState(false)
   const onSubmit = useCallback(
     (args: { to: string; eth: string }) => {
+      setLastCallsBatchId(null)
       setTransactionsToBatch(prev => [
         ...prev,
         {
@@ -66,11 +56,6 @@
   )
   const onClose = useCallback(() => setIsOpen(false), [])
 
-  const atomicBatchSupportedChains =
-    address && walletProvider instanceof EthereumProvider
-      ? getCapabilitySupportedChainInfo(WALLET_CAPABILITIES.ATOMIC_BATCH, walletProvider, address)
-      : []
-=======
   const [atomicBatchSupportedChains, setAtomicBatchSupportedChains] = useState<
     Awaited<ReturnType<typeof getCapabilitySupportedChainInfo>>
   >([])
@@ -88,7 +73,6 @@
       setAtomicBatchSupportedChains([])
     }
   }, [address, walletProvider, isConnected])
->>>>>>> ccd61471
 
   const atomicBatchSupportedChainsNames = atomicBatchSupportedChains
     .map(ci => ci.chainName)
@@ -189,7 +173,6 @@
   }
 
   return currentChainsInfo ? (
-<<<<<<< HEAD
     <>
       <Box>
         <Stack direction={['column', 'column', 'row']}>
@@ -231,26 +214,15 @@
         ) : null}
       </Box>
       <AddTransactionModal isOpen={isOpen} onSubmit={onSubmit} onClose={onClose} />
-    </>
-=======
-    <Stack direction={['column', 'column']}>
-      <Button
-        data-testid="send-calls-button"
-        onClick={onSendCalls}
-        isDisabled={loading}
-        maxWidth={'50%'}
-      >
-        Send Batch Calls to Vitalik
-      </Button>
-      <Spacer />
+
+      <Spacer m={2} />
       {lastCallsBatchId && (
         <>
           <Heading size="xs">Last batch call ID:</Heading>
           <Text data-testid="send-calls-id">{lastCallsBatchId}</Text>
         </>
       )}
-    </Stack>
->>>>>>> ccd61471
+    </>
   ) : (
     <Text fontSize="md" color="yellow">
       Switch to {atomicBatchSupportedChainsNames} to test atomic batch feature
