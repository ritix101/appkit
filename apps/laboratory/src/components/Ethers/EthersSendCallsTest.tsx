--- conflicted
+++ resolved
@@ -10,12 +10,7 @@
 } from '@chakra-ui/react'
 import { useCallback, useState, useEffect } from 'react'
 import { Button, Stack, Text, Spacer, Heading } from '@chakra-ui/react'
-<<<<<<< HEAD
-import { useWeb3ModalAccount, useWeb3ModalProvider } from '@web3modal/ethers/react'
-=======
-import { useState, useEffect } from 'react'
 import { useAppKitAccount, useAppKitNetwork, useAppKitProvider } from '@reown/appkit/react'
->>>>>>> 6b9a2731
 import { EthereumProvider } from '@walletconnect/ethereum-provider'
 import { useChakraToast } from '../Toast'
 import { parseGwei, type Address } from 'viem'
@@ -26,32 +21,20 @@
   WALLET_CAPABILITIES,
   getCapabilitySupportedChainInfo
 } from '../../utils/EIP5792Utils'
-<<<<<<< HEAD
 import { AddIcon } from '@chakra-ui/icons'
 import { AddTransactionModal } from '../AddTransactionModal'
-
-import { W3mFrameProvider } from '@web3modal/wallet'
-=======
 import { W3mFrameProvider } from '@reown/appkit-wallet'
->>>>>>> 6b9a2731
-
-type Provider = W3mFrameProvider | Awaited<ReturnType<(typeof EthereumProvider)['init']>>
 
 export function EthersSendCallsTest(params: { onCallsHash: (hash: string) => void }) {
   const { onCallsHash } = params
   const [loading, setLoading] = useState(false)
 
-<<<<<<< HEAD
-  const { address, chainId, isConnected } = useWeb3ModalAccount()
-  const { walletProvider } = useWeb3ModalProvider()
-  const [transactionsToBatch, setTransactionsToBatch] = useState<{ value: string; to: string }[]>(
-    []
-  )
-=======
   const { chainId } = useAppKitNetwork()
   const { address, isConnected } = useAppKitAccount()
   const { walletProvider } = useAppKitProvider<Eip1193Provider>('eip155')
->>>>>>> 6b9a2731
+  const [transactionsToBatch, setTransactionsToBatch] = useState<{ value: string; to: string }[]>(
+    []
+  )
   const toast = useChakraToast()
 
   const [isOpen, setIsOpen] = useState(false)
@@ -81,7 +64,7 @@
     if (address && walletProvider) {
       getCapabilitySupportedChainInfo(
         WALLET_CAPABILITIES.ATOMIC_BATCH,
-        walletProvider as Provider,
+        walletProvider,
         address
       ).then(capabilities => setAtomicBatchSupportedChains(capabilities))
     } else {
