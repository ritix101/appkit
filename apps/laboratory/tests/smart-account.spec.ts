import { testModalSmartAccount } from './shared/fixtures/w3m-smart-account-fixture'
import type { ModalWalletPage } from './shared/pages/ModalWalletPage'
import { EOA, SMART_ACCOUNT } from './shared/validators/ModalWalletValidator'
import { Email, NOT_ENABLED_DOMAIN } from './shared/utils/email'

import type { ModalWalletValidator } from './shared/validators/ModalWalletValidator'

const mailsacApiKey = process.env['MAILSAC_API_KEY']
if (!mailsacApiKey) {
  throw new Error('MAILSAC_API_KEY is not set')
}

testModalSmartAccount.beforeEach(async ({ modalValidator }) => {
  await modalValidator.expectConnected()
})

testModalSmartAccount('it should sign with eoa', async ({ modalPage, modalValidator }) => {
  await modalPage.sign()
  await modalPage.approveSign()
  await modalValidator.expectAcceptedSign()
})

testModalSmartAccount(
  'it should switch to its smart account and sign',
  async ({ modalPage, modalValidator }) => {
    const walletModalPage = modalPage as ModalWalletPage
    const walletModalValidator = modalValidator as ModalWalletValidator

    await walletModalPage.openAccount()
    await walletModalValidator.expectActivateSmartAccountPromoVisible(true)

    await walletModalPage.openSettings()
    await walletModalValidator.expectChangePreferredAccountToShow(SMART_ACCOUNT)
    await walletModalPage.togglePreferredAccountType()
    await walletModalValidator.expectChangePreferredAccountToShow(EOA)

    await walletModalPage.closeModal()

    await walletModalPage.sign()
    await walletModalPage.approveSign()
    await walletModalValidator.expectAcceptedSign()
  }
)

testModalSmartAccount(
  'it should return to an eoa when switching to a non supported network',
  async ({ modalPage, modalValidator }) => {
    const walletModalPage = modalPage as ModalWalletPage
    const walletModalValidator = modalValidator as ModalWalletValidator

    const originalAddress = await walletModalPage.getAddress()

    await walletModalPage.openAccount()
    await walletModalPage.openSettings()

    await walletModalPage.togglePreferredAccountType()
    await walletModalValidator.expectChangePreferredAccountToShow(EOA)
    await walletModalPage.switchNetwork('Avalanche')
    await modalValidator.expectSwitchedNetwork('Avalanche')
    await walletModalValidator.expectTogglePreferredTypeVisible(false)
    await walletModalPage.closeModal()

    await walletModalPage.openAccount()
    await walletModalValidator.expectActivateSmartAccountPromoVisible(false)
    await walletModalPage.closeModal()

    await walletModalValidator.expectAddress(originalAddress)
  }
)

testModalSmartAccount(
  'it should use an eoa and not propose flow when disconnecting and connecting to a not enabled address',
  async ({ modalPage, modalValidator, context }, { parallelIndex }) => {
    const walletModalPage = modalPage as ModalWalletPage
    const walletModalValidator = modalValidator as ModalWalletValidator

    const email = new Email(mailsacApiKey)

    await walletModalPage.openAccount()
    await walletModalPage.openSettings()
    await walletModalPage.togglePreferredAccountType()
    await walletModalPage.disconnect()
<<<<<<< HEAD
    await walletModalPage.page.waitForTimeout(1500)
=======
    await walletModalPage.page.waitForTimeout(500)
>>>>>>> 88d8ba45

    await walletModalPage.emailFlow(
      email.getEmailAddressToUse(parallelIndex, NOT_ENABLED_DOMAIN),
      context,
      mailsacApiKey
    )
    await walletModalPage.page.waitForTimeout(1500)
    await walletModalPage.openAccount()
    await walletModalPage.openSettings()
    await walletModalValidator.expectTogglePreferredTypeVisible(false)
    await walletModalPage.closeModal()

    await walletModalPage.openAccount()
    await walletModalValidator.expectActivateSmartAccountPromoVisible(false)
  }
)

testModalSmartAccount(
  'it should properly sign with a 6492 signature',
  async ({ modalPage, modalValidator }) => {
    const walletModalPage = modalPage as ModalWalletPage
    const walletModalValidator = modalValidator as ModalWalletValidator

    await walletModalPage.openAccount()
    await walletModalPage.openSettings()
    await walletModalPage.togglePreferredAccountType()
    await walletModalValidator.expectChangePreferredAccountToShow(EOA)
    await walletModalPage.closeModal()

    await walletModalPage.sign()
    await walletModalPage.approveSign()
    await walletModalValidator.expectAcceptedSign()
    const signature = await walletModalPage.getSignature()
    const address = await walletModalPage.getAddress()
    const chainId = await walletModalPage.getChainId()
    await walletModalValidator.expectValidSignature(signature, address, chainId)
  }
)<|MERGE_RESOLUTION|>--- conflicted
+++ resolved
@@ -80,11 +80,7 @@
     await walletModalPage.openSettings()
     await walletModalPage.togglePreferredAccountType()
     await walletModalPage.disconnect()
-<<<<<<< HEAD
-    await walletModalPage.page.waitForTimeout(1500)
-=======
     await walletModalPage.page.waitForTimeout(500)
->>>>>>> 88d8ba45
 
     await walletModalPage.emailFlow(
       email.getEmailAddressToUse(parallelIndex, NOT_ENABLED_DOMAIN),
