--- conflicted
+++ resolved
@@ -40,29 +40,9 @@
   await validator.expectAuthenticated()
 })
 
-<<<<<<< HEAD
-testMEmailSiwe('it should switch network and sign', async ({ modalPage, modalValidator }) => {
-  const modalWalletValidator = modalValidator as ModalWalletValidator
-  const modalWalletPage = modalPage as ModalWalletPage
-  let targetChain = 'Polygon'
-  await modalWalletPage.openAccount()
-  await modalWalletPage.openProfileView()
-  await modalWalletPage.openSettings()
-  await modalWalletPage.switchNetwork(targetChain)
-  await modalWalletPage.promptSiwe()
-  await modalWalletPage.approveSign()
-
-  // Open the settings again to see if the network is switched
-  await modalWalletPage.openAccount()
-  await modalWalletPage.openProfileView()
-  await modalWalletPage.openSettings()
-  await modalWalletValidator.expectSwitchedNetwork(targetChain, true)
-  await modalWalletPage.closeModal()
-=======
 emailSiweTest.afterAll(async () => {
   await page.page.close()
 })
->>>>>>> 4618fab9
 
 // -- Tests --------------------------------------------------------------------
 emailSiweTest('it should sign', async () => {
@@ -71,29 +51,12 @@
   await validator.expectAcceptedSign()
 })
 
-<<<<<<< HEAD
-  targetChain = 'Ethereum'
-  await modalWalletPage.openAccount()
-  await modalWalletPage.openProfileView()
-  await modalWalletPage.openSettings()
-  await modalWalletPage.switchNetwork(targetChain)
-  await modalWalletPage.promptSiwe()
-  await modalWalletPage.approveSign()
-
-  // Open the settings again to see if the network is switched
-  await modalWalletPage.openAccount()
-  await modalWalletPage.openProfileView()
-  await modalWalletPage.openSettings()
-  await modalWalletValidator.expectSwitchedNetwork(targetChain)
-  await modalWalletPage.closeModal()
-=======
 emailSiweTest('it should upgrade wallet', async () => {
   const walletUpgradePage = await page.clickWalletUpgradeCard(context)
   expect(walletUpgradePage.url()).toContain(SECURE_WEBSITE_URL)
   await walletUpgradePage.close()
   await page.closeModal()
 })
->>>>>>> 4618fab9
 
 emailSiweTest('it should reject sign', async () => {
   await page.sign()
