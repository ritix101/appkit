--- conflicted
+++ resolved
@@ -26,10 +26,7 @@
     // Webkit cannot use clipboard.
     if (browserName === 'webkit') {
       testMWSiwe.skip()
-<<<<<<< HEAD
-=======
 
->>>>>>> 21f60962
       return
     }
     await modalPage.promptSiwe()
@@ -48,10 +45,7 @@
     // Webkit cannot use clipboard.
     if (browserName === 'webkit') {
       testMWSiwe.skip()
-<<<<<<< HEAD
-=======
 
->>>>>>> 21f60962
       return
     }
     await modalPage.promptSiwe()
