--- conflicted
+++ resolved
@@ -49,50 +49,7 @@
   await modalPage.closeModal()
 })
 
-<<<<<<< HEAD
-testMWSiwe(
-  'it should sign in with ethereum',
-  async ({ modalPage, walletPage, modalValidator, walletValidator }) => {
-    const uri = await modalPage.getConnectUri()
-    await walletPage.connectWithUri(uri)
-    await walletPage.handleSessionProposal(DEFAULT_SESSION_PARAMS)
-    await modalValidator.expectAuthenticated()
-    await modalValidator.expectConnected()
-    await walletValidator.expectConnected()
-    await modalPage.disconnect()
-  }
-)
-
-testMWSiwe(
-  'it should reject sign in with ethereum',
-  async ({ modalPage, walletPage, modalValidator }) => {
-    const uri = await modalPage.getConnectUri()
-    await walletPage.connectWithUri(uri)
-    await walletPage.handleRequest({ accept: false })
-    await modalValidator.expectUnauthenticated()
-  }
-)
-
-testMWSiwe(
-  'it should require re-authentication when switching networks',
-  async ({ modalPage, walletPage, modalValidator, walletValidator }) => {
-    const uri = await modalPage.getConnectUri()
-    await walletPage.connectWithUri(uri)
-    await walletPage.handleSessionProposal(DEFAULT_SESSION_PARAMS)
-    await modalValidator.expectAuthenticated()
-    await modalValidator.expectConnected()
-    await walletValidator.expectConnected()
-    await modalPage.switchNetwork('Polygon')
-
-    // Re-authentication required
-    await modalValidator.expectUnauthenticated()
-    await modalPage.closeModal()
-    await modalValidator.expectDisconnected()
-  }
-)
-=======
 siweWalletTest('it should be unauthenticated when disconnect', async () => {
   await modalPage.disconnect()
   await modalValidator.expectUnauthenticated()
-})
->>>>>>> 9866b3d6
+})