--- conflicted
+++ resolved
@@ -41,11 +41,7 @@
 testConnectedMW(
   'it should switch networks and sign',
   async ({ modalPage, walletPage, modalValidator, walletValidator }) => {
-<<<<<<< HEAD
-    const chains = modalPage.library === 'solana' ? ['Solana Devnet'] : ['Polygon', 'Ethereum']
-=======
     const chains = modalPage.library === 'solana' ? ['Solana Testnet'] : ['Polygon', 'Ethereum']
->>>>>>> 88d8ba45
 
     // Run them one after another
     async function processChain(index: number) {
@@ -57,11 +53,7 @@
       // For Solana, even though we switch to Solana Devnet, the chain name on the wallet page is still Solana
       const chainNameOnWalletPage = modalPage.library === 'solana' ? 'Solana' : chainName
       await modalPage.switchNetwork(chainName)
-<<<<<<< HEAD
-      await modalValidator.expectNetwork(chainName)
-=======
       await modalValidator.expectSwitchedNetwork(chainName)
->>>>>>> 88d8ba45
       await modalPage.closeModal()
       await modalPage.sign()
       await walletValidator.expectReceivedSign({ chainName: chainNameOnWalletPage })
