--- conflicted
+++ resolved
@@ -87,17 +87,10 @@
   await modalPage.closeModal()
 })
 
-<<<<<<< HEAD
-testConnectedMW(
-  'it should show Switch Network modal if network is not supported',
-  async ({ modalPage, modalValidator, walletPage }) => {
-    if (modalPage.library === 'solana') {
-=======
 sampleWalletTest(
   'it should show Switch Network modal if network is not supported',
   async ({ library }) => {
     if (library === 'solana') {
->>>>>>> 86983f0c
       return
     }
     await walletPage.enableTestnets()
