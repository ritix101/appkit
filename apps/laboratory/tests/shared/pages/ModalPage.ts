--- conflicted
+++ resolved
@@ -323,7 +323,6 @@
 
     await this.enterOTP(otp, headerTitle)
   }
-<<<<<<< HEAD
 
   async switchNetworkWithNetworkButton(networkName: string) {
     const networkButton = this.page.getByTestId('w3m-network-button')
@@ -332,9 +331,9 @@
     const networkToSwitchButton = this.page.getByTestId(`w3m-network-switch-${networkName}`)
     await networkToSwitchButton.click()
     await networkToSwitchButton.waitFor({ state: 'hidden' })
-=======
+  }
+
   async openProfileView() {
     await this.page.getByTestId('wui-profile-button').click()
->>>>>>> f2e6aa64
   }
 }