/* eslint-disable no-await-in-loop */
import type { BrowserContext, Locator, Page } from '@playwright/test'
import { expect } from '@playwright/test'
import { BASE_URL, DEFAULT_SESSION_PARAMS } from '../constants'
import { doActionAndWaitForNewPage } from '../utils/actions'
import { Email } from '../utils/email'
import { DeviceRegistrationPage } from './DeviceRegistrationPage'
import type { TimingRecords } from '../fixtures/timing-fixture'
import { WalletPage } from './WalletPage'
import { WalletValidator } from '../validators/WalletValidator'

export type ModalFlavor = 'default' | 'siwe' | 'email' | 'wallet' | 'external' | 'all'

function getUrlByFlavor(baseUrl: string, library: string, flavor: ModalFlavor) {
  const urlsByFlavor: Partial<Record<ModalFlavor, string>> = {
    default: `${baseUrl}library/${library}/`,
    external: `${baseUrl}library/external/`
  }

  return urlsByFlavor[flavor] || `${baseUrl}library/${library}-${flavor}/`
}

export class ModalPage {
  private readonly baseURL = BASE_URL

  private readonly connectButton: Locator
  private readonly url: string
  private emailAddress = ''

  constructor(
    public readonly page: Page,
    public readonly library: string,
    public readonly flavor: ModalFlavor
  ) {
    this.connectButton = this.page.getByTestId('connect-button')
    this.url = getUrlByFlavor(this.baseURL, library, flavor)
  }

  async load() {
    await this.page.goto(this.url)
  }

  assertDefined<T>(value: T | undefined | null): T {
    expect(value).toBeDefined()

    // eslint-disable-next-line @typescript-eslint/no-non-null-assertion
    return value!
  }

  async getConnectUri(timingRecords?: TimingRecords): Promise<string> {
    await this.page.goto(this.url)
    await this.connectButton.click()
    const connect = this.page.getByTestId('wallet-selector-walletconnect')
    await connect.waitFor({
      state: 'visible',
      timeout: 5000
    })
    await connect.click()
    const qrLoadInitiatedTime = new Date()

    // Using getByTestId() doesn't work on my machine, I'm guessing because this element is inside of a <slot>
    const qrCode = this.page.locator('wui-qr-code')
    await expect(qrCode).toBeVisible()

    const uri = this.assertDefined(await qrCode.getAttribute('uri'))
    const qrLoadedTime = new Date()
    if (timingRecords) {
      timingRecords.push({
        item: 'qrLoad',
        timeMs: qrLoadedTime.getTime() - qrLoadInitiatedTime.getTime()
      })
    }

    return uri
  }

  async qrCodeFlow(page: ModalPage, walletPage: WalletPage): Promise<void> {
    await walletPage.load()
    const uri = await page.getConnectUri()
    await walletPage.connectWithUri(uri)
    await walletPage.handleSessionProposal(DEFAULT_SESSION_PARAMS)
    const walletValidator = new WalletValidator(walletPage.page)
    await walletValidator.expectConnected()
  }

  async emailFlow(
    emailAddress: string,
    context: BrowserContext,
    mailsacApiKey: string
  ): Promise<void> {
    this.emailAddress = emailAddress

    const email = new Email(mailsacApiKey)

    await email.deleteAllMessages(emailAddress)
    await this.loginWithEmail(emailAddress)

    let messageId = await email.getLatestMessageId(emailAddress)

    if (!messageId) {
      throw new Error('No messageId found')
    }
    let emailBody = await email.getEmailBody(emailAddress, messageId)
    let otp = ''
    if (email.isApproveEmail(emailBody)) {
      const url = email.getApproveUrlFromBody(emailBody)

      await email.deleteAllMessages(emailAddress)

      const drp = new DeviceRegistrationPage(await context.newPage(), url)
      drp.load()
      await drp.approveDevice()
      await drp.close()

      messageId = await email.getLatestMessageId(emailAddress)

      emailBody = await email.getEmailBody(emailAddress, messageId)
      if (!email.isApproveEmail(emailBody)) {
        otp = email.getOtpCodeFromBody(emailBody)
      }
    }

    if (otp === '') {
      otp = email.getOtpCodeFromBody(emailBody)
    }

    await this.enterOTP(otp)
  }

  async loginWithEmail(email: string) {
    // Connect Button doesn't have a proper `disabled` attribute so we need to wait for the button to change the text
    await this.page
      .getByTestId('connect-button')
      .getByRole('button', { name: 'Connect Wallet' })
      .click()
    await this.page.getByTestId('wui-email-input').locator('input').focus()
    await this.page.getByTestId('wui-email-input').locator('input').fill(email)
    await this.page.getByTestId('wui-email-input').locator('input').press('Enter')
    await expect(
      this.page.getByText(email),
      `Expected current email: ${email} to be visible on the notification screen`
    ).toBeVisible({
      timeout: 20_000
    })
  }

  async loginWithSocial(socialOption: 'github', socialMail: string, socialPass: string) {
    await this.page
      .getByTestId('connect-button')
      .getByRole('button', { name: 'Connect Wallet' })
      .click()

    switch (socialOption) {
      case 'github':
        await this.loginWithGitHub(socialMail, socialPass)
        break
      default:
        throw new Error(`Unknown social option: ${socialOption}`)
    }
  }

  async loginWithGitHub(socialMail: string, socialPass: string) {
    const socialPopupPromise = this.page.waitForEvent('popup')
    await this.page.getByTestId(`social-selector-github`).click()
    const socialPopup = await socialPopupPromise
    await socialPopup.waitForLoadState()
    await socialPopup.fill('#login_field.form-control.input-block.js-login-field', socialMail)
    await socialPopup.fill(
      '#password.form-control.form-control.input-block.js-password-field',
      socialPass
    )
    await socialPopup.locator('[type=submit]').click()

    if (await socialPopup.locator('h1').getByText('Reauthorization required').isVisible()) {
      await socialPopup.locator('button').getByText('Authorize WalletConnect').click()
    }

    await socialPopup.waitForEvent('close')
  }

  async enterOTP(otp: string, headerTitle = 'Confirm Email') {
    await expect(this.page.getByText(headerTitle)).toBeVisible({
      timeout: 10_000
    })
    await expect(this.page.getByText('Enter the code we sent')).toBeVisible({
      timeout: 10_000
    })

    const splitted = otp.split('')

    // eslint-disable-next-line no-plusplus
    for (let i = 0; i < splitted.length; i++) {
      const digit = splitted[i]
      if (!digit) {
        throw new Error('Invalid OTP')
      }
      const otpInput = this.page.getByTestId('wui-otp-input')
      const wrapper = otpInput.locator('wui-input-numeric').nth(i)
      await expect(wrapper, `Wrapper element for input ${i} should be visible`).toBeVisible({
        timeout: 5000
      })
      const input = wrapper.locator('input')
      await expect(input, `Input ${i} should be enabled`).toBeEnabled({
        timeout: 5000
      })
      await input.fill(digit)
    }

    await expect(this.page.getByText(headerTitle)).not.toBeVisible()
  }

  async disconnect() {
    const accountBtn = this.page.getByTestId('account-button')
    await expect(accountBtn, 'Account button should be visible').toBeVisible()
    await expect(accountBtn, 'Account button should be enabled').toBeEnabled()
    await accountBtn.click()
    const disconnectBtn = this.page.getByTestId('disconnect-button')
    await expect(disconnectBtn, 'Disconnect button should be visible').toBeVisible()
    await expect(disconnectBtn, 'Disconnect button should be enabled').toBeEnabled()
    await disconnectBtn.click()
    await this.page.waitForTimeout(1000)
  }

  async sign() {
    const signButton = this.page.getByTestId('sign-message-button')
    await signButton.scrollIntoViewIfNeeded()
    await this.page.waitForTimeout(500)
    await signButton.click()
    await this.page.waitForTimeout(1000)
  }

  async signatureRequestFrameShouldVisible() {
    await expect(
      this.page.frameLocator('#w3m-iframe').getByText('requests a signature'),
      'Web3Modal iframe should be visible'
    ).toBeVisible({
      timeout: 10000
    })
    await this.page.waitForTimeout(2000)
  }

  async clickSignatureRequestButton(name: string) {
    await this.page.frameLocator('#w3m-iframe').getByRole('button', { name, exact: true }).click()
  }

  async approveSign() {
    await this.signatureRequestFrameShouldVisible()
    await this.clickSignatureRequestButton('Sign')
  }

  async rejectSign() {
    await this.signatureRequestFrameShouldVisible()
    await this.clickSignatureRequestButton('Cancel')
  }

  async clickWalletUpgradeCard(context: BrowserContext) {
    await this.page.getByTestId('account-button').click()

    await this.page.getByTestId('w3m-profile-button').click()
    await this.page.getByTestId('account-settings-button').click()
    await this.page.getByTestId('w3m-wallet-upgrade-card').click()

    const page = await doActionAndWaitForNewPage(
      this.page.getByTestId('w3m-secure-website-button').click(),
      context
    )

    return page
  }

  async promptSiwe() {
    const siweSign = this.page.getByTestId('w3m-connecting-siwe-sign')
    await expect(siweSign, 'Siwe prompt sign button should be visible').toBeVisible({
      timeout: 10_000
    })
    await expect(siweSign, 'Siwe prompt sign button should be enabled').toBeEnabled()
    await siweSign.click()
  }

  async cancelSiwe() {
    await this.page.getByTestId('w3m-connecting-siwe-cancel').click()
  }

  async switchNetwork(network: string) {
    await this.page.getByTestId('account-button').click()
    await this.page.getByTestId('w3m-account-select-network').click()
    await this.page.getByTestId(`w3m-network-switch-${network}`).click()
  }

  async clickWalletDeeplink() {
    await this.connectButton.click()
    await this.page.getByTestId('wallet-selector-react-wallet-v2').click()
    await this.page.getByTestId('tab-desktop').click()
  }

  async openAccount() {
    await this.page.getByTestId('account-button').click()
  }

  async closeModal() {
    await this.page.getByTestId('w3m-header-close')?.click?.()
    // Wait for the modal fade out animation
    await this.page.waitForTimeout(300)
  }

  async updateEmail(mailsacApiKey: string, index: number) {
    const email = new Email(mailsacApiKey)
    const newEmailAddress = email.getEmailAddressToUse(index)

    await this.page.getByTestId('account-button').click()
    await this.page.getByTestId('w3m-account-email-update').click()
    await this.page.getByTestId('wui-email-input').locator('input').focus()
    await this.page.getByTestId('wui-email-input').locator('input').fill(newEmailAddress)

    // Clear messages before putting new email
    await email.deleteAllMessages(this.emailAddress)
    await this.page.getByTestId('wui-email-input').locator('input').press('Enter')

    // Wait until the next screen appears
    await expect(this.page.getByText('Enter the code we sent')).toBeVisible({
      timeout: 20_000
    })
    const confirmCurrentEmail = await this.page.getByText('Confirm Current Email').isVisible()
    if (confirmCurrentEmail) {
      await this.updateOtpFlow(this.emailAddress, mailsacApiKey, 'Confirm Current Email')
    }

    await this.updateOtpFlow(newEmailAddress, mailsacApiKey, 'Confirm New Email')

    expect(
      this.page.getByTestId('w3m-account-email-update'),
      `Expected to go to the account screen after the update`
    ).toBeVisible()

    await expect(this.page.getByText(newEmailAddress)).toBeVisible()
  }

  async updateOtpFlow(emailAddress: string, mailsacApiKey: string, headerTitle: string) {
    const email = new Email(mailsacApiKey)

    const messageId = await email.getLatestMessageId(emailAddress)

    if (!messageId) {
      throw new Error('No messageId found')
    }
    const emailBody = await email.getEmailBody(emailAddress, messageId)
    const otp = email.getOtpCodeFromBody(emailBody)

    await this.enterOTP(otp, headerTitle)
  }

<<<<<<< HEAD
=======
  async openModal() {
    await this.page.getByTestId('account-button').click()
  }

>>>>>>> 86983f0c
  async openProfileView() {
    await this.page.getByTestId('wui-profile-button').click()
  }

  async getWalletFeaturesButton(feature: 'onramp' | 'swap' | 'receive' | 'send') {
    const walletFeatureButton = this.page.getByTestId(`wallet-features-${feature}-button`)
    await expect(walletFeatureButton).toBeVisible()

    return walletFeatureButton
  }
}<|MERGE_RESOLUTION|>--- conflicted
+++ resolved
@@ -349,13 +349,10 @@
     await this.enterOTP(otp, headerTitle)
   }
 
-<<<<<<< HEAD
-=======
   async openModal() {
     await this.page.getByTestId('account-button').click()
   }
 
->>>>>>> 86983f0c
   async openProfileView() {
     await this.page.getByTestId('wui-profile-button').click()
   }
