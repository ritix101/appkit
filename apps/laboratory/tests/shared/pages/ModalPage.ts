--- conflicted
+++ resolved
@@ -71,8 +71,6 @@
     context: BrowserContext,
     mailsacApiKey: string
   ): Promise<void> {
-    this.emailAddress = emailAddress
-
     this.emailAddress = emailAddress
 
     const email = new Email(mailsacApiKey)
@@ -247,15 +245,9 @@
     await this.page.waitForTimeout(300)
   }
 
-<<<<<<< HEAD
-  async updateEmail(mailsacApiKey: string) {
-    const email = new Email(mailsacApiKey)
-    const newEmailAddress = email.getEmailAddressToUse(1)
-=======
   async updateEmail(mailsacApiKey: string, index: number) {
     const email = new Email(mailsacApiKey)
     const newEmailAddress = email.getEmailAddressToUse(index)
->>>>>>> 88d8ba45
 
     await this.page.getByTestId('account-button').click()
     await this.page.getByTestId('w3m-account-email-update').click()
@@ -268,11 +260,7 @@
 
     // Wait until the next screen appears
     await expect(this.page.getByText('Enter the code we sent')).toBeVisible({
-<<<<<<< HEAD
-      timeout: 10_000
-=======
       timeout: 20_000
->>>>>>> 88d8ba45
     })
     const confirmCurrentEmail = await this.page.getByText('Confirm Current Email').isVisible()
     if (confirmCurrentEmail) {
