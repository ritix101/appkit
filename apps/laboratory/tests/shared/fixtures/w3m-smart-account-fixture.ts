import type { ModalFixture } from './w3m-fixture'
import { Email } from '../utils/email'
import { ModalWalletPage } from '../pages/ModalWalletPage'
import { ModalWalletValidator } from '../validators/ModalWalletValidator'
import type { ModalPage } from '../pages/ModalPage'
<<<<<<< HEAD
=======
import { timingFixture } from './timing-fixture'
>>>>>>> 88d8ba45

// Test Modal + Smart Account
export const testModalSmartAccount = timingFixture.extend<
  ModalFixture & { slowModalPage: ModalPage }
>({
  library: ['wagmi', { option: true }],
  modalPage: [
    async ({ page, library, context }, use, testInfo) => {
      const modalPage = new ModalWalletPage(page, library)
      const modalValidator = new ModalWalletValidator(page)
      await modalPage.load()

      const mailsacApiKey = process.env['MAILSAC_API_KEY']
      if (!mailsacApiKey) {
        throw new Error('MAILSAC_API_KEY is not set')
      }
      const email = new Email(mailsacApiKey)
      const tempEmail = email.getEmailAddressToUse(testInfo.parallelIndex)

      await modalPage.emailFlow(tempEmail, context, mailsacApiKey)
      await modalPage.openAccount()
      await modalPage.openSettings()
      await modalPage.switchNetwork('Sepolia')
      await modalValidator.expectSwitchedNetwork('Sepolia')
      await modalPage.closeModal()
      await use(modalPage)
    },
    { timeout: 90_000 }
  ],
  modalValidator: async ({ modalPage }, use) => {
    const modalValidator = new ModalWalletValidator(modalPage.page)
    await use(modalValidator)
  }
})<|MERGE_RESOLUTION|>--- conflicted
+++ resolved
@@ -3,10 +3,7 @@
 import { ModalWalletPage } from '../pages/ModalWalletPage'
 import { ModalWalletValidator } from '../validators/ModalWalletValidator'
 import type { ModalPage } from '../pages/ModalPage'
-<<<<<<< HEAD
-=======
 import { timingFixture } from './timing-fixture'
->>>>>>> 88d8ba45
 
 // Test Modal + Smart Account
 export const testModalSmartAccount = timingFixture.extend<
