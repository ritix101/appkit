import { Mailsac } from '@mailsac/api'
const EMAIL_CHECK_TIMEOUT = 1000
const MAX_EMAIL_CHECK = 16
const EMAIL_APPROVE_BUTTON_TEXT = 'Approve this login'
const APPROVE_URL_REGEX = /https:\/\/register.*/u
const OTP_CODE_REGEX = /\d{3}\s?\d{3}/u
const EMAIL_DOMAIN = 'web3modal.msdc.co'
export const NOT_ENABLED_DOMAIN = 'w3ma.msdc.co'

export class Email {
  // eslint-disable-next-line  @typescript-eslint/no-explicit-any
  private readonly mailsac: Mailsac<any>
  constructor(public readonly apiKey: string) {
    this.mailsac = new Mailsac({ headers: { 'Mailsac-Key': apiKey } })
  }

  async deleteAllMessages(email: string) {
    return await this.mailsac.messages.deleteAllMessages(email)
  }

  timeout(ms: number) {
    return new Promise(resolve => {
      setTimeout(resolve, ms)
    })
  }

  async getLatestMessageId(email: string): Promise<string> {
    let checks = 0
    /* eslint-disable no-await-in-loop */
    while (checks < MAX_EMAIL_CHECK) {
      const messages = await this.mailsac.messages.listMessages(email)
      if (messages.data.length > 0) {
        const message = messages.data[0]
        if (!message) {
          throw new Error(`No message found for address ${email}`)
        }
        const id = message._id
        if (!id) {
          throw new Error(`Message id not present for address ${email}`)
        }

        return id
      }
      await this.timeout(EMAIL_CHECK_TIMEOUT)
      checks += 1
    }
    throw new Error(`No email found for address ${email}`)
  }

  async getEmailBody(email: string, messageId: string): Promise<string> {
    const result = await this.mailsac.messages.getBodyPlainText(email, messageId)

    return result.data
  }

  isApproveEmail(body: string): boolean {
    return body.includes(EMAIL_APPROVE_BUTTON_TEXT)
  }

  getApproveUrlFromBody(body: string): string {
    const match = body.match(APPROVE_URL_REGEX)
    if (match) {
      return match[0]
    }

    throw new Error(`No url found in email: ${body}`)
  }

  getOtpCodeFromBody(body: string): string {
    const match = body.match(OTP_CODE_REGEX)
    if (match) {
      // Remove empty space in OTP code 111 111
      return match[0].replace(' ', '')
    }

    throw new Error(`No code found in email: ${body}`)
  }

  getEmailAddressToUse(index: number, domain = EMAIL_DOMAIN): string {
<<<<<<< HEAD
    const prefix = randomBytes(12).toString('hex')

    return `${prefix}-w${index}@${domain}`
=======
    return `w3m-w${index}@${domain}`
>>>>>>> 88d8ba45
  }
}<|MERGE_RESOLUTION|>--- conflicted
+++ resolved
@@ -77,12 +77,6 @@
   }
 
   getEmailAddressToUse(index: number, domain = EMAIL_DOMAIN): string {
-<<<<<<< HEAD
-    const prefix = randomBytes(12).toString('hex')
-
-    return `${prefix}-w${index}@${domain}`
-=======
     return `w3m-w${index}@${domain}`
->>>>>>> 88d8ba45
   }
 }