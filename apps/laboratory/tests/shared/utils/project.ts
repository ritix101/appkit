--- conflicted
+++ resolved
@@ -1,7 +1,7 @@
 import { devices } from '@playwright/test'
 import { getAvailableDevices } from './device'
 import { getValue } from './config'
-import { BRAVE_LINUX_PATH, getLocalBravePath } from '../constants/browsers'
+import { getLocalBravePath, BRAVE_LINUX_PATH } from '../constants/browsers'
 
 const availableDevices = getAvailableDevices()
 
@@ -48,10 +48,6 @@
   },
   'Desktop Firefox/wagmi': {
     testIgnore: 'email.spec.ts'
-<<<<<<< HEAD
-  },
-  'Desktop Safari/wagmi': {
-    testIgnore: 'email.spec.ts'
   },
   // Exclude email.spec.ts, siwe.spec.ts, and canary.spec.ts because in solana not yet implemented
   'Desktop Chrome/solana': {
@@ -62,8 +58,6 @@
   },
   'Desktop Safari/solana': {
     grep: /^(?!.*(?:email\.spec\.ts|siwe\.spec\.ts|canary\.spec\.ts)).*$/u
-=======
->>>>>>> 91f12541
   }
 }
 
