--- conflicted
+++ resolved
@@ -5,11 +5,7 @@
 
 const availableDevices = getAvailableDevices()
 
-<<<<<<< HEAD
-const LIBRARIES = ['appkit-all'] as const
-=======
 const LIBRARIES = ['ethers'] as const
->>>>>>> c7377d2d
 
 const PERMUTATIONS = availableDevices.flatMap(device =>
   LIBRARIES.map(library => ({ device, library }))
