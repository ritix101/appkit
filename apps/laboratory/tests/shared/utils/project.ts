--- conflicted
+++ resolved
@@ -75,19 +75,6 @@
   },
   // Exclude social.spec.ts, email.spec.ts, siwe.spec.ts, and canary.spec.ts from solana, not yet implemented
   'Desktop Chrome/solana': {
-<<<<<<< HEAD
-    testIgnore: SOLANA_UNIMPLEMENTED_TESTS_REGEX
-  },
-  'Desktop Brave/solana': {
-    useOptions: braveOptions,
-    testIgnore: SOLANA_UNIMPLEMENTED_TESTS_REGEX
-  },
-  'Desktop Firefox/solana': {
-    testIgnore: SOLANA_UNIMPLEMENTED_TESTS_REGEX
-  },
-  'Desktop Safari/solana': {
-    testIgnore: SOLANA_UNIMPLEMENTED_TESTS_REGEX
-=======
     testIgnore: SOLANA_DISABLED_TESTS_REGEX
   },
   'Desktop Brave/solana': {
@@ -99,7 +86,6 @@
   },
   'Desktop Safari/solana': {
     testIgnore: SOLANA_DISABLED_TESTS_REGEX
->>>>>>> 4618fab9
   }
 }
 
