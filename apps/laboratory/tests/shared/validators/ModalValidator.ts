import { expect } from '@playwright/test'
import type { Page } from '@playwright/test'
import { ConstantsUtil } from '../../../src/utils/ConstantsUtil'
import { getMaximumWaitConnections } from '../utils/timeouts'
import { verifySignature } from '../../../src/utils/SignatureUtil'

const MAX_WAIT = getMaximumWaitConnections()

export class ModalValidator {
  constructor(public readonly page: Page) {}

  async expectConnected() {
    const accountButton = this.page.locator('w3m-account-button')
    await expect(accountButton, 'Account button should be present').toBeAttached({
      timeout: MAX_WAIT
    })
    await expect(
      this.page.getByTestId('connect-button'),
      'Connect button should not be present'
    ).toBeHidden({
      timeout: MAX_WAIT
    })
    await this.page.waitForTimeout(500)
  }

  async expectAuthenticated() {
    await expect(
      this.page.getByTestId('w3m-authentication-status'),
      'Authentication status should be: authenticated'
    ).toContainText('authenticated')
  }

  async expectUnauthenticated() {
    await expect(
      this.page.getByTestId('w3m-authentication-status'),
      'Authentication status should be: unauthenticated'
    ).toContainText('unauthenticated')
  }

  async expectSignatureDeclined() {
    await expect(
      this.page.getByText('Signature declined'),
      'Signature declined should be visible'
    ).toBeVisible()
  }

  async expectDisconnected() {
    await expect(
      this.page.getByTestId('connect-button'),
      'Connect button should be present'
    ).toBeVisible({
      timeout: MAX_WAIT
    })
  }

  async expectAddress(expectedAddress: string) {
    const address = this.page.getByTestId('w3m-address')

    await expect(address, 'Correct address should be present').toHaveText(expectedAddress)
  }

  async expectNetwork(network: string) {
    const networkButton = this.page.getByTestId('w3m-account-select-network')
    await expect(networkButton, `Network button should contain text ${network}`).toHaveText(
      network,
      {
        timeout: 5000
      }
    )
  }

  async expectAcceptedSign() {
    // We use Chakra Toast and it's not quite straightforward to set the `data-testid` attribute on the toast element.
    await expect(this.page.getByText(ConstantsUtil.SigningSucceededToastTitle)).toBeVisible({
      timeout: 30 * 1000
    })
    const closeButton = this.page.locator('#toast-close-button')

    await expect(closeButton).toBeVisible()
    await closeButton.click()
  }

  async expectRejectedSign() {
    // We use Chakra Toast and it's not quite straightforward to set the `data-testid` attribute on the toast element.
    await expect(this.page.getByText(ConstantsUtil.SigningFailedToastTitle)).toBeVisible()
  }
  async expectSwitchedNetwork(network: string) {
    const switchNetworkButton = this.page.getByTestId('w3m-account-select-network')
    await expect(switchNetworkButton).toBeVisible()
    await expect(switchNetworkButton, `Switched network should include ${network}`).toContainText(
      network
    )
  }

  async expectValidSignature(signature: `0x${string}`, address: `0x${string}`, chainId: number) {
    const isVerified = await verifySignature({
      address,
      message: 'Hello Web3Modal!',
      signature,
      chainId
    })

    expect(isVerified).toBe(true)
  }

  async expectExternalVisible() {
    const externalConnector = this.page.getByTestId(/^wallet-selector-external/u)
    await expect(externalConnector).toBeVisible()
  }
<<<<<<< HEAD
=======

  async expectMultipleAccounts() {
    await expect(this.page.getByText('Switch Address')).toBeVisible({
      timeout: MAX_WAIT
    })
    const accounts = await this.page.getByTestId('switch-address-item').all()

    expect(accounts.length).toBeGreaterThan(1)
  }
>>>>>>> 802b30f8
}<|MERGE_RESOLUTION|>--- conflicted
+++ resolved
@@ -107,8 +107,6 @@
     const externalConnector = this.page.getByTestId(/^wallet-selector-external/u)
     await expect(externalConnector).toBeVisible()
   }
-<<<<<<< HEAD
-=======
 
   async expectMultipleAccounts() {
     await expect(this.page.getByText('Switch Address')).toBeVisible({
@@ -118,5 +116,4 @@
 
     expect(accounts.length).toBeGreaterThan(1)
   }
->>>>>>> 802b30f8
 }