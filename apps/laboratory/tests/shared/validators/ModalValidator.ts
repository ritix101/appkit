--- conflicted
+++ resolved
@@ -127,12 +127,9 @@
       'Network not supported message should be visible'
     ).toBeVisible()
   }
-<<<<<<< HEAD
-=======
 
   async expectAccountPageVisible() {
     const switchNetworkButton = this.page.getByTestId('w3m-account-select-network')
     await expect(switchNetworkButton).toBeVisible()
   }
->>>>>>> 86983f0c
 }