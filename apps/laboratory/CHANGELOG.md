--- conflicted
+++ resolved
@@ -1,76 +1,5 @@
 # @apps/laboratory
 
-<<<<<<< HEAD
-## 4.1.3-xaf31s.2
-
-### Patch Changes
-
-- Social login patch
-
-- Patch social
-
-- Updated dependencies []:
-  - @web3modal/ethers@4.1.3-xaf31s.2
-  - @web3modal/wagmi@4.1.3-xaf31s.2
-  - @web3modal/siwe@4.1.3-xaf31s.2
-
-## 4.1.3-aw214x.1
-
-### Patch Changes
-
-- Patch social login
-
-- Updated dependencies []:
-  - @web3modal/ethers@4.1.3-aw214x.1
-  - @web3modal/wagmi@4.1.3-aw214x.1
-  - @web3modal/siwe@4.1.3-aw214x.1
-
-## 4.1.3-xafeai01.0
-
-### Patch Changes
-
-- Patch social
-
-- Updated dependencies []:
-  - @web3modal/ethers@4.1.3-xafeai01.0
-  - @web3modal/wagmi@4.1.3-xafeai01.0
-  - @web3modal/siwe@4.1.3-xafeai01.0
-
-## 4.1.2
-
-### Patch Changes
-
-- Patch social login
-
-- Canary release social login
-
-- Updated dependencies []:
-  - @web3modal/ethers@4.1.2
-  - @web3modal/wagmi@4.1.2
-  - @web3modal/siwe@4.1.2
-
-## 4.1.2-142149x.1
-
-### Patch Changes
-
-- Patch social login
-
-- Updated dependencies []:
-  - @web3modal/ethers@4.1.2-142149x.1
-  - @web3modal/wagmi@4.1.2-142149x.1
-  - @web3modal/siwe@4.1.2-142149x.1
-
-## 4.1.2-05d9e29.0
-
-### Patch Changes
-
-- Canary release social login
-
-- Updated dependencies []:
-  - @web3modal/ethers@4.1.2-05d9e29.0
-  - @web3modal/wagmi@4.1.2-05d9e29.0
-  - @web3modal/siwe@4.1.2-05d9e29.0
-=======
 ## 4.1.5
 
 ### Patch Changes
@@ -197,7 +126,6 @@
   - @web3modal/solana@4.2.0-500a38.0
   - @web3modal/wagmi@4.2.0-500a38.0
   - @web3modal/siwe@4.2.0-500a38.0
->>>>>>> a0733f56
 
 ## 4.1.1
 
