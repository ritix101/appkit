--- conflicted
+++ resolved
@@ -1,7 +1,5 @@
 # @apps/laboratory
 
-<<<<<<< HEAD
-=======
 ## 5.1.1
 
 ### Patch Changes
@@ -103,7 +101,6 @@
   - @web3modal/wagmi@5.0.11
   - @web3modal/siwe@5.0.11
 
->>>>>>> 543585f8
 ## 5.0.10
 
 - chore: update with v5 by @tomiir in https://github.com/WalletConnect/web3modal/pull/2612
