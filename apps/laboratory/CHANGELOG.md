--- conflicted
+++ resolved
@@ -1,7 +1,5 @@
 # @apps/laboratory
 
-<<<<<<< HEAD
-=======
 ## 4.1.12-910a844.0
 
 ### Patch Changes
@@ -14,7 +12,6 @@
   - @web3modal/solana@4.1.12-910a844.0
   - @web3modal/wagmi@4.1.12-910a844.0
 
->>>>>>> 88d8ba45
 ## 4.1.11
 
 ### Patch Changes
