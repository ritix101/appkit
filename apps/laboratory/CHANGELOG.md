--- conflicted
+++ resolved
@@ -1,17 +1,5 @@
 # @apps/laboratory
 
-<<<<<<< HEAD
-## 4.0.14-b3fbdad8.0
-
-### Patch Changes
-
-- Smart accounts creation and swap flow
-
-- Updated dependencies []:
-  - @web3modal/ethers@4.0.14-b3fbdad8.0
-  - @web3modal/wagmi@4.0.14-b3fbdad8.0
-  - @web3modal/siwe@4.0.14-b3fbdad8.0
-=======
 ## 4.1.1
 
 ### Patch Changes
@@ -35,7 +23,6 @@
   - @web3modal/ethers@4.1.0
   - @web3modal/siwe@4.1.0
   - @web3modal/wagmi@4.1.0
->>>>>>> 23e4eca9
 
 ## 4.0.13
 
