--- conflicted
+++ resolved
@@ -4,11 +4,8 @@
 import ConnectToFortmatic from "./fortmatic";
 import ConnectToTorus from "./torus";
 import ConnectToSquarelink from "./squarelink";
-<<<<<<< HEAD
 import ConnectToArkane from "./arkane";
-=======
 import ConnectToAuthereum from "./authereum";
->>>>>>> 60e9ad40
 
 export default {
   ConnectToInjected,
@@ -17,9 +14,6 @@
   ConnectToTorus,
   ConnectToFortmatic,
   ConnectToSquarelink,
-<<<<<<< HEAD
-  ConnectToArkane
-=======
+  ConnectToArkane,
   ConnectToAuthereum
->>>>>>> 60e9ad40
 };