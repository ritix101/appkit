--- conflicted
+++ resolved
@@ -15,14 +15,11 @@
 // @ts-ignore
 import BurnerWalletLogo from "../logos/burnerwallet.png";
 // @ts-ignore
-<<<<<<< HEAD
 import UniLoginLogo from "../logos/unilogin.svg";
-=======
+// @ts-ignore
 import MEWwallet from "../logos/mewwallet.png"
 // @ts-ignore
 import DcentWalletLogo from "../logos/dcentwallet.png";
-
->>>>>>> dadc70c3
 
 import { IProviderInfo } from "../../helpers";
 
@@ -107,16 +104,14 @@
   check: "isBurnerProvider"
 };
 
-<<<<<<< HEAD
-
 export const UNILOGIN: IProviderInfo = {
   id: "unilogin",
   name: "UniLogin",
   logo: UniLoginLogo,
   check: "isUniLogin",
   type: "web",
-}
-=======
+};
+
 export const MEWCONNECT: IProviderInfo = {
   id: "mewconnect",
   name: "MEW wallet",
@@ -137,5 +132,4 @@
   package: {
     required: ["rpcUrl"]
   }
-};
->>>>>>> dadc70c3
+};