// @ts-ignore
import WalletConnectLogo from "../logos/walletconnect-circle.svg";
// @ts-ignore
import PortisLogo from "../logos/portis.svg";
// @ts-ignore
import FortmaticLogo from "../logos/fortmatic.svg";
// @ts-ignore
import VenlyLogo from "../logos/venly.svg";
// @ts-ignore
import TorusLogo from "../logos/torus.svg";
// @ts-ignore
import AuthereumLogo from "../logos/authereum.svg";
// @ts-ignore
import BurnerWalletLogo from "../logos/burnerwallet.png";
// @ts-ignore
import MEWwallet from "../logos/mewwallet.png";
// @ts-ignore
import DcentWalletLogo from "../logos/dcentwallet.png";
// @ts-ignore
import BitskiLogo from "../logos/bitski.svg";
// @ts-ignore
import OperaLogo from "../logos/opera.svg";
// @ts-ignore
import FrameLogo from "../logos/frame.svg";
// @ts-ignore
import BinanceChainWalletLogo from "../logos/binancechainwallet.svg";
// @ts-ignore
import CoinbaseWalletLogo from "../logos/coinbasewallet.svg";
// @ts-ignore
import WalletLinkLogo from "../logos/walletlink.svg";
// @ts-ignore
import SequenceLogo from "../logos/sequence.svg";
// @ts-ignore
<<<<<<< HEAD
import StarzWalletLogo from "../logos/starzwallet.svg";
=======
import BitkeepLogo from "../logos/bitkeepwallet.png";
>>>>>>> 38b9c4f8

import { IProviderInfo } from "../../helpers";

export * from "../injected";

export const WALLETCONNECT: IProviderInfo = {
  id: "walletconnect",
  name: "WalletConnect",
  logo: WalletConnectLogo,
  type: "qrcode",
  check: "isWalletConnect",
  package: {
    required: [["infuraId", "rpc"]]
  }
};

export const PORTIS: IProviderInfo = {
  id: "portis",
  name: "Portis",
  logo: PortisLogo,
  type: "web",
  check: "isPortis",
  package: {
    required: ["id"]
  }
};

export const FORTMATIC: IProviderInfo = {
  id: "fortmatic",
  name: "Fortmatic",
  logo: FortmaticLogo,
  type: "web",
  check: "isFortmatic",
  package: {
    required: ["key"]
  }
};

export const TORUS: IProviderInfo = {
  id: "torus",
  name: "Torus",
  logo: TorusLogo,
  type: "web",
  check: "isTorus"
};

export const VENLY: IProviderInfo = {
  id: "venly",
  name: "Venly",
  logo: VenlyLogo,
  type: "web",
  check: "isVenly",
  package: {
    required: ["clientId"]
  }
};

export const AUTHEREUM: IProviderInfo = {
  id: "authereum",
  name: "Authereum",
  logo: AuthereumLogo,
  type: "web",
  check: "isAuthereum"
};

export const BURNERCONNECT: IProviderInfo = {
  id: "burnerconnect",
  name: "Burner Connect",
  logo: BurnerWalletLogo,
  type: "web",
  check: "isBurnerProvider"
};

export const MEWCONNECT: IProviderInfo = {
  id: "mewconnect",
  name: "MEW wallet",
  logo: MEWwallet,
  type: "qrcode",
  check: "isMEWconnect",
  package: {
    required: [["infuraId", "rpc"]]
  }
};

export const DCENT: IProviderInfo = {
  id: "dcentwallet",
  name: "D'CENT",
  logo: DcentWalletLogo,
  type: "hardware",
  check: "isDcentWallet",
  package: {
    required: ["rpcUrl"]
  }
};

export const BITSKI: IProviderInfo = {
  id: "bitski",
  name: "Bitski",
  logo: BitskiLogo,
  type: "web",
  check: "isBitski",
  package: {
    required: ["clientId", "callbackUrl"]
  }
};

export const FRAME: IProviderInfo = {
  id: "frame",
  name: "Frame",
  logo: FrameLogo,
  type: "web",
  check: "isFrameNative"
};

export const BINANCECHAINWALLET: IProviderInfo = {
  id: "binancechainwallet",
  name: "Binance Chain",
  logo: BinanceChainWalletLogo,
  type: "injected",
  check: "isBinanceChainWallet"
};

/**
 * @deprecated Use CoinbaseWalletSdk
 */
export const WALLETLINK: IProviderInfo = {
  id: "walletlink",
  name: "Coinbase Wallet",
  logo: CoinbaseWalletLogo,
  type: "qrcode",
  check: "isWalletLink",
  package: {
    required: [["appName", "infuraId", "rpc"]]
  }
};

export const COINBASEWALLET: IProviderInfo = {
  id: "coinbasewallet",
  name: "Coinbase",
  logo: CoinbaseWalletLogo,
  type: "injected",
  check: "isWalletLink",
  package: {
    required: [["appName", "infuraId", "rpc"]]
  }
};

export const SEQUENCE: IProviderInfo = {
  id: "sequence",
  name: "Sequence",
  logo: SequenceLogo,
  type: "web",
  check: "isSequenceWeb"
};

<<<<<<< HEAD
export const STARZWALLET: IProviderInfo = {
  id: "starzwallet",
  name: "99Starz",
  logo: StarzWalletLogo,
  type: "injected",
  check: "isStarzWallet"
=======
export const OPERA: IProviderInfo = {
  id: "opera",
  name: "Opera",
  logo: OperaLogo,
  type: "injected",
  check: "isOpera"
};

export const BITKEEPWALLET: IProviderInfo = {
  id: "bitkeep",
  name: "Bitkeep Wallet",
  logo: BitkeepLogo,
  type: "injected",
  check: "isBitKeep"
>>>>>>> 38b9c4f8
};<|MERGE_RESOLUTION|>--- conflicted
+++ resolved
@@ -31,11 +31,10 @@
 // @ts-ignore
 import SequenceLogo from "../logos/sequence.svg";
 // @ts-ignore
-<<<<<<< HEAD
+import BitkeepLogo from "../logos/bitkeepwallet.png";
+// @ts-ignore
 import StarzWalletLogo from "../logos/starzwallet.svg";
-=======
-import BitkeepLogo from "../logos/bitkeepwallet.png";
->>>>>>> 38b9c4f8
+
 
 import { IProviderInfo } from "../../helpers";
 
@@ -191,27 +190,26 @@
   check: "isSequenceWeb"
 };
 
-<<<<<<< HEAD
+export const OPERA: IProviderInfo = {
+  id: "opera",
+  name: "Opera",
+  logo: OperaLogo,
+  type: "injected",
+  check: "isOpera"
+};
+
+export const BITKEEPWALLET: IProviderInfo = {
+  id: "bitkeep",
+  name: "Bitkeep Wallet",
+  logo: BitkeepLogo,
+  type: "injected",
+  check: "isBitKeep"
+};
+
 export const STARZWALLET: IProviderInfo = {
   id: "starzwallet",
   name: "99Starz",
   logo: StarzWalletLogo,
   type: "injected",
   check: "isStarzWallet"
-=======
-export const OPERA: IProviderInfo = {
-  id: "opera",
-  name: "Opera",
-  logo: OperaLogo,
-  type: "injected",
-  check: "isOpera"
-};
-
-export const BITKEEPWALLET: IProviderInfo = {
-  id: "bitkeep",
-  name: "Bitkeep Wallet",
-  logo: BitkeepLogo,
-  type: "injected",
-  check: "isBitKeep"
->>>>>>> 38b9c4f8
-};+};
