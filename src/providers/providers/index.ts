--- conflicted
+++ resolved
@@ -15,11 +15,10 @@
 // @ts-ignore
 import BurnerWalletLogo from "../logos/burnerwallet.png";
 // @ts-ignore
-<<<<<<< HEAD
+import MEWwallet from "../logos/mewwallet.png"
+// @ts-ignore
 import DcentWalletLogo from "../logos/dcentwallet.png";
-=======
-import MEWwallet from "../logos/mewwallet.png"
->>>>>>> aa91be36
+
 
 import { IProviderInfo } from "../../helpers";
 
@@ -104,7 +103,17 @@
   check: "isBurnerProvider"
 };
 
-<<<<<<< HEAD
+export const MEWCONNECT: IProviderInfo = {
+  id: "mewconnect",
+  name: "MEW wallet",
+  logo: MEWwallet,
+  type: "qrcode",
+  check: "isMEWconnect",
+  package: {
+    required: [["infuraId", "rpc"]]
+  }
+};
+
 export const DCENT_PROVIDER: IProviderInfo = {
   id: "dcentwallet",
   name: "D'CENT",
@@ -113,15 +122,5 @@
   check: "isDcentWallet",
   package: {
     required: ["rpcUrl"]
-=======
-export const MEWCONNECT: IProviderInfo = {
-  id: "mewconnect",
-  name: "MEW wallet",
-  logo: MEWwallet,
-  type: "qrcode",
-  check: "isMEWconnect",
-  package: {
-    required: [["infuraId", "rpc"]]
->>>>>>> aa91be36
   }
 };