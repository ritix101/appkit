--- conflicted
+++ resolved
@@ -29,11 +29,9 @@
 // @ts-ignore
 import LiqualityLogo from "../logos/liquality.png";
 // @ts-ignore
-<<<<<<< HEAD
 import XDEFILogo from "../logos/xdefi.svg";
-=======
+// @ts-ignore
 import CeloExtensionWalletLogo from "../logos/celoExtensionWallet.svg";
->>>>>>> b16b26de
 
 export const FALLBACK: IProviderInfo = {
   id: "injected",
