import injected from "./injected";
import boltx from "./boltx";
import walletconnect from "./walletconnect";
import portis from "./portis";
import fortmatic from "./fortmatic";
import torus from "./torus";
import venly from "./venly";
import authereum from "./authereum";
import burnerconnect from "./burnerconnect";
import mewconnect from "./mewconnect";
import dcentwallet from "./dcentwallet";
import bitski from "./bitski";
import frame from "./frame";
import binancechainwallet from "./binancechainwallet";
<<<<<<< HEAD
import coinbasewallet, { walletlink } from "./coinbasewallet";
=======
import walletlink from "./walletlink";
import sequence from "./sequence";
>>>>>>> 960074a7

export {
  injected,
  coinbasewallet,
  walletconnect,
  boltx,
  portis,
  torus,
  fortmatic,
  venly,
  authereum,
  burnerconnect,
  mewconnect,
  dcentwallet,
  bitski,
  frame,
  binancechainwallet,
  walletlink,
  sequence
};<|MERGE_RESOLUTION|>--- conflicted
+++ resolved
@@ -12,12 +12,8 @@
 import bitski from "./bitski";
 import frame from "./frame";
 import binancechainwallet from "./binancechainwallet";
-<<<<<<< HEAD
 import coinbasewallet, { walletlink } from "./coinbasewallet";
-=======
-import walletlink from "./walletlink";
 import sequence from "./sequence";
->>>>>>> 960074a7
 
 export {
   injected,
